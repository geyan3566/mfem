// Copyright (c) 2010-2020, Lawrence Livermore National Security, LLC. Produced
// at the Lawrence Livermore National Laboratory. All Rights reserved. See files
// LICENSE and NOTICE for details. LLNL-CODE-806117.
//
// This file is part of the MFEM library. For more information and source code
// availability visit https://mfem.org.
//
// MFEM is free software; you can redistribute it and/or modify it under the
// terms of the BSD-3 license. We welcome feedback and contributions, see file
// CONTRIBUTING.md for details.

#ifndef MFEM_SUNDIALS
#define MFEM_SUNDIALS

#include "../config/config.hpp"

#ifdef MFEM_USE_SUNDIALS

#ifdef MFEM_USE_MPI
#include <mpi.h>
#endif

#include "ode.hpp"
#include "solvers.hpp"

#include <sundials/sundials_config.h>
// Check for appropriate SUNDIALS version
#if !defined(SUNDIALS_VERSION_MAJOR) || (SUNDIALS_VERSION_MAJOR < 5)
#error MFEM requires SUNDIALS version 5.0.0 or newer!
#endif
<<<<<<< HEAD
=======
#include <sundials/sundials_matrix.h>
#include <sundials/sundials_linearsolver.h>
>>>>>>> c390dbbc
#include <cvode/cvode.h>
#include <arkode/arkode_arkstep.h>
#include <kinsol/kinsol.h>

namespace mfem
{

// ---------------------------------------------------------------------------
<<<<<<< HEAD
// Base class for interfacing with SUNMatrix and SUNLinearSolver API
// ---------------------------------------------------------------------------

/** @brief Abstract base class for providing custom linear solvers to SUNDIALS
    ODE packages, CVODE and ARKODE.

    For a given ODE system

        dy/dt = f(y,t) or M dy/dt = f(y,t)

    the purpose of this class is to facilitate the (approximate) solution of
    linear systems of the form

        (I - gamma J) y = b or (M - gamma J) y = b,   J = J(y,t) = df/dy

    and mass matrix systems of the form

        M y = b,   M = M(t)

    for given b, y, t and gamma, where gamma is a scaled time step. */
class SundialsLinearSolver
{
protected:
   SundialsLinearSolver() { }
   virtual ~SundialsLinearSolver() { }

public:
   /// Setup the ODE linear system A(y,t) = (I - gamma J) or A = (M - gamma J).
   /** @param[in]  t     The time at which A(y,t) should be evaluated.
       @param[in]  y     The state at which A(y,t) should be evaluated.
       @param[in]  fy    The current value of the ODE rhs function, f(y,t).
       @param[in]  jok   Flag indicating if the Jacobian should be updated.
       @param[out] jcur  Flag to signal if the Jacobian was updated.
       @param[in]  gamma The scaled time step value. */
   virtual int ODELinSys(double t, Vector y, Vector fy, int jok, int *jcur,
                         double gamma);

   /// Setup the ODE mass matrix system M.
   /** @param[in] t The time at which M(t) should be evaluated. */
   virtual int ODEMassSys(double t);

   /// Initialize the linear solver (optional).
   virtual int Init() { return (0); }

   /// Setup the linear solver (optional).
   virtual int Setup() { return (0); }

   /// Solve the linear system A x = b.
   /** @param[in,out]  x  On input, the initial guess. On output, the solution.
       @param[in]      b  The linear system right-hand side. */
   virtual int Solve(Vector &x, Vector b) = 0;
};


// ---------------------------------------------------------------------------
// Base class for interfacing with SUNDIALS packages
// ---------------------------------------------------------------------------

=======
// Base class for interfacing with SUNDIALS packages
// ---------------------------------------------------------------------------

>>>>>>> c390dbbc
/// Base class for interfacing with SUNDIALS packages.
class SundialsSolver
{
protected:
<<<<<<< HEAD
   void *sundials_mem; ///< SUNDIALS mem structure.
   mutable int flag;   ///< Last flag returned from a call to SUNDIALS.

   N_Vector           y;  ///< State vector.
   SUNMatrix          A;  ///< Linear system A = I - gamma J, M - gamma J, or J.
   SUNMatrix          M;  ///< Mass matrix M.
=======
   void *sundials_mem;     ///< SUNDIALS mem structure.
   mutable int flag;       ///< Last flag returned from a call to SUNDIALS.
   bool reinit;            ///< Flag to signal memory reinitialization is need.
   long saved_global_size; ///< Global vector length on last initialization.

   N_Vector           y;   ///< State vector.
   SUNMatrix          A;   ///< Linear system A = I - gamma J, M - gamma J, or J.
   SUNMatrix          M;   ///< Mass matrix M.
>>>>>>> c390dbbc
   SUNLinearSolver    LSA; ///< Linear solver for A.
   SUNLinearSolver    LSM; ///< Linear solver for M.
   SUNNonlinearSolver NLS; ///< Nonlinear solver.

#ifdef MFEM_USE_MPI
   bool Parallel() const
   { return (N_VGetVectorID(y) != SUNDIALS_NVEC_SERIAL); }
#else
   bool Parallel() const { return false; }
#endif

   /// Default scalar relative tolerance.
   static constexpr double default_rel_tol = 1e-4;
   /// Default scalar absolute tolerance.
   static constexpr double default_abs_tol = 1e-9;

   /** @brief Protected constructor: objects of this type should be constructed
       only as part of a derived class. */
<<<<<<< HEAD
   SundialsSolver() : sundials_mem(NULL), flag(0), y(NULL), A(NULL), M(NULL),
=======
   SundialsSolver() : sundials_mem(NULL), flag(0), reinit(false),
      saved_global_size(0), y(NULL), A(NULL), M(NULL),
>>>>>>> c390dbbc
      LSA(NULL), LSM(NULL), NLS(NULL) { }

public:
   /// Access the SUNDIALS memory structure.
   void *GetMem() const { return sundials_mem; }

   /// Returns the last flag retured by a call to a SUNDIALS function.
   int GetFlag() const { return flag; }
};


// ---------------------------------------------------------------------------
// Interface to the CVODE library -- linear multi-step methods
// ---------------------------------------------------------------------------

/// Interface to the CVODE library -- linear multi-step methods.
class CVODESolver : public ODESolver, public SundialsSolver
{
<<<<<<< HEAD
private:
   /// Utility function for creating CVODE.
   void Create(double &t, Vector &x);

=======
>>>>>>> c390dbbc
protected:
   int lmm_type;  ///< Linear multistep method type.
   int step_mode; ///< CVODE step mode (CV_NORMAL or CV_ONE_STEP).

   /// Wrapper to compute the ODE rhs function.
   static int RHS(realtype t, const N_Vector y, N_Vector ydot, void *user_data);

<<<<<<< HEAD
   /// Setup the linear system A x = b
=======
   /// Setup the linear system \f$ A x = b \f$.
>>>>>>> c390dbbc
   static int LinSysSetup(realtype t, N_Vector y, N_Vector fy, SUNMatrix A,
                          booleantype jok, booleantype *jcur,
                          realtype gamma, void *user_data, N_Vector tmp1,
                          N_Vector tmp2, N_Vector tmp3);

<<<<<<< HEAD
   /// Solve the linear system A x = b
=======
   /// Solve the linear system \f$ A x = b \f$.
>>>>>>> c390dbbc
   static int LinSysSolve(SUNLinearSolver LS, SUNMatrix A, N_Vector x,
                          N_Vector b, realtype tol);

public:
   /// Construct a serial wrapper to SUNDIALS' CVODE integrator.
   /** @param[in] lmm Specifies the linear multistep method, the options are:
                      - CV_ADAMS - implicit methods for non-stiff systems,
                      - CV_BDF   - implicit methods for stiff systems. */
   CVODESolver(int lmm);

#ifdef MFEM_USE_MPI
   /// Construct a parallel wrapper to SUNDIALS' CVODE integrator.
   /** @param[in] comm The MPI communicator used to partition the ODE system
       @param[in] lmm  Specifies the linear multistep method, the options are:
                       - CV_ADAMS - implicit methods for non-stiff systems,
                       - CV_BDF   - implicit methods for stiff systems. */
   CVODESolver(MPI_Comm comm, int lmm);
#endif

<<<<<<< HEAD
   /// Base class Init -- DO NOT CALL, use the below initialization function
   /// that takes the initial t and x as inputs.
   virtual void Init(TimeDependentOperator &f_);

   using ODESolver::Init;

   /// Initialize CVODE: Calls CVodeInit() and sets some defaults.
   /** @param[in] f_ The TimeDependentOperator that defines the ODE system.
       @param[in] t  The initial time.
       @param[in] x  The initial condition.

       @note All other methods must be called after Init(). */
   void Init(TimeDependentOperator &f_, double &t, Vector &x);

   /// Integrate the ODE with CVODE using the specified step mode.
   /** @param[in,out] x  On output, the solution vector at the requested output
                         time tout = @a t + @a dt..
=======
   /** @brief Initialize CVODE: calls CVodeCreate() to create the CVODE
       memory and set some defaults.

       If the CVODE memory has already been created, it checks if the problem
       size has changed since the last call to Init(). If the problem is the
       same then CVodeReInit() will be called in the next call to Step(). If
       the problem size has changed, the CVODE memory is freed and realloced
       for the new problem size. */
   /** @param[in] f_ The TimeDependentOperator that defines the ODE system.

       @note All other methods must be called after Init().

       @note If this method is called a second time with a different problem
       size, then any non-default user-set options will be lost and will need
       to be set again. */
   void Init(TimeDependentOperator &f_);

   /// Integrate the ODE with CVODE using the specified step mode.
   /** @param[in,out] x  On output, the solution vector at the requested output
                         time tout = @a t + @a dt.
>>>>>>> c390dbbc
       @param[in,out] t  On output, the output time reached.
       @param[in,out] dt On output, the last time step taken.

       @note On input, the values of @a t and @a dt are used to compute desired
       output time for the integration, tout = @a t + @a dt.
   */
   virtual void Step(Vector &x, double &t, double &dt);

<<<<<<< HEAD
   /// Attach a custom linear solver solver to CVODE.
   /** @param[in] ls_spec A SundialsLinearSolver object defining the custom
                          linear solver. */
   void SetLinearSolver(SundialsLinearSolver &ls_spec);

   /// Attach a custom linear solver to CVODE.
   void SetLinearSolver();
=======
   /** @brief Attach the linear system setup and solve methods from the
       TimeDependentOperator i.e., SUNImplicitSetup() and SUNImplicitSolve() to
       CVODE.
   */
   void UseMFEMLinearSolver();

   /// Attach SUNDIALS GMRES linear solver to CVODE.
   void UseSundialsLinearSolver();
>>>>>>> c390dbbc

   /// Select the CVODE step mode: CV_NORMAL (default) or CV_ONE_STEP.
   /** @param[in] itask  The desired step mode. */
   void SetStepMode(int itask);

   /// Set the scalar relative and scalar absolute tolerances.
   void SetSStolerances(double reltol, double abstol);

   /// Set the maximum time step.
   void SetMaxStep(double dt_max);

   /** @brief Set the maximum method order.

       CVODE uses adaptive-order integration, based on the local truncation
       error. The default values for @a max_order are 12 for CV_ADAMS and
       5 for CV_BDF. Use this if you know a priori that your system is such
       that higher order integration formulas are unstable.

       @note @a max_order can't be higher than the current maximum order. */
   void SetMaxOrder(int max_order);

   /// Print various CVODE statistics.
   void PrintInfo() const;

   /// Destroy the associated CVODE memory and SUNDIALS objects.
   virtual ~CVODESolver();
};

<<<<<<< HEAD

// ---------------------------------------------------------------------------
// Interface to ARKode's ARKStep module -- Additive Runge-Kutta methods
// ---------------------------------------------------------------------------

/// Interface to ARKode's ARKStep module -- additive Runge-Kutta methods.
class ARKStepSolver : public ODESolver, public SundialsSolver
{
private:
   /// Utility function for creating ARKStep.
   void Create(double &t, Vector &x);
=======
>>>>>>> c390dbbc

// ---------------------------------------------------------------------------
// Interface to ARKode's ARKStep module -- Additive Runge-Kutta methods
// ---------------------------------------------------------------------------

/// Interface to ARKode's ARKStep module -- additive Runge-Kutta methods.
class ARKStepSolver : public ODESolver, public SundialsSolver
{
public:
   /// Types of ARKODE solvers.
   enum Type
   {
      EXPLICIT, ///< Explicit RK method
      IMPLICIT, ///< Implicit RK method
      IMEX      ///< Implicit-explicit ARK method
   };

protected:
   Type rk_type;      ///< Runge-Kutta type.
   int step_mode;     ///< ARKStep step mode (ARK_NORMAL or ARK_ONE_STEP).
   bool use_implicit; ///< True for implicit or imex integration.

   /** @name Wrappers to compute the ODE RHS functions.
       RHS1 is explicit RHS and RHS2 the implicit RHS for IMEX integration. When
       purely implicit or explicit only RHS1 is used. */
   ///@{
   static int RHS1(realtype t, const N_Vector y, N_Vector ydot, void *user_data);
   static int RHS2(realtype t, const N_Vector y, N_Vector ydot, void *user_data);
   ///@}

<<<<<<< HEAD
   /// Setup the linear system A x = b
=======
   /// Setup the linear system \f$ A x = b \f$.
>>>>>>> c390dbbc
   static int LinSysSetup(realtype t, N_Vector y, N_Vector fy, SUNMatrix A,
                          SUNMatrix M, booleantype jok, booleantype *jcur,
                          realtype gamma, void *user_data, N_Vector tmp1,
                          N_Vector tmp2, N_Vector tmp3);

<<<<<<< HEAD
   /// Solve the linear system A x = b
   static int LinSysSolve(SUNLinearSolver LS, SUNMatrix A, N_Vector x,
                          N_Vector b, realtype tol);

   /// Setup the linear system M x = b
   static int MassSysSetup(realtype t, SUNMatrix M, void *user_data,
                           N_Vector tmp1, N_Vector tmp2, N_Vector tmp3);

   /// Solve the linear system M x = b
   static int MassSysSolve(SUNLinearSolver LS, SUNMatrix M, N_Vector x,
                           N_Vector b, realtype tol);

public:
   /// Construct a serial wrapper to SUNDIALS' ARKode integrator.
   /** @param[in] type Specifies the RK method type:
                       - EXPLICIT - explicit RK method,
                       - IMPLICIT - implicit RK method,
                       - IMEX     - implicit-explicit ARK method. */
=======
   /// Solve the linear system \f$ A x = b \f$.
   static int LinSysSolve(SUNLinearSolver LS, SUNMatrix A, N_Vector x,
                          N_Vector b, realtype tol);

   /// Setup the linear system \f$ M x = b \f$.
   static int MassSysSetup(realtype t, SUNMatrix M, void *user_data,
                           N_Vector tmp1, N_Vector tmp2, N_Vector tmp3);

   /// Solve the linear system \f$ M x = b \f$.
   static int MassSysSolve(SUNLinearSolver LS, SUNMatrix M, N_Vector x,
                           N_Vector b, realtype tol);

   /// Compute the matrix-vector product \f$ v = M x \f$.
   static int MassMult1(SUNMatrix M, N_Vector x, N_Vector v);

   /// Compute the matrix-vector product \f$v = M_t x \f$ at time t.
   static int MassMult2(N_Vector x, N_Vector v, realtype t,
                        void* mtimes_data);

public:
   /// Construct a serial wrapper to SUNDIALS' ARKode integrator.
   /** @param[in] type Specifies the RK method type:
                       - EXPLICIT - explicit RK method (default)
                       - IMPLICIT - implicit RK method
                       - IMEX     - implicit-explicit ARK method */
>>>>>>> c390dbbc
   ARKStepSolver(Type type = EXPLICIT);

#ifdef MFEM_USE_MPI
   /// Construct a parallel wrapper to SUNDIALS' ARKode integrator.
   /** @param[in] comm The MPI communicator used to partition the ODE system.
       @param[in] type Specifies the RK method type:
<<<<<<< HEAD
                       - EXPLICIT - explicit RK method,
                       - IMPLICIT - implicit RK method,
                       - IMEX     - implicit-explicit ARK method. */
   ARKStepSolver(MPI_Comm comm, Type type = EXPLICIT);
#endif

   /// Base class Init -- DO NOT CALL, use the below initialization function
   /// that takes the initial t and x as inputs.
   virtual void Init(TimeDependentOperator &f_);

   using ODESolver::Init;

   /** @brief Initialize ARKode: calls ARKStepInit() for explicit or implicit
       problems and sets some defaults. */
   /** @param[in] f_ The TimeDependentOperator that defines the ODE system.
       @param[in] t  The initial time.
       @param[in] x  The initial condition.

       @note All other methods must be called after Init(). */
   void Init(TimeDependentOperator &f_, double &t, Vector &x);

   /** @brief Initialize ARKode: calls ARKStepInit() for IMEX problems and sets
       some defaults. */
   /** @param[in] f_  The TimeDependentOperator that defines the ODE system.
       @param[in] f2_ FIXME
       @param[in] t   The initial time.
       @param[in] x   The initial condition.

       @note All other methods must be called after Init(). */
   void Init(TimeDependentOperator &f_, TimeDependentOperator &f2_, double &t,
             Vector &x);

   /// Resize ARKode: resize ARKode internal memory for the current problem.
   /**
       @param[in] x      The newly-sized state vector x(t).
       @param[in] hscale Sacling factor for the next time step.
       @param[in] t      The current time -- must be consistent with x(t).
   */
   void Resize(Vector &x, double hscale, double &t);
=======
                       - EXPLICIT - explicit RK method (default)
                       - IMPLICIT - implicit RK method
                       - IMEX     - implicit-explicit ARK method */
   ARKStepSolver(MPI_Comm comm, Type type = EXPLICIT);
#endif

   /** @brief Initialize ARKode: calls ARKStepCreate() to create the ARKStep
       memory and set some defaults.

       If the ARKStep has already been created, it checks if the problem size
       has changed since the last call to Init(). If the problem is the same
       then ARKStepReInit() will be called in the next call to Step(). If the
       problem size has changed, the ARKStep memory is freed and realloced
       for the new problem size. */
   /** @param[in] f_ The TimeDependentOperator that defines the ODE system

       @note All other methods must be called after Init().

       @note If this method is called a second time with a different problem
       size, then any non-default user-set options will be lost and will need
       to be set again. */
   void Init(TimeDependentOperator &f_);
>>>>>>> c390dbbc

   /// Integrate the ODE with ARKode using the specified step mode.
   /**
       @param[in,out] x  On output, the solution vector at the requested output
<<<<<<< HEAD
                         time, tout = @a t + @a dt.
       @param[in,out] t  On output, the output time reached.
       @param[in,out] dt On output, the last time step taken.
=======
                         time, tout = @a t + @a dt
       @param[in,out] t  On output, the output time reached
       @param[in,out] dt On output, the last time step taken
>>>>>>> c390dbbc

       @note On input, the values of @a t and @a dt are used to compute desired
       output time for the integration, tout = @a t + @a dt.
   */
   virtual void Step(Vector &x, double &t, double &dt);

<<<<<<< HEAD
   /// Attach a custom linear solver solver to ARKode.
   /** @param[in] ls_spec A SundialsLinearSolver object defining the custom
                          linear solver. */
   void SetLinearSolver(SundialsLinearSolver &ls_spec);

   /// Attach a custom linear solver solver to ARKode.
   void SetLinearSolver();

   /// Attach a custom mass matrix linear solver to ARKode.
   /** @param[in] ls_spec A SundialsLinearSolver object defining the custom
                          linear solver.
       @param[in] tdep    A integer flag indicating if the mass matrix is time
                          dependent (1) or time independent (0). */
   void SetMassLinearSolver(SundialsLinearSolver &ls_spec, int tdep);

   /// Attach a custom mass matrix linear solver to ARKode.
   /** @param[in] tdep    A integer flag indicating if the mass matrix is time
                          dependent (1) or time independent (0). */
   void SetMassLinearSolver(int tdep);

   /// Select the ARKode step mode: ARK_NORMAL (default) or ARK_ONE_STEP.
   /** @param[in] itask  The desired step mode. */
=======
   /** @brief Attach the linear system setup and solve methods from the
       TimeDependentOperator i.e., SUNImplicitSetup() and SUNImplicitSolve() to
       ARKode.
   */
   void UseMFEMLinearSolver();

   /// Attach a SUNDIALS GMRES linear solver to ARKode.
   void UseSundialsLinearSolver();

   /** @brief Attach mass matrix linear system setup, solve, and matrix-vector
       product methods from the TimeDependentOperator i.e., SUNMassSetup(),
       SUNMassSolve(), and SUNMassMult() to ARKode.

       @param[in] tdep    An integer flag indicating if the mass matrix is time
                          dependent (1) or time independent (0)
   */
   void UseMFEMMassLinearSolver(int tdep);

   /** @brief Attach the SUNDIALS GMRES linear solver and the mass matrix
       matrix-vector product method from the TimeDependentOperator i.e.,
       SUNMassMult() to ARKode to solve mass matrix systems.

       @param[in] tdep    An integer flag indicating if the mass matrix is time
                          dependent (1) or time independent (0)
   */
   void UseSundialsMassLinearSolver(int tdep);

   /// Select the ARKode step mode: ARK_NORMAL (default) or ARK_ONE_STEP.
   /** @param[in] itask  The desired step mode */
>>>>>>> c390dbbc
   void SetStepMode(int itask);

   /// Set the scalar relative and scalar absolute tolerances.
   void SetSStolerances(double reltol, double abstol);

   /// Set the maximum time step.
   void SetMaxStep(double dt_max);

   /// Chooses integration order for all explicit / implicit / IMEX methods.
   /** The default is 4, and the allowed ranges are: [2, 8] for explicit;
       [2, 5] for implicit; [3, 5] for IMEX. */
   void SetOrder(int order);

   /// Choose a specific Butcher table for an explicit RK method.
<<<<<<< HEAD
   /** See the documentation for all possible options, stability regions, etc.
=======
   /** See ARKODE documentation for all possible options, stability regions, etc.
>>>>>>> c390dbbc
       For example, table_num = BOGACKI_SHAMPINE_4_2_3 is 4-stage 3rd order. */
   void SetERKTableNum(int table_num);

   /// Choose a specific Butcher table for a diagonally implicit RK method.
<<<<<<< HEAD
   /** See the documentation for all possible options, stability regions, etc.
=======
   /** See ARKODE documentation for all possible options, stability regions, etc.
>>>>>>> c390dbbc
       For example, table_num = CASH_5_3_4 is 5-stage 4th order. */
   void SetIRKTableNum(int table_num);

   /// Choose a specific Butcher table for an IMEX RK method.
<<<<<<< HEAD
   /** See the documentation for all possible options, stability regions, etc.
=======
   /** See ARKODE documentation for all possible options, stability regions, etc.
>>>>>>> c390dbbc
       For example, etable_num = ARK548L2SA_DIRK_8_4_5 and
       itable_num = ARK548L2SA_ERK_8_4_5 is 8-stage 5th order. */
   void SetIMEXTableNum(int etable_num, int itable_num);

   /// Use a fixed time step size (disable temporal adaptivity).
   /** Use of this function is not recommended, since there is no assurance of
       the validity of the computed solutions. It is primarily provided for
       code-to-code verification testing purposes. */
   void SetFixedStep(double dt);

   /// Print various ARKStep statistics.
   void PrintInfo() const;

   /// Destroy the associated ARKode memory and SUNDIALS objects.
   virtual ~ARKStepSolver();
};


// ---------------------------------------------------------------------------
// Interface to the KINSOL library -- nonlinear solver methods
// ---------------------------------------------------------------------------

/// Interface to the KINSOL library -- nonlinear solver methods.
class KINSolver : public NewtonSolver, public SundialsSolver
{
protected:
<<<<<<< HEAD
   int global_strategy;               // KINSOL solution strategy
   bool use_oper_grad;                // use the Jv prod function
   mutable N_Vector y_scale, f_scale; // scaling vectors
   const Operator *jacobian;          // stores oper->GetGradient()

   /// Wrapper to compute the nonlinear residual F(u) = 0
   static int Mult(const N_Vector u, N_Vector fu, void *user_data);

   /// Wrapper to compute the Jacobian-vector product J(u) v = Jv
   static int GradientMult(N_Vector v, N_Vector Jv, N_Vector u,
                           booleantype *new_u, void *user_data);

   /// Setup the linear system J u = b
   static int LinSysSetup(N_Vector u, N_Vector fu, SUNMatrix J,
                          void *user_data, N_Vector tmp1, N_Vector tmp2);

   /// Solve the linear system J u = b
=======
   int global_strategy;               ///< KINSOL solution strategy
   bool use_oper_grad;                ///< use the Jv prod function
   mutable N_Vector y_scale, f_scale; ///< scaling vectors
   const Operator *jacobian;          ///< stores oper->GetGradient()
   int maa;                           ///< number of acceleration vectors

   /// Wrapper to compute the nonlinear residual \f$ F(u) = 0 \f$.
   static int Mult(const N_Vector u, N_Vector fu, void *user_data);

   /// Wrapper to compute the Jacobian-vector product \f$ J(u) v = Jv \f$.
   static int GradientMult(N_Vector v, N_Vector Jv, N_Vector u,
                           booleantype *new_u, void *user_data);

   /// Setup the linear system \f$ J u = b \f$.
   static int LinSysSetup(N_Vector u, N_Vector fu, SUNMatrix J,
                          void *user_data, N_Vector tmp1, N_Vector tmp2);

   /// Solve the linear system \f$ J u = b \f$.
>>>>>>> c390dbbc
   static int LinSysSolve(SUNLinearSolver LS, SUNMatrix J, N_Vector u,
                          N_Vector b, realtype tol);

public:

<<<<<<< HEAD
   /// Construct a serial warpper to SUNDIALS' KINSOL nonlinear solver.
=======
   /// Construct a serial wrapper to SUNDIALS' KINSOL nonlinear solver.
>>>>>>> c390dbbc
   /** @param[in] strategy   Specifies the nonlinear solver strategy:
                             KIN_NONE / KIN_LINESEARCH / KIN_PICARD / KIN_FP.
       @param[in] oper_grad  Specifies whether the solver should use its
                             Operator's GetGradient() method to compute the
                             Jacobian of the system. */
   KINSolver(int strategy, bool oper_grad = true);

#ifdef MFEM_USE_MPI
<<<<<<< HEAD
   /// Construct a parallel warpper to SUNDIALS' KINSOL nonlinear solver.
=======
   /// Construct a parallel wrapper to SUNDIALS' KINSOL nonlinear solver.
>>>>>>> c390dbbc
   /** @param[in] comm       The MPI communicator used to partition the system.
       @param[in] strategy   Specifies the nonlinear solver strategy:
                             KIN_NONE / KIN_LINESEARCH / KIN_PICARD / KIN_FP.
      @param[in] oper_grad   Specifies whether the solver should use its
                             Operator's GetGradient() method to compute the
                             Jacobian of the system. */
   KINSolver(MPI_Comm comm, int strategy, bool oper_grad = true);
#endif

   /// Destroy the associated KINSOL memory.
   virtual ~KINSolver();

   /// Set the nonlinear Operator of the system and initialize KINSOL.
<<<<<<< HEAD
=======
   /** @note If this method is called a second time with a different problem
       size, then non-default KINSOL-specific options will be lost and will need
       to be set again. */
>>>>>>> c390dbbc
   virtual void SetOperator(const Operator &op);

   /// Set the linear solver for inverting the Jacobian.
   /** @note This function assumes that Operator::GetGradient(const Vector &)
             is implemented by the Operator specified by
             SetOperator(const Operator &).

             This method must be called after SetOperator(). */
   virtual void SetSolver(Solver &solver);

   /// Equivalent to SetSolver(solver).
   virtual void SetPreconditioner(Solver &solver) { SetSolver(solver); }

   /// Set KINSOL's scaled step tolerance.
   /** The default tolerance is \f$ U^\frac{2}{3} \f$ , where
       U = machine unit roundoff.
       @note This method must be called after SetOperator(). */
   void SetScaledStepTol(double sstol);

   /// Set maximum number of nonlinear iterations without a Jacobian update.
   /** The default is 10.
       @note This method must be called after SetOperator(). */
   void SetMaxSetupCalls(int max_calls);

<<<<<<< HEAD
   /// Solve the nonlinear system F(x) = 0.
=======
   /// Set the number of acceleration vectors to use with KIN_FP or KIN_PICARD.
   /** The default is 0.
       @ note This method must be called before SetOperator() to set the
       maximum size of the acceleration space. The value of @a maa can be
       altered after SetOperator() is called but it can't be higher than initial
       maximum. */
   void SetMAA(int maa);

   /// Solve the nonlinear system \f$ F(x) = 0 \f$.
>>>>>>> c390dbbc
   /** This method computes the x_scale and fx_scale vectors and calls the
       other Mult(Vector&, Vector&, Vector&) const method. The x_scale vector
       is a vector of ones and values of fx_scale are determined by comparing
       the chosen relative and functional norm (i.e. absolute) tolerances.
<<<<<<< HEAD
       @param[in]     b  Not used, KINSOL always assumes zero RHS.
=======
       @param[in]     b  Not used, KINSOL always assumes zero RHS
>>>>>>> c390dbbc
       @param[in,out] x  On input, initial guess, if @a #iterative_mode = true,
                         otherwise the initial guess is zero; on output, the
                         solution */
   virtual void Mult(const Vector &b, Vector &x) const;

   /// Solve the nonlinear system \f$ F(x) = 0 \f$.
   /** Calls KINSol() to solve the nonlinear system. Before calling KINSol(),
       this functions uses the data members inherited from class IterativeSolver
       to set corresponding KINSOL options.
       @param[in,out] x         On input, initial guess, if @a #iterative_mode =
                                true, otherwise the initial guess is zero; on
<<<<<<< HEAD
                                output, the solution.
       @param[in]     x_scale   Elements of a diagonal scaling matrix D, s.t.
                                D*x has all elements roughly the same when
                                x is close to a solution.
       @param[in]     fx_scale  Elements of a diagonal scaling matrix E, s.t.
                                D*F(x) has all elements roughly the same when
                                x is not too close to a solution. */
=======
                                output, the solution
       @param[in]     x_scale   Elements of a diagonal scaling matrix D, s.t.
                                D*x has all elements roughly the same when
                                x is close to a solution
       @param[in]     fx_scale  Elements of a diagonal scaling matrix E, s.t.
                                D*F(x) has all elements roughly the same when
                                x is not too close to a solution */
>>>>>>> c390dbbc
   void Mult(Vector &x, const Vector &x_scale, const Vector &fx_scale) const;
};

}  // namespace mfem

#endif // MFEM_USE_SUNDIALS

#endif // MFEM_SUNDIALS<|MERGE_RESOLUTION|>--- conflicted
+++ resolved
@@ -28,11 +28,8 @@
 #if !defined(SUNDIALS_VERSION_MAJOR) || (SUNDIALS_VERSION_MAJOR < 5)
 #error MFEM requires SUNDIALS version 5.0.0 or newer!
 #endif
-<<<<<<< HEAD
-=======
 #include <sundials/sundials_matrix.h>
 #include <sundials/sundials_linearsolver.h>
->>>>>>> c390dbbc
 #include <cvode/cvode.h>
 #include <arkode/arkode_arkstep.h>
 #include <kinsol/kinsol.h>
@@ -41,82 +38,13 @@
 {
 
 // ---------------------------------------------------------------------------
-<<<<<<< HEAD
-// Base class for interfacing with SUNMatrix and SUNLinearSolver API
-// ---------------------------------------------------------------------------
-
-/** @brief Abstract base class for providing custom linear solvers to SUNDIALS
-    ODE packages, CVODE and ARKODE.
-
-    For a given ODE system
-
-        dy/dt = f(y,t) or M dy/dt = f(y,t)
-
-    the purpose of this class is to facilitate the (approximate) solution of
-    linear systems of the form
-
-        (I - gamma J) y = b or (M - gamma J) y = b,   J = J(y,t) = df/dy
-
-    and mass matrix systems of the form
-
-        M y = b,   M = M(t)
-
-    for given b, y, t and gamma, where gamma is a scaled time step. */
-class SundialsLinearSolver
-{
-protected:
-   SundialsLinearSolver() { }
-   virtual ~SundialsLinearSolver() { }
-
-public:
-   /// Setup the ODE linear system A(y,t) = (I - gamma J) or A = (M - gamma J).
-   /** @param[in]  t     The time at which A(y,t) should be evaluated.
-       @param[in]  y     The state at which A(y,t) should be evaluated.
-       @param[in]  fy    The current value of the ODE rhs function, f(y,t).
-       @param[in]  jok   Flag indicating if the Jacobian should be updated.
-       @param[out] jcur  Flag to signal if the Jacobian was updated.
-       @param[in]  gamma The scaled time step value. */
-   virtual int ODELinSys(double t, Vector y, Vector fy, int jok, int *jcur,
-                         double gamma);
-
-   /// Setup the ODE mass matrix system M.
-   /** @param[in] t The time at which M(t) should be evaluated. */
-   virtual int ODEMassSys(double t);
-
-   /// Initialize the linear solver (optional).
-   virtual int Init() { return (0); }
-
-   /// Setup the linear solver (optional).
-   virtual int Setup() { return (0); }
-
-   /// Solve the linear system A x = b.
-   /** @param[in,out]  x  On input, the initial guess. On output, the solution.
-       @param[in]      b  The linear system right-hand side. */
-   virtual int Solve(Vector &x, Vector b) = 0;
-};
-
-
-// ---------------------------------------------------------------------------
 // Base class for interfacing with SUNDIALS packages
 // ---------------------------------------------------------------------------
 
-=======
-// Base class for interfacing with SUNDIALS packages
-// ---------------------------------------------------------------------------
-
->>>>>>> c390dbbc
 /// Base class for interfacing with SUNDIALS packages.
 class SundialsSolver
 {
 protected:
-<<<<<<< HEAD
-   void *sundials_mem; ///< SUNDIALS mem structure.
-   mutable int flag;   ///< Last flag returned from a call to SUNDIALS.
-
-   N_Vector           y;  ///< State vector.
-   SUNMatrix          A;  ///< Linear system A = I - gamma J, M - gamma J, or J.
-   SUNMatrix          M;  ///< Mass matrix M.
-=======
    void *sundials_mem;     ///< SUNDIALS mem structure.
    mutable int flag;       ///< Last flag returned from a call to SUNDIALS.
    bool reinit;            ///< Flag to signal memory reinitialization is need.
@@ -125,7 +53,6 @@
    N_Vector           y;   ///< State vector.
    SUNMatrix          A;   ///< Linear system A = I - gamma J, M - gamma J, or J.
    SUNMatrix          M;   ///< Mass matrix M.
->>>>>>> c390dbbc
    SUNLinearSolver    LSA; ///< Linear solver for A.
    SUNLinearSolver    LSM; ///< Linear solver for M.
    SUNNonlinearSolver NLS; ///< Nonlinear solver.
@@ -144,12 +71,8 @@
 
    /** @brief Protected constructor: objects of this type should be constructed
        only as part of a derived class. */
-<<<<<<< HEAD
-   SundialsSolver() : sundials_mem(NULL), flag(0), y(NULL), A(NULL), M(NULL),
-=======
    SundialsSolver() : sundials_mem(NULL), flag(0), reinit(false),
       saved_global_size(0), y(NULL), A(NULL), M(NULL),
->>>>>>> c390dbbc
       LSA(NULL), LSM(NULL), NLS(NULL) { }
 
 public:
@@ -168,13 +91,6 @@
 /// Interface to the CVODE library -- linear multi-step methods.
 class CVODESolver : public ODESolver, public SundialsSolver
 {
-<<<<<<< HEAD
-private:
-   /// Utility function for creating CVODE.
-   void Create(double &t, Vector &x);
-
-=======
->>>>>>> c390dbbc
 protected:
    int lmm_type;  ///< Linear multistep method type.
    int step_mode; ///< CVODE step mode (CV_NORMAL or CV_ONE_STEP).
@@ -182,21 +98,13 @@
    /// Wrapper to compute the ODE rhs function.
    static int RHS(realtype t, const N_Vector y, N_Vector ydot, void *user_data);
 
-<<<<<<< HEAD
-   /// Setup the linear system A x = b
-=======
    /// Setup the linear system \f$ A x = b \f$.
->>>>>>> c390dbbc
    static int LinSysSetup(realtype t, N_Vector y, N_Vector fy, SUNMatrix A,
                           booleantype jok, booleantype *jcur,
                           realtype gamma, void *user_data, N_Vector tmp1,
                           N_Vector tmp2, N_Vector tmp3);
 
-<<<<<<< HEAD
-   /// Solve the linear system A x = b
-=======
    /// Solve the linear system \f$ A x = b \f$.
->>>>>>> c390dbbc
    static int LinSysSolve(SUNLinearSolver LS, SUNMatrix A, N_Vector x,
                           N_Vector b, realtype tol);
 
@@ -216,25 +124,6 @@
    CVODESolver(MPI_Comm comm, int lmm);
 #endif
 
-<<<<<<< HEAD
-   /// Base class Init -- DO NOT CALL, use the below initialization function
-   /// that takes the initial t and x as inputs.
-   virtual void Init(TimeDependentOperator &f_);
-
-   using ODESolver::Init;
-
-   /// Initialize CVODE: Calls CVodeInit() and sets some defaults.
-   /** @param[in] f_ The TimeDependentOperator that defines the ODE system.
-       @param[in] t  The initial time.
-       @param[in] x  The initial condition.
-
-       @note All other methods must be called after Init(). */
-   void Init(TimeDependentOperator &f_, double &t, Vector &x);
-
-   /// Integrate the ODE with CVODE using the specified step mode.
-   /** @param[in,out] x  On output, the solution vector at the requested output
-                         time tout = @a t + @a dt..
-=======
    /** @brief Initialize CVODE: calls CVodeCreate() to create the CVODE
        memory and set some defaults.
 
@@ -255,7 +144,6 @@
    /// Integrate the ODE with CVODE using the specified step mode.
    /** @param[in,out] x  On output, the solution vector at the requested output
                          time tout = @a t + @a dt.
->>>>>>> c390dbbc
        @param[in,out] t  On output, the output time reached.
        @param[in,out] dt On output, the last time step taken.
 
@@ -264,15 +152,6 @@
    */
    virtual void Step(Vector &x, double &t, double &dt);
 
-<<<<<<< HEAD
-   /// Attach a custom linear solver solver to CVODE.
-   /** @param[in] ls_spec A SundialsLinearSolver object defining the custom
-                          linear solver. */
-   void SetLinearSolver(SundialsLinearSolver &ls_spec);
-
-   /// Attach a custom linear solver to CVODE.
-   void SetLinearSolver();
-=======
    /** @brief Attach the linear system setup and solve methods from the
        TimeDependentOperator i.e., SUNImplicitSetup() and SUNImplicitSolve() to
        CVODE.
@@ -281,7 +160,6 @@
 
    /// Attach SUNDIALS GMRES linear solver to CVODE.
    void UseSundialsLinearSolver();
->>>>>>> c390dbbc
 
    /// Select the CVODE step mode: CV_NORMAL (default) or CV_ONE_STEP.
    /** @param[in] itask  The desired step mode. */
@@ -310,20 +188,6 @@
    virtual ~CVODESolver();
 };
 
-<<<<<<< HEAD
-
-// ---------------------------------------------------------------------------
-// Interface to ARKode's ARKStep module -- Additive Runge-Kutta methods
-// ---------------------------------------------------------------------------
-
-/// Interface to ARKode's ARKStep module -- additive Runge-Kutta methods.
-class ARKStepSolver : public ODESolver, public SundialsSolver
-{
-private:
-   /// Utility function for creating ARKStep.
-   void Create(double &t, Vector &x);
-=======
->>>>>>> c390dbbc
 
 // ---------------------------------------------------------------------------
 // Interface to ARKode's ARKStep module -- Additive Runge-Kutta methods
@@ -354,36 +218,12 @@
    static int RHS2(realtype t, const N_Vector y, N_Vector ydot, void *user_data);
    ///@}
 
-<<<<<<< HEAD
-   /// Setup the linear system A x = b
-=======
    /// Setup the linear system \f$ A x = b \f$.
->>>>>>> c390dbbc
    static int LinSysSetup(realtype t, N_Vector y, N_Vector fy, SUNMatrix A,
                           SUNMatrix M, booleantype jok, booleantype *jcur,
                           realtype gamma, void *user_data, N_Vector tmp1,
                           N_Vector tmp2, N_Vector tmp3);
 
-<<<<<<< HEAD
-   /// Solve the linear system A x = b
-   static int LinSysSolve(SUNLinearSolver LS, SUNMatrix A, N_Vector x,
-                          N_Vector b, realtype tol);
-
-   /// Setup the linear system M x = b
-   static int MassSysSetup(realtype t, SUNMatrix M, void *user_data,
-                           N_Vector tmp1, N_Vector tmp2, N_Vector tmp3);
-
-   /// Solve the linear system M x = b
-   static int MassSysSolve(SUNLinearSolver LS, SUNMatrix M, N_Vector x,
-                           N_Vector b, realtype tol);
-
-public:
-   /// Construct a serial wrapper to SUNDIALS' ARKode integrator.
-   /** @param[in] type Specifies the RK method type:
-                       - EXPLICIT - explicit RK method,
-                       - IMPLICIT - implicit RK method,
-                       - IMEX     - implicit-explicit ARK method. */
-=======
    /// Solve the linear system \f$ A x = b \f$.
    static int LinSysSolve(SUNLinearSolver LS, SUNMatrix A, N_Vector x,
                           N_Vector b, realtype tol);
@@ -409,54 +249,12 @@
                        - EXPLICIT - explicit RK method (default)
                        - IMPLICIT - implicit RK method
                        - IMEX     - implicit-explicit ARK method */
->>>>>>> c390dbbc
    ARKStepSolver(Type type = EXPLICIT);
 
 #ifdef MFEM_USE_MPI
    /// Construct a parallel wrapper to SUNDIALS' ARKode integrator.
    /** @param[in] comm The MPI communicator used to partition the ODE system.
        @param[in] type Specifies the RK method type:
-<<<<<<< HEAD
-                       - EXPLICIT - explicit RK method,
-                       - IMPLICIT - implicit RK method,
-                       - IMEX     - implicit-explicit ARK method. */
-   ARKStepSolver(MPI_Comm comm, Type type = EXPLICIT);
-#endif
-
-   /// Base class Init -- DO NOT CALL, use the below initialization function
-   /// that takes the initial t and x as inputs.
-   virtual void Init(TimeDependentOperator &f_);
-
-   using ODESolver::Init;
-
-   /** @brief Initialize ARKode: calls ARKStepInit() for explicit or implicit
-       problems and sets some defaults. */
-   /** @param[in] f_ The TimeDependentOperator that defines the ODE system.
-       @param[in] t  The initial time.
-       @param[in] x  The initial condition.
-
-       @note All other methods must be called after Init(). */
-   void Init(TimeDependentOperator &f_, double &t, Vector &x);
-
-   /** @brief Initialize ARKode: calls ARKStepInit() for IMEX problems and sets
-       some defaults. */
-   /** @param[in] f_  The TimeDependentOperator that defines the ODE system.
-       @param[in] f2_ FIXME
-       @param[in] t   The initial time.
-       @param[in] x   The initial condition.
-
-       @note All other methods must be called after Init(). */
-   void Init(TimeDependentOperator &f_, TimeDependentOperator &f2_, double &t,
-             Vector &x);
-
-   /// Resize ARKode: resize ARKode internal memory for the current problem.
-   /**
-       @param[in] x      The newly-sized state vector x(t).
-       @param[in] hscale Sacling factor for the next time step.
-       @param[in] t      The current time -- must be consistent with x(t).
-   */
-   void Resize(Vector &x, double hscale, double &t);
-=======
                        - EXPLICIT - explicit RK method (default)
                        - IMPLICIT - implicit RK method
                        - IMEX     - implicit-explicit ARK method */
@@ -479,50 +277,19 @@
        size, then any non-default user-set options will be lost and will need
        to be set again. */
    void Init(TimeDependentOperator &f_);
->>>>>>> c390dbbc
 
    /// Integrate the ODE with ARKode using the specified step mode.
    /**
        @param[in,out] x  On output, the solution vector at the requested output
-<<<<<<< HEAD
-                         time, tout = @a t + @a dt.
-       @param[in,out] t  On output, the output time reached.
-       @param[in,out] dt On output, the last time step taken.
-=======
                          time, tout = @a t + @a dt
        @param[in,out] t  On output, the output time reached
        @param[in,out] dt On output, the last time step taken
->>>>>>> c390dbbc
 
        @note On input, the values of @a t and @a dt are used to compute desired
        output time for the integration, tout = @a t + @a dt.
    */
    virtual void Step(Vector &x, double &t, double &dt);
 
-<<<<<<< HEAD
-   /// Attach a custom linear solver solver to ARKode.
-   /** @param[in] ls_spec A SundialsLinearSolver object defining the custom
-                          linear solver. */
-   void SetLinearSolver(SundialsLinearSolver &ls_spec);
-
-   /// Attach a custom linear solver solver to ARKode.
-   void SetLinearSolver();
-
-   /// Attach a custom mass matrix linear solver to ARKode.
-   /** @param[in] ls_spec A SundialsLinearSolver object defining the custom
-                          linear solver.
-       @param[in] tdep    A integer flag indicating if the mass matrix is time
-                          dependent (1) or time independent (0). */
-   void SetMassLinearSolver(SundialsLinearSolver &ls_spec, int tdep);
-
-   /// Attach a custom mass matrix linear solver to ARKode.
-   /** @param[in] tdep    A integer flag indicating if the mass matrix is time
-                          dependent (1) or time independent (0). */
-   void SetMassLinearSolver(int tdep);
-
-   /// Select the ARKode step mode: ARK_NORMAL (default) or ARK_ONE_STEP.
-   /** @param[in] itask  The desired step mode. */
-=======
    /** @brief Attach the linear system setup and solve methods from the
        TimeDependentOperator i.e., SUNImplicitSetup() and SUNImplicitSolve() to
        ARKode.
@@ -552,7 +319,6 @@
 
    /// Select the ARKode step mode: ARK_NORMAL (default) or ARK_ONE_STEP.
    /** @param[in] itask  The desired step mode */
->>>>>>> c390dbbc
    void SetStepMode(int itask);
 
    /// Set the scalar relative and scalar absolute tolerances.
@@ -567,29 +333,17 @@
    void SetOrder(int order);
 
    /// Choose a specific Butcher table for an explicit RK method.
-<<<<<<< HEAD
-   /** See the documentation for all possible options, stability regions, etc.
-=======
    /** See ARKODE documentation for all possible options, stability regions, etc.
->>>>>>> c390dbbc
        For example, table_num = BOGACKI_SHAMPINE_4_2_3 is 4-stage 3rd order. */
    void SetERKTableNum(int table_num);
 
    /// Choose a specific Butcher table for a diagonally implicit RK method.
-<<<<<<< HEAD
-   /** See the documentation for all possible options, stability regions, etc.
-=======
    /** See ARKODE documentation for all possible options, stability regions, etc.
->>>>>>> c390dbbc
        For example, table_num = CASH_5_3_4 is 5-stage 4th order. */
    void SetIRKTableNum(int table_num);
 
    /// Choose a specific Butcher table for an IMEX RK method.
-<<<<<<< HEAD
-   /** See the documentation for all possible options, stability regions, etc.
-=======
    /** See ARKODE documentation for all possible options, stability regions, etc.
->>>>>>> c390dbbc
        For example, etable_num = ARK548L2SA_DIRK_8_4_5 and
        itable_num = ARK548L2SA_ERK_8_4_5 is 8-stage 5th order. */
    void SetIMEXTableNum(int etable_num, int itable_num);
@@ -616,25 +370,6 @@
 class KINSolver : public NewtonSolver, public SundialsSolver
 {
 protected:
-<<<<<<< HEAD
-   int global_strategy;               // KINSOL solution strategy
-   bool use_oper_grad;                // use the Jv prod function
-   mutable N_Vector y_scale, f_scale; // scaling vectors
-   const Operator *jacobian;          // stores oper->GetGradient()
-
-   /// Wrapper to compute the nonlinear residual F(u) = 0
-   static int Mult(const N_Vector u, N_Vector fu, void *user_data);
-
-   /// Wrapper to compute the Jacobian-vector product J(u) v = Jv
-   static int GradientMult(N_Vector v, N_Vector Jv, N_Vector u,
-                           booleantype *new_u, void *user_data);
-
-   /// Setup the linear system J u = b
-   static int LinSysSetup(N_Vector u, N_Vector fu, SUNMatrix J,
-                          void *user_data, N_Vector tmp1, N_Vector tmp2);
-
-   /// Solve the linear system J u = b
-=======
    int global_strategy;               ///< KINSOL solution strategy
    bool use_oper_grad;                ///< use the Jv prod function
    mutable N_Vector y_scale, f_scale; ///< scaling vectors
@@ -653,17 +388,12 @@
                           void *user_data, N_Vector tmp1, N_Vector tmp2);
 
    /// Solve the linear system \f$ J u = b \f$.
->>>>>>> c390dbbc
    static int LinSysSolve(SUNLinearSolver LS, SUNMatrix J, N_Vector u,
                           N_Vector b, realtype tol);
 
 public:
 
-<<<<<<< HEAD
-   /// Construct a serial warpper to SUNDIALS' KINSOL nonlinear solver.
-=======
    /// Construct a serial wrapper to SUNDIALS' KINSOL nonlinear solver.
->>>>>>> c390dbbc
    /** @param[in] strategy   Specifies the nonlinear solver strategy:
                              KIN_NONE / KIN_LINESEARCH / KIN_PICARD / KIN_FP.
        @param[in] oper_grad  Specifies whether the solver should use its
@@ -672,15 +402,11 @@
    KINSolver(int strategy, bool oper_grad = true);
 
 #ifdef MFEM_USE_MPI
-<<<<<<< HEAD
-   /// Construct a parallel warpper to SUNDIALS' KINSOL nonlinear solver.
-=======
    /// Construct a parallel wrapper to SUNDIALS' KINSOL nonlinear solver.
->>>>>>> c390dbbc
    /** @param[in] comm       The MPI communicator used to partition the system.
        @param[in] strategy   Specifies the nonlinear solver strategy:
                              KIN_NONE / KIN_LINESEARCH / KIN_PICARD / KIN_FP.
-      @param[in] oper_grad   Specifies whether the solver should use its
+       @param[in] oper_grad  Specifies whether the solver should use its
                              Operator's GetGradient() method to compute the
                              Jacobian of the system. */
    KINSolver(MPI_Comm comm, int strategy, bool oper_grad = true);
@@ -690,12 +416,9 @@
    virtual ~KINSolver();
 
    /// Set the nonlinear Operator of the system and initialize KINSOL.
-<<<<<<< HEAD
-=======
    /** @note If this method is called a second time with a different problem
        size, then non-default KINSOL-specific options will be lost and will need
        to be set again. */
->>>>>>> c390dbbc
    virtual void SetOperator(const Operator &op);
 
    /// Set the linear solver for inverting the Jacobian.
@@ -720,9 +443,6 @@
        @note This method must be called after SetOperator(). */
    void SetMaxSetupCalls(int max_calls);
 
-<<<<<<< HEAD
-   /// Solve the nonlinear system F(x) = 0.
-=======
    /// Set the number of acceleration vectors to use with KIN_FP or KIN_PICARD.
    /** The default is 0.
        @ note This method must be called before SetOperator() to set the
@@ -732,16 +452,11 @@
    void SetMAA(int maa);
 
    /// Solve the nonlinear system \f$ F(x) = 0 \f$.
->>>>>>> c390dbbc
    /** This method computes the x_scale and fx_scale vectors and calls the
        other Mult(Vector&, Vector&, Vector&) const method. The x_scale vector
        is a vector of ones and values of fx_scale are determined by comparing
        the chosen relative and functional norm (i.e. absolute) tolerances.
-<<<<<<< HEAD
-       @param[in]     b  Not used, KINSOL always assumes zero RHS.
-=======
        @param[in]     b  Not used, KINSOL always assumes zero RHS
->>>>>>> c390dbbc
        @param[in,out] x  On input, initial guess, if @a #iterative_mode = true,
                          otherwise the initial guess is zero; on output, the
                          solution */
@@ -753,15 +468,6 @@
        to set corresponding KINSOL options.
        @param[in,out] x         On input, initial guess, if @a #iterative_mode =
                                 true, otherwise the initial guess is zero; on
-<<<<<<< HEAD
-                                output, the solution.
-       @param[in]     x_scale   Elements of a diagonal scaling matrix D, s.t.
-                                D*x has all elements roughly the same when
-                                x is close to a solution.
-       @param[in]     fx_scale  Elements of a diagonal scaling matrix E, s.t.
-                                D*F(x) has all elements roughly the same when
-                                x is not too close to a solution. */
-=======
                                 output, the solution
        @param[in]     x_scale   Elements of a diagonal scaling matrix D, s.t.
                                 D*x has all elements roughly the same when
@@ -769,7 +475,6 @@
        @param[in]     fx_scale  Elements of a diagonal scaling matrix E, s.t.
                                 D*F(x) has all elements roughly the same when
                                 x is not too close to a solution */
->>>>>>> c390dbbc
    void Mult(Vector &x, const Vector &x_scale, const Vector &fx_scale) const;
 };
 
