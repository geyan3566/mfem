--- conflicted
+++ resolved
@@ -742,7 +742,6 @@
    virtual ~ProductOperator();
 };
 
-<<<<<<< HEAD
 /// General product operator: x -> A(x)+B(x)
 class SumOperator : public Operator
 {
@@ -764,8 +763,6 @@
    virtual ~SumOperator();
 };
 
-=======
->>>>>>> 7e3d262c
 /// The operator x -> R*A*P*x constructed through the actions of R^T, A and P
 class RAPOperator : public Operator
 {
