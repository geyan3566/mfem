// Copyright (c) 2010, Lawrence Livermore National Security, LLC. Produced at
// the Lawrence Livermore National Laboratory. LLNL-CODE-443211. All Rights
// reserved. See file COPYRIGHT for details.
//
// This file is part of the MFEM library. For more information and source code
// availability see http://mfem.org.
//
// MFEM is free software; you can redistribute it and/or modify it under the
// terms of the GNU Lesser General Public License (as published by the Free
// Software Foundation) version 2.1 dated February 1999.


// Implementation of data types dense matrix, inverse dense matrix


#include "vector.hpp"
#include "matrix.hpp"
#include "densemat.hpp"
#include "../general/table.hpp"
#include "../general/globals.hpp"

#include <iostream>
#include <iomanip>
#include <limits>
#include <algorithm>
#include <cstdlib>
#if defined(_MSC_VER) && (_MSC_VER < 1800)
#include <float.h>
#define copysign _copysign
#endif


#ifdef MFEM_USE_LAPACK
extern "C" void
dgemm_(char *, char *, int *, int *, int *, double *, double *,
       int *, double *, int *, double *, double *, int *);
extern "C" void
dgetrf_(int *, int *, double *, int *, int *, int *);
extern "C" void
dgetrs_(char *, int *, int *, double *, int *, int *, double *, int *, int *);
extern "C" void
dgetri_(int *N, double *A, int *LDA, int *IPIV, double *WORK,
        int *LWORK, int *INFO);
extern "C" void
dsyevr_(char *JOBZ, char *RANGE, char *UPLO, int *N, double *A, int *LDA,
        double *VL, double *VU, int *IL, int *IU, double *ABSTOL, int *M,
        double *W, double *Z, int *LDZ, int *ISUPPZ, double *WORK, int *LWORK,
        int *IWORK, int *LIWORK, int *INFO);
extern "C" void
dsyev_(char *JOBZ, char *UPLO, int *N, double *A, int *LDA, double *W,
       double *WORK, int *LWORK, int *INFO);
extern "C" void
dgesvd_(char *JOBU, char *JOBVT, int *M, int *N, double *A, int *LDA,
        double *S, double *U, int *LDU, double *VT, int *LDVT, double *WORK,
        int *LWORK, int *INFO);
#endif


namespace mfem
{

using namespace std;

DenseMatrix::DenseMatrix() : Matrix(0), data() { }

DenseMatrix::DenseMatrix(const DenseMatrix &m) : Matrix(m.height, m.width)
{
   m.data.Copy(data);
}

DenseMatrix::DenseMatrix(int s) : Matrix(s), data(s*s)
{
   MFEM_ASSERT(s >= 0, "invalid DenseMatrix size: " << s);
}

DenseMatrix::DenseMatrix(int m, int n) : Matrix(m, n), data(m*n)
{
   MFEM_ASSERT(m >= 0 && n >= 0,
               "invalid DenseMatrix size: " << m << " x " << n);
   // Init with zeros
   data = 0.;
}

DenseMatrix::DenseMatrix(const DenseMatrix &mat, char ch)
   : Matrix(mat.width, mat.height), data(mat.width * mat.height)
{
   const int size = height*width;
   if (size > 0)
   {
      for (int i = 0; i < height; i++)
         for (int j = 0; j < width; j++)
         {
            (*this)(i,j) = mat(j,i);
         }
   }
}

void DenseMatrix::SetSize(int h, int w)
{
   MFEM_ASSERT(h >= 0 && w >= 0,
               "invalid DenseMatrix size: " << h << " x " << w);
   if (Height() == h && Width() == w)
   {
      return;
   }

   height = h;
   width = w;

   data.SetSize(h*w);
   data = 0.;

}

double &DenseMatrix::Elem(int i, int j)
{
   return (*this)(i,j);
}

const double &DenseMatrix::Elem(int i, int j) const
{
   return (*this)(i,j);
}

void DenseMatrix::Mult(const double *x, double *y) const
{
   if (width == 0)
   {
      for (int row = 0; row < height; row++)
      {
         y[row] = 0.0;
      }
      return;
   }
   const double *d_col = data;
   double x_col = x[0];
   for (int row = 0; row < height; row++)
   {
      y[row] = x_col*d_col[row];
   }
   d_col += height;
   for (int col = 1; col < width; col++)
   {
      x_col = x[col];
      for (int row = 0; row < height; row++)
      {
         y[row] += x_col*d_col[row];
      }
      d_col += height;
   }
}

void DenseMatrix::Mult(const Vector &x, Vector &y) const
{
   MFEM_ASSERT(height == y.Size() && width == x.Size(),
               "incompatible dimensions");

   Mult((const double *)x, (double *)y);
}

double DenseMatrix::operator *(const DenseMatrix &m) const
{
   MFEM_ASSERT(Height() == m.Height() && Width() == m.Width(),
               "incompatible dimensions");

   int hw = height * width;
   double a = 0.0;
   for (int i = 0; i < hw; i++)
   {
      a += data[i] * m.data[i];
   }

   return a;
}

void DenseMatrix::MultTranspose(const double *x, double *y) const
{
   const double *d_col = data;
   for (int col = 0; col < width; col++)
   {
      double y_col = 0.0;
      for (int row = 0; row < height; row++)
      {
         y_col += x[row]*d_col[row];
      }
      y[col] = y_col;
      d_col += height;
   }
}

void DenseMatrix::MultTranspose(const Vector &x, Vector &y) const
{
   MFEM_ASSERT(height == x.Size() && width == y.Size(),
               "incompatible dimensions");

   MultTranspose((const double *)x, (double *)y);
}

void DenseMatrix::AddMult(const Vector &x, Vector &y) const
{
   MFEM_ASSERT(height == y.Size() && width == x.Size(),
               "incompatible dimensions");

   double *yp = y;
   const double *xp = x, *d_col = data;
   for (int col = 0; col < width; col++)
   {
      double x_col = xp[col];
      for (int row = 0; row < height; row++)
      {
         yp[row] += x_col*d_col[row];
      }
      d_col += height;
   }
}

void DenseMatrix::AddMultTranspose(const Vector &x, Vector &y) const
{
   MFEM_ASSERT(height == x.Size() && width == y.Size(),
               "incompatible dimensions");

   const double *d_col = data;
   for (int col = 0; col < width; col++)
   {
      double y_col = 0.0;
      for (int row = 0; row < height; row++)
      {
         y_col += x[row]*d_col[row];
      }
      y[col] += y_col;
      d_col += height;
   }
}

void DenseMatrix::AddMult_a(double a, const Vector &x, Vector &y) const
{
   MFEM_ASSERT(height == y.Size() && width == x.Size(),
               "incompatible dimensions");

   double *yp = y;
   const double *xp = x, *d_col = data;
   for (int col = 0; col < width; col++)
   {
      double x_col = a*xp[col];
      for (int row = 0; row < height; row++)
      {
         yp[row] += x_col*d_col[row];
      }
      d_col += height;
   }
}

void DenseMatrix::AddMultTranspose_a(double a, const Vector &x,
                                     Vector &y) const
{
   MFEM_ASSERT(height == x.Size() && width == y.Size(),
               "incompatible dimensions");

   const double *d_col = data;
   for (int col = 0; col < width; col++)
   {
      double y_col = 0.0;
      for (int row = 0; row < height; row++)
      {
         y_col += x[row]*d_col[row];
      }
      y[col] += a * y_col;
      d_col += height;
   }
}

double DenseMatrix::InnerProduct(const double *x, const double *y) const
{
   double prod = 0.0;

   for (int i = 0; i < height; i++)
   {
      double Axi = 0.0;
      for (int j = 0; j < width; j++)
      {
         Axi += (*this)(i,j) * x[j];
      }
      prod += y[i] * Axi;
   }

   return prod;
}

// LeftScaling this = diag(s) * this
void DenseMatrix::LeftScaling(const Vector & s)
{
   double * it_data = data;
   for (int j = 0; j < width; ++j)
      for (int i = 0; i < height; ++i)
      {
         *(it_data++) *= s(i);
      }
}

// InvLeftScaling this = diag(1./s) * this
void DenseMatrix::InvLeftScaling(const Vector & s)
{
   double * it_data = data;
   for (int j = 0; j < width; ++j)
      for (int i = 0; i < height; ++i)
      {
         *(it_data++) /= s(i);
      }
}

// RightScaling: this = this * diag(s);
void DenseMatrix::RightScaling(const Vector & s)
{
   double sj;
   double * it_data = data;
   for (int j = 0; j < width; ++j)
   {
      sj = s(j);
      for (int i = 0; i < height; ++i)
      {
         *(it_data++) *= sj;
      }
   }
}

// InvRightScaling: this = this * diag(1./s);
void DenseMatrix::InvRightScaling(const Vector & s)
{
   double sj;
   double * it_data = data;
   for (int j = 0; j < width; ++j)
   {
      sj = 1./s(j);
      for (int i = 0; i < height; ++i)
      {
         *(it_data++) *= sj;
      }
   }
}

// SymmetricScaling this = diag(sqrt(s)) * this * diag(sqrt(s))
void DenseMatrix::SymmetricScaling(const Vector & s)
{
   if (height != width || s.Size() != height)
   {
      mfem_error("DenseMatrix::SymmetricScaling");
   }

   double * ss = new double[width];
   const double * it_s = s.GetData();
   double * it_ss = ss;
   for ( const double * end_s = it_s + width; it_s != end_s; ++it_s)
   {
      *(it_ss++) = sqrt(*it_s);
   }

   double * it_data = data;
   for (int j = 0; j < width; ++j)
      for (int i = 0; i < height; ++i)
      {
         *(it_data++) *= ss[i]*ss[j];
      }

   delete[] ss;
}

// InvSymmetricScaling this = diag(sqrt(1./s)) * this * diag(sqrt(1./s))
void DenseMatrix::InvSymmetricScaling(const Vector & s)
{
   if (height != width || s.Size() != width)
   {
      mfem_error("DenseMatrix::SymmetricScaling");
   }

   double * ss = new double[width];
   const double * it_s = s.GetData();
   double * it_ss = ss;
   for ( const double * end_s = it_s + width; it_s != end_s; ++it_s)
   {
      *(it_ss++) = 1./sqrt(*it_s);
   }

   double * it_data = data;
   for (int j = 0; j < width; ++j)
      for (int i = 0; i < height; ++i)
      {
         *(it_data++) *= ss[i]*ss[j];
      }

   delete[] ss;
}

double DenseMatrix::Trace() const
{
#ifdef MFEM_DEBUG
   if (Width() != Height())
   {
      mfem_error("DenseMatrix::Trace() : not a square matrix!");
   }
#endif

   double t = 0.0;

   for (int i = 0; i < width; i++)
   {
      t += (*this)(i, i);
   }

   return t;
}

MatrixInverse *DenseMatrix::Inverse() const
{
   return new DenseMatrixInverse(*this);
}

double DenseMatrix::Det() const
{
   MFEM_ASSERT(Height() == Width() && Height() > 0,
               "The matrix must be square and "
               << "sized larger than zero to compute the determinant."
               << "  Height() = " << Height()
               << ", Width() = " << Width());

   switch (Height())
   {
      case 1:
         return data[0];

      case 2:
         return data[0] * data[3] - data[1] * data[2];

      case 3:
      {
         const double *d = data;
         return
            d[0] * (d[4] * d[8] - d[5] * d[7]) +
            d[3] * (d[2] * d[7] - d[1] * d[8]) +
            d[6] * (d[1] * d[5] - d[2] * d[4]);
      }
      case 4:
      {
         const double *d = data;
         return
            d[ 0] * (d[ 5] * (d[10] * d[15] - d[11] * d[14]) -
                     d[ 9] * (d[ 6] * d[15] - d[ 7] * d[14]) +
                     d[13] * (d[ 6] * d[11] - d[ 7] * d[10])
                    ) -
            d[ 4] * (d[ 1] * (d[10] * d[15] - d[11] * d[14]) -
                     d[ 9] * (d[ 2] * d[15] - d[ 3] * d[14]) +
                     d[13] * (d[ 2] * d[11] - d[ 3] * d[10])
                    ) +
            d[ 8] * (d[ 1] * (d[ 6] * d[15] - d[ 7] * d[14]) -
                     d[ 5] * (d[ 2] * d[15] - d[ 3] * d[14]) +
                     d[13] * (d[ 2] * d[ 7] - d[ 3] * d[ 6])
                    ) -
            d[12] * (d[ 1] * (d[ 6] * d[11] - d[ 7] * d[10]) -
                     d[ 5] * (d[ 2] * d[11] - d[ 3] * d[10]) +
                     d[ 9] * (d[ 2] * d[ 7] - d[ 3] * d[ 6])
                    );
      }
      default:
      {
         // In the general case we compute the determinant from the LU
         // decomposition.
         DenseMatrixInverse lu_factors(*this);

         return lu_factors.Det();
      }
   }
   // not reachable
}

double DenseMatrix::Weight() const
{
   if (Height() == Width())
   {
      // return fabs(Det());
      return Det();
   }
   else if ((Height() == 2) && (Width() == 1))
   {
      return sqrt(data[0] * data[0] + data[1] * data[1]);
   }
   else if ((Height() == 3) && (Width() == 1))
   {
      return sqrt(data[0] * data[0] + data[1] * data[1] + data[2] * data[2]);
   }
   else if ((Height() == 3) && (Width() == 2))
   {
      const double *d = data;
      double E = d[0] * d[0] + d[1] * d[1] + d[2] * d[2];
      double G = d[3] * d[3] + d[4] * d[4] + d[5] * d[5];
      double F = d[0] * d[3] + d[1] * d[4] + d[2] * d[5];
      return sqrt(E * G - F * F);
   }
   mfem_error("DenseMatrix::Weight()");
   return 0.0;
}

void DenseMatrix::Set(double alpha, const double *A)
{
   const int s = Width()*Height();
   for (int i = 0; i < s; i++)
   {
      data[i] = alpha*A[i];
   }
}

void DenseMatrix::Add(const double c, const DenseMatrix &A)
{
   for (int j = 0; j < Width(); j++)
      for (int i = 0; i < Height(); i++)
      {
         (*this)(i,j) += c * A(i,j);
      }
}

DenseMatrix &DenseMatrix::operator=(double c)
{
   int s = Height()*Width();
   for (int i = 0; i < s; i++)
   {
      data[i] = c;
   }
   return *this;
}

DenseMatrix &DenseMatrix::operator=(const double *d)
{
   int s = Height()*Width();
   for (int i = 0; i < s; i++)
   {
      data[i] = d[i];
   }
   return *this;
}

DenseMatrix &DenseMatrix::operator=(const DenseMatrix &m)
{
   SetSize(m.height, m.width);

   const int hw = height * width;
   for (int i = 0; i < hw; i++)
   {
      data[i] = m.data[i];
   }

   return *this;
}

DenseMatrix &DenseMatrix::operator+=(const double *m)
{
   const int hw = Height()*Width();
   for (int i = 0; i < hw; i++)
   {
      data[i] += m[i];
   }
   return *this;
}

DenseMatrix &DenseMatrix::operator+=(const DenseMatrix &m)
{
   MFEM_ASSERT(Height() == m.Height() && Width() == m.Width(),
               "incompatible matrix sizes.");
   return *this += m.GetData();
}

DenseMatrix &DenseMatrix::operator-=(const DenseMatrix &m)
{
   for (int j = 0; j < width; j++)
      for (int i = 0; i < height; i++)
      {
         (*this)(i, j) -= m(i, j);
      }

   return *this;
}

DenseMatrix &DenseMatrix::operator*=(double c)
{
   int s = Height()*Width();
   for (int i = 0; i < s; i++)
   {
      data[i] *= c;
   }
   return *this;
}

void DenseMatrix::Neg()
{
   const int hw = Height() * Width();
   for (int i = 0; i < hw; i++)
   {
      data[i] = -data[i];
   }
}

void DenseMatrix::Invert()
{
#ifdef MFEM_DEBUG
   if (Height() <= 0 || Height() != Width())
   {
      mfem_error("DenseMatrix::Invert()");
   }
#endif

#ifdef MFEM_USE_LAPACK
   int   *ipiv = new int[width];
   int    lwork = -1;
   double qwork, *work;
   int    info;

   dgetrf_(&width, &width, data, &width, ipiv, &info);

   if (info)
   {
      mfem_error("DenseMatrix::Invert() : Error in DGETRF");
   }

   dgetri_(&width, data, &width, ipiv, &qwork, &lwork, &info);

   lwork = (int) qwork;
   work = new double[lwork];

   dgetri_(&width, data, &width, ipiv, work, &lwork, &info);

   if (info)
   {
      mfem_error("DenseMatrix::Invert() : Error in DGETRI");
   }

   delete [] work;
   delete [] ipiv;
#else
   int c, i, j, n = Width();
   double a, b;
   Array<int> piv(n);

   for (c = 0; c < n; c++)
   {
      a = fabs((*this)(c, c));
      i = c;
      for (j = c + 1; j < n; j++)
      {
         b = fabs((*this)(j, c));
         if (a < b)
         {
            a = b;
            i = j;
         }
      }
      if (a == 0.0)
      {
         mfem_error("DenseMatrix::Invert() : singular matrix");
      }
      piv[c] = i;
      for (j = 0; j < n; j++)
      {
         Swap<double>((*this)(c, j), (*this)(i, j));
      }

      a = (*this)(c, c) = 1.0 / (*this)(c, c);
      for (j = 0; j < c; j++)
      {
         (*this)(c, j) *= a;
      }
      for (j++; j < n; j++)
      {
         (*this)(c, j) *= a;
      }
      for (i = 0; i < c; i++)
      {
         (*this)(i, c) = a * (b = -(*this)(i, c));
         for (j = 0; j < c; j++)
         {
            (*this)(i, j) += b * (*this)(c, j);
         }
         for (j++; j < n; j++)
         {
            (*this)(i, j) += b * (*this)(c, j);
         }
      }
      for (i++; i < n; i++)
      {
         (*this)(i, c) = a * (b = -(*this)(i, c));
         for (j = 0; j < c; j++)
         {
            (*this)(i, j) += b * (*this)(c, j);
         }
         for (j++; j < n; j++)
         {
            (*this)(i, j) += b * (*this)(c, j);
         }
      }
   }

   for (c = n - 1; c >= 0; c--)
   {
      j = piv[c];
      for (i = 0; i < n; i++)
      {
         Swap<double>((*this)(i, c), (*this)(i, j));
      }
   }
#endif
}

void DenseMatrix::SquareRootInverse()
{
   // Square root inverse using Denman--Beavers
#ifdef MFEM_DEBUG
   if (Height() <= 0 || Height() != Width())
   {
      mfem_error("DenseMatrix::SquareRootInverse() matrix not square.");
   }
#endif

   DenseMatrix tmp1(Height());
   DenseMatrix tmp2(Height());
   DenseMatrix tmp3(Height());

   tmp1 = (*this);
   (*this) = 0.0;
   for (int v = 0; v < Height() ; v++) { (*this)(v,v) = 1.0; }

   for (int j = 0; j < 10; j++)
   {
      for (int i = 0; i < 10; i++)
      {
         tmp2 = tmp1;
         tmp3 = (*this);

         tmp2.Invert();
         tmp3.Invert();

         tmp1 += tmp3;
         (*this) += tmp2;

         tmp1 *= 0.5;
         (*this) *= 0.5;
      }
      mfem::Mult((*this), tmp1, tmp2);
      for (int v = 0; v < Height() ; v++) { tmp2(v,v) -= 1.0; }
      if (tmp2.FNorm() < 1e-10) { break; }
   }

   if (tmp2.FNorm() > 1e-10)
   {
      mfem_error("DenseMatrix::SquareRootInverse not converged");
   }
}

void DenseMatrix::Norm2(double *v) const
{
   for (int j = 0; j < Width(); j++)
   {
      v[j] = 0.0;
      for (int i = 0; i < Height(); i++)
      {
         v[j] += (*this)(i,j)*(*this)(i,j);
      }
      v[j] = sqrt(v[j]);
   }
}

double DenseMatrix::MaxMaxNorm() const
{
   int hw = Height()*Width();
   double norm = 0.0, abs_entry;

   for (int i = 0; i < hw; i++)
   {
      abs_entry = fabs(data[i]);
      if (norm < abs_entry)
      {
         norm = abs_entry;
      }
   }

   return norm;
}

void DenseMatrix::FNorm(double &scale_factor, double &scaled_fnorm2) const
{
   int i, hw = Height() * Width();
   double max_norm = 0.0, entry, fnorm2;

   for (i = 0; i < hw; i++)
   {
      entry = fabs(data[i]);
      if (entry > max_norm)
      {
         max_norm = entry;
      }
   }

   if (max_norm == 0.0)
   {
      scale_factor = scaled_fnorm2 = 0.0;
      return;
   }

   fnorm2 = 0.0;
   for (i = 0; i < hw; i++)
   {
      entry = data[i] / max_norm;
      fnorm2 += entry * entry;
   }

   scale_factor = max_norm;
   scaled_fnorm2 = fnorm2;
}

void dsyevr_Eigensystem(DenseMatrix &a, Vector &ev, DenseMatrix *evect)
{

#ifdef MFEM_USE_LAPACK

   ev.SetSize(a.Width());

   char      JOBZ     = 'N';
   char      RANGE    = 'A';
   char      UPLO     = 'U';
   int       N        = a.Width();
   double   *A        = new double[N*N];
   int       LDA      = N;
   double    VL       = 0.0;
   double    VU       = 1.0;
   int       IL       = 0;
   int       IU       = 1;
   double    ABSTOL   = 0.0;
   int       M;
   double   *W        = ev.GetData();
   double   *Z        = NULL;
   int       LDZ      = 1;
   int      *ISUPPZ   = new int[2*N];
   int       LWORK    = -1; // query optimal (double) workspace size
   double    QWORK;
   double   *WORK     = NULL;
   int       LIWORK   = -1; // query optimal (int) workspace size
   int       QIWORK;
   int      *IWORK    = NULL;
   int       INFO;

   if (evect) // Compute eigenvectors too
   {
      evect->SetSize(N);

      JOBZ     = 'V';
      Z        = evect->Data();
      LDZ      = N;
   }

   int hw = a.Height() * a.Width();
   double *data = a.Data();

   for (int i = 0; i < hw; i++)
   {
      A[i] = data[i];
   }

   dsyevr_( &JOBZ, &RANGE, &UPLO, &N, A, &LDA, &VL, &VU, &IL, &IU,
            &ABSTOL, &M, W, Z, &LDZ, ISUPPZ, &QWORK, &LWORK,
            &QIWORK, &LIWORK, &INFO );

   LWORK  = (int) QWORK;
   LIWORK = QIWORK;

   WORK  = new double[LWORK];
   IWORK = new int[LIWORK];

   dsyevr_( &JOBZ, &RANGE, &UPLO, &N, A, &LDA, &VL, &VU, &IL, &IU,
            &ABSTOL, &M, W, Z, &LDZ, ISUPPZ, WORK, &LWORK,
            IWORK, &LIWORK, &INFO );

   if (INFO != 0)
   {
      mfem::err << "dsyevr_Eigensystem(...): DSYEVR error code: "
                << INFO << endl;
      mfem_error();
   }

#ifdef MFEM_DEBUG
   if (M < N)
   {
      mfem::err << "dsyevr_Eigensystem(...):\n"
                << " DSYEVR did not find all eigenvalues "
                << M << "/" << N << endl;
      mfem_error();
   }
   if (CheckFinite(W, N) > 0)
   {
      mfem_error("dsyevr_Eigensystem(...): inf/nan values in W");
   }
   if (CheckFinite(Z, N*N) > 0)
   {
      mfem_error("dsyevr_Eigensystem(...): inf/nan values in Z");
   }
   VU = 0.0;
   for (IL = 0; IL < N; IL++)
      for (IU = 0; IU <= IL; IU++)
      {
         VL = 0.0;
         for (M = 0; M < N; M++)
         {
            VL += Z[M+IL*N] * Z[M+IU*N];
         }
         if (IU < IL)
         {
            VL = fabs(VL);
         }
         else
         {
            VL = fabs(VL-1.0);
         }
         if (VL > VU)
         {
            VU = VL;
         }
         if (VU > 0.5)
         {
            mfem::err << "dsyevr_Eigensystem(...):"
                      << " Z^t Z - I deviation = " << VU
                      << "\n W[max] = " << W[N-1] << ", W[min] = "
                      << W[0] << ", N = " << N << endl;
            mfem_error();
         }
      }
   if (VU > 1e-9)
   {
      mfem::err << "dsyevr_Eigensystem(...):"
                << " Z^t Z - I deviation = " << VU
                << "\n W[max] = " << W[N-1] << ", W[min] = "
                << W[0] << ", N = " << N << endl;
   }
   if (VU > 1e-5)
   {
      mfem_error("dsyevr_Eigensystem(...): ERROR: ...");
   }
   VU = 0.0;
   for (IL = 0; IL < N; IL++)
      for (IU = 0; IU < N; IU++)
      {
         VL = 0.0;
         for (M = 0; M < N; M++)
         {
            VL += Z[IL+M*N] * W[M] * Z[IU+M*N];
         }
         VL = fabs(VL-data[IL+N*IU]);
         if (VL > VU)
         {
            VU = VL;
         }
      }
   if (VU > 1e-9)
   {
      mfem::err << "dsyevr_Eigensystem(...):"
                << " max matrix deviation = " << VU
                << "\n W[max] = " << W[N-1] << ", W[min] = "
                << W[0] << ", N = " << N << endl;
   }
   if (VU > 1e-5)
   {
      mfem_error("dsyevr_Eigensystem(...): ERROR: ...");
   }
#endif

   delete [] IWORK;
   delete [] WORK;
   delete [] ISUPPZ;
   delete [] A;

#endif
}

void dsyev_Eigensystem(DenseMatrix &a, Vector &ev, DenseMatrix *evect)
{

#ifdef MFEM_USE_LAPACK

   int   N      = a.Width();
   char  JOBZ   = 'N';
   char  UPLO   = 'U';
   int   LDA    = N;
   int   LWORK  = -1; /* query optimal workspace size */
   int   INFO;

   ev.SetSize(N);

   double *A    = NULL;
   double *W    = ev.GetData();
   double *WORK = NULL;
   double  QWORK;

   if (evect)
   {
      JOBZ = 'V';
      evect->SetSize(N);
      A = evect->Data();
   }
   else
   {
      A = new double[N*N];
   }

   int hw = a.Height() * a.Width();
   double *data = a.Data();
   for (int i = 0; i < hw; i++)
   {
      A[i] = data[i];
   }

   dsyev_(&JOBZ, &UPLO, &N, A, &LDA, W, &QWORK, &LWORK, &INFO);

   LWORK = (int) QWORK;
   WORK = new double[LWORK];

   dsyev_(&JOBZ, &UPLO, &N, A, &LDA, W, WORK, &LWORK, &INFO);

   if (INFO != 0)
   {
      mfem::err << "dsyev_Eigensystem: DSYEV error code: " << INFO << endl;
      mfem_error();
   }

   delete [] WORK;
   if (evect == NULL) { delete [] A; }

#endif
}

void DenseMatrix::Eigensystem(Vector &ev, DenseMatrix *evect)
{
#ifdef MFEM_USE_LAPACK

   // dsyevr_Eigensystem(*this, ev, evect);

   dsyev_Eigensystem(*this, ev, evect);

#else

   mfem_error("DenseMatrix::Eigensystem");

#endif
}

void DenseMatrix::SingularValues(Vector &sv) const
{
#ifdef MFEM_USE_LAPACK
   DenseMatrix copy_of_this = *this;
   char        jobu         = 'N';
   char        jobvt        = 'N';
   int         m            = Height();
   int         n            = Width();
   double      *a           = copy_of_this.GetData();
   sv.SetSize(min(m, n));
   double      *s           = sv;
   double      *u           = NULL;
   double      *vt          = NULL;
   double      *work        = NULL;
   int         lwork        = -1;
   int         info;
   double      qwork;

   dgesvd_(&jobu, &jobvt, &m, &n, a, &m,
           s, u, &m, vt, &n, &qwork, &lwork, &info);

   lwork = (int) qwork;
   work = new double[lwork];

   dgesvd_(&jobu, &jobvt, &m, &n, a, &m,
           s, u, &m, vt, &n, work, &lwork, &info);

   delete [] work;
   if (info)
   {
      mfem::err << "DenseMatrix::SingularValues : info = " << info << endl;
      mfem_error();
   }
#else
   // compiling without lapack
   mfem_error("DenseMatrix::SingularValues");
#endif
}

int DenseMatrix::Rank(double tol) const
{
   int rank=0;
   Vector sv(min(Height(), Width()));
   SingularValues(sv);

   for (int i=0; i < sv.Size(); ++i)
      if (sv(i) >= tol)
      {
         ++rank;
      }

   return rank;
}

static const double sqrt_1_eps = sqrt(1./numeric_limits<double>::epsilon());

inline void Eigenvalues2S(const double &d12, double &d1, double &d2)
{
   if (d12 != 0.)
   {
      // "The Symmetric Eigenvalue Problem", B. N. Parlett, pp.189-190
      double t, zeta = (d2 - d1)/(2*d12); // inf/inf from overflows?
      if (fabs(zeta) < sqrt_1_eps)
      {
         t = d12*copysign(1./(fabs(zeta) + sqrt(1. + zeta*zeta)), zeta);
      }
      else
      {
         t = d12*copysign(0.5/fabs(zeta), zeta);
      }
      d1 -= t;
      d2 += t;
   }
}

inline void Eigensystem2S(const double &d12, double &d1, double &d2,
                          double &c, double &s)
{
   if (d12 == 0.)
   {
      c = 1.;
      s = 0.;
   }
   else
   {
      // "The Symmetric Eigenvalue Problem", B. N. Parlett, pp.189-190
      double t, zeta = (d2 - d1)/(2*d12);
      if (fabs(zeta) < sqrt_1_eps)
      {
         t = copysign(1./(fabs(zeta) + sqrt(1. + zeta*zeta)), zeta);
      }
      else
      {
         t = copysign(0.5/fabs(zeta), zeta);
      }
      // c = 1./sqrt(1. + t*t);
      c = sqrt(1./(1. + t*t));
      s = c*t;
      t *= d12;
      d1 -= t;
      d2 += t;
   }
}

inline void vec_normalize3_aux(
   const double &x1, const double &x2, const double &x3,
   double &n1, double &n2, double &n3)
{
   double m, t, r;

   m = fabs(x1);
   r = x2/m;
   t = 1. + r*r;
   r = x3/m;
   t = sqrt(1./(t + r*r));
   n1 = copysign(t, x1);
   t /= m;
   n2 = x2*t;
   n3 = x3*t;
}

inline void vec_normalize3(const double &x1, const double &x2, const double &x3,
                           double &n1, double &n2, double &n3)
{
   // should work ok when xk is the same as nk for some or all k

   if (fabs(x1) >= fabs(x2))
   {
      if (fabs(x1) >= fabs(x3))
      {
         if (x1 != 0.)
         {
            vec_normalize3_aux(x1, x2, x3, n1, n2, n3);
         }
         else
         {
            n1 = n2 = n3 = 0.;
         }
         return;
      }
   }
   else if (fabs(x2) >= fabs(x3))
   {
      vec_normalize3_aux(x2, x1, x3, n2, n1, n3);
      return;
   }
   vec_normalize3_aux(x3, x1, x2, n3, n1, n2);
}

inline bool KernelVector2G(
   const int &mode,
   double &d1, double &d12, double &d21, double &d2)
{
   // Find a vector (z1,z2) in the "near"-kernel of the matrix
   // |  d1  d12 |
   // | d21   d2 |
   // using QR factorization.
   // The vector (z1,z2) is returned in (d1,d2). Return 'true' if the matrix
   // is zero without setting (d1,d2).
   // Note: in the current implementation |z1| + |z2| = 1.

   // l1-norms of the columns
   double n1 = fabs(d1) + fabs(d21);
   double n2 = fabs(d2) + fabs(d12);

   bool swap_columns = (n2 > n1);
   double mu;

   if (!swap_columns)
   {
      if (n1 == 0.)
      {
         return true;
      }

      if (mode == 0) // eliminate the larger entry in the column
      {
         if (fabs(d1) > fabs(d21))
         {
            Swap(d1, d21);
            Swap(d12, d2);
         }
      }
      else // eliminate the smaller entry in the column
      {
         if (fabs(d1) < fabs(d21))
         {
            Swap(d1, d21);
            Swap(d12, d2);
         }
      }
   }
   else
   {
      // n2 > n1, swap columns 1 and 2
      if (mode == 0) // eliminate the larger entry in the column
      {
         if (fabs(d12) > fabs(d2))
         {
            Swap(d1, d2);
            Swap(d12, d21);
         }
         else
         {
            Swap(d1, d12);
            Swap(d21, d2);
         }
      }
      else // eliminate the smaller entry in the column
      {
         if (fabs(d12) < fabs(d2))
         {
            Swap(d1, d2);
            Swap(d12, d21);
         }
         else
         {
            Swap(d1, d12);
            Swap(d21, d2);
         }
      }
   }

   n1 = hypot(d1, d21);

   if (d21 != 0.)
   {
      // v = (n1, n2)^t,  |v| = 1
      // Q = I - 2 v v^t,  Q (d1, d21)^t = (mu, 0)^t
      mu = copysign(n1, d1);
      n1 = -d21*(d21/(d1 + mu)); // = d1 - mu
      d1 = mu;
      // normalize (n1,d21) to avoid overflow/underflow
      // normalize (n1,d21) by the max-norm to avoid the sqrt call
      if (fabs(n1) <= fabs(d21))
      {
         // (n1,n2) <-- (n1/d21,1)
         n1 = n1/d21;
         mu = (2./(1. + n1*n1))*(n1*d12 + d2);
         d2  = d2  - mu;
         d12 = d12 - mu*n1;
      }
      else
      {
         // (n1,n2) <-- (1,d21/n1)
         n2 = d21/n1;
         mu = (2./(1. + n2*n2))*(d12 + n2*d2);
         d2  = d2  - mu*n2;
         d12 = d12 - mu;
      }
   }

   // Solve:
   // | d1 d12 | | z1 | = | 0 |
   // |  0  d2 | | z2 |   | 0 |

   // choose (z1,z2) to minimize |d1*z1 + d12*z2| + |d2*z2|
   // under the condition |z1| + |z2| = 1, z2 >= 0 (for uniqueness)
   // set t = z1, z2 = 1 - |t|, -1 <= t <= 1
   // objective function is:
   // |d1*t + d12*(1 - |t|)| + |d2|*(1 - |t|) -- piecewise linear with
   // possible minima are -1,0,1,t1 where t1: d1*t1 + d12*(1 - |t1|) = 0
   // values: @t=+/-1 -> |d1|, @t=0 -> |n1| + |d2|, @t=t1 -> |d2|*(1 - |t1|)

   // evaluate z2 @t=t1
   mu = -d12/d1;
   // note: |mu| <= 1,       if using l2-norm for column pivoting
   //       |mu| <= sqrt(2), if using l1-norm
   n2 = 1./(1. + fabs(mu));
   // check if |d1|<=|d2|*z2
   if (fabs(d1) <= n2*fabs(d2))
   {
      d2 = 0.;
      d1 = 1.;
   }
   else
   {
      d2 = n2;
      // d1 = (n2 < 0.5) ? copysign(1. - n2, mu) : mu*n2;
      d1 = mu*n2;
   }

   if (swap_columns)
   {
      Swap(d1, d2);
   }

   return false;
}

inline int KernelVector3G_aux(
   const int &mode,
   double &d1, double &d2, double &d3, double &c12, double &c13, double &c23,
   double &c21, double &c31, double &c32)
{
   int kdim;
   double mu, n1, n2, n3, s1, s2, s3;

   s1 = hypot(c21, c31);
   n1 = hypot(d1, s1);

   if (s1 != 0.)
   {
      // v = (s1, s2, s3)^t,  |v| = 1
      // Q = I - 2 v v^t,  Q (d1, c12, c13)^t = (mu, 0, 0)^t
      mu = copysign(n1, d1);
      n1 = -s1*(s1/(d1 + mu)); // = d1 - mu
      d1 = mu;

      // normalize (n1,c21,c31) to avoid overflow/underflow
      // normalize (n1,c21,c31) by the max-norm to avoid the sqrt call
      if (fabs(n1) >= fabs(c21))
      {
         if (fabs(n1) >= fabs(c31))
         {
            // n1 is max, (s1,s2,s3) <-- (1,c21/n1,c31/n1)
            s2 = c21/n1;
            s3 = c31/n1;
            mu = 2./(1. + s2*s2 + s3*s3);
            n2  = mu*(c12 + s2*d2  + s3*c32);
            n3  = mu*(c13 + s2*c23 + s3*d3);
            c12 = c12 -    n2;
            d2  = d2  - s2*n2;
            c32 = c32 - s3*n2;
            c13 = c13 -    n3;
            c23 = c23 - s2*n3;
            d3  = d3  - s3*n3;
            goto done_column_1;
         }
      }
      else if (fabs(c21) >= fabs(c31))
      {
         // c21 is max, (s1,s2,s3) <-- (n1/c21,1,c31/c21)
         s1 = n1/c21;
         s3 = c31/c21;
         mu = 2./(1. + s1*s1 + s3*s3);
         n2  = mu*(s1*c12 + d2  + s3*c32);
         n3  = mu*(s1*c13 + c23 + s3*d3);
         c12 = c12 - s1*n2;
         d2  = d2  -    n2;
         c32 = c32 - s3*n2;
         c13 = c13 - s1*n3;
         c23 = c23 -    n3;
         d3  = d3  - s3*n3;
         goto done_column_1;
      }
      // c31 is max, (s1,s2,s3) <-- (n1/c31,c21/c31,1)
      s1 = n1/c31;
      s2 = c21/c31;
      mu = 2./(1. + s1*s1 + s2*s2);
      n2  = mu*(s1*c12 + s2*d2  + c32);
      n3  = mu*(s1*c13 + s2*c23 + d3);
      c12 = c12 - s1*n2;
      d2  = d2  - s2*n2;
      c32 = c32 -    n2;
      c13 = c13 - s1*n3;
      c23 = c23 - s2*n3;
      d3  = d3  -    n3;
   }

done_column_1:

   // Solve:
   // |  d2 c23 | | z2 | = | 0 |
   // | c32  d3 | | z3 |   | 0 |
   if (KernelVector2G(mode, d2, c23, c32, d3))
   {
      // Have two solutions:
      // two vectors in the kernel are P (-c12/d1, 1, 0)^t and
      // P (-c13/d1, 0, 1)^t where P is the permutation matrix swapping
      // entries 1 and col.

      // A vector orthogonal to both these vectors is P (1, c12/d1, c13/d1)^t
      d2 = c12/d1;
      d3 = c13/d1;
      d1 = 1.;
      kdim = 2;
   }
   else
   {
      // solve for z1:
      // note: |z1| <= a since |z2| + |z3| = 1, and
      // max{|c12|,|c13|} <= max{norm(col. 2),norm(col. 3)}
      //                  <= norm(col. 1) <= a |d1|
      // a = 1,       if using l2-norm for column pivoting
      // a = sqrt(3), if using l1-norm
      d1 = -(c12*d2 + c13*d3)/d1;
      kdim = 1;
   }

   vec_normalize3(d1, d2, d3, d1, d2, d3);

   return kdim;
}

inline int KernelVector3S(
   const int &mode,
   const double &d12, const double &d13, const double &d23,
   double &d1, double &d2, double &d3)
{
   // Find a unit vector (z1,z2,z3) in the "near"-kernel of the matrix
   // |  d1  d12  d13 |
   // | d12   d2  d23 |
   // | d13  d23   d3 |
   // using QR factorization.
   // The vector (z1,z2,z3) is returned in (d1,d2,d3).
   // Returns the dimension of the kernel, kdim, but never zero.
   // - if kdim == 3, then (d1,d2,d3) is not defined,
   // - if kdim == 2, then (d1,d2,d3) is a vector orthogonal to the kernel,
   // - otherwise kdim == 1 and (d1,d2,d3) is a vector in the "near"-kernel.

   double c12 = d12, c13 = d13, c23 = d23;
   double c21, c31, c32;
   int col, row;

   // l1-norms of the columns:
   c32 = fabs(d1) + fabs(c12) + fabs(c13);
   c31 = fabs(d2) + fabs(c12) + fabs(c23);
   c21 = fabs(d3) + fabs(c13) + fabs(c23);

   // column pivoting: choose the column with the largest norm
   if (c32 >= c21)
   {
      col = (c32 >= c31) ? 1 : 2;
   }
   else
   {
      col = (c31 >= c21) ? 2 : 3;
   }
   switch (col)
   {
      case 1:
         if (c32 == 0.) // zero matrix
         {
            return 3;
         }
         break;

      case 2:
         if (c31 == 0.) // zero matrix
         {
            return 3;
         }
         Swap(c13, c23);
         Swap(d1, d2);
         break;

      case 3:
         if (c21 == 0.) // zero matrix
         {
            return 3;
         }
         Swap(c12, c23);
         Swap(d1, d3);
   }

   // row pivoting depending on 'mode'
   if (mode == 0)
   {
      if (fabs(d1) <= fabs(c13))
      {
         row = (fabs(d1) <= fabs(c12)) ? 1 : 2;
      }
      else
      {
         row = (fabs(c12) <= fabs(c13)) ? 2 : 3;
      }
   }
   else
   {
      if (fabs(d1) >= fabs(c13))
      {
         row = (fabs(d1) >= fabs(c12)) ? 1 : 2;
      }
      else
      {
         row = (fabs(c12) >= fabs(c13)) ? 2 : 3;
      }
   }
   switch (row)
   {
      case 1:
         c21 = c12;
         c31 = c13;
         c32 = c23;
         break;

      case 2:
         c21 = d1;
         c31 = c13;
         c32 = c23;
         d1 = c12;
         c12 = d2;
         d2 = d1;
         c13 = c23;
         c23 = c31;
         break;

      case 3:
         c21 = c12;
         c31 = d1;
         c32 = c12;
         d1 = c13;
         c12 = c23;
         c13 = d3;
         d3 = d1;
   }

   row = KernelVector3G_aux(mode, d1, d2, d3, c12, c13, c23, c21, c31, c32);
   // row is kdim

   switch (col)
   {
      case 2:
         Swap(d1, d2);
         break;

      case 3:
         Swap(d1, d3);
   }

   return row;
}

inline int Reduce3S(
   const int &mode,
   double &d1, double &d2, double &d3, double &d12, double &d13, double &d23,
   double &z1, double &z2, double &z3, double &v1, double &v2, double &v3,
   double &g)
{
   // Given the matrix
   //     |  d1  d12  d13 |
   // A = | d12   d2  d23 |
   //     | d13  d23   d3 |
   // and a unit eigenvector z=(z1,z2,z3), transform the matrix A into the
   // matrix B = Q P A P Q that has the form
   //                 | b1   0   0 |
   // B = Q P A P Q = | 0   b2 b23 |
   //                 | 0  b23  b3 |
   // where P is the permutation matrix switching entries 1 and k, and
   // Q is the reflection matrix Q = I - g v v^t, defined by: set y = P z and
   // v = c(y - e_1); if y = e_1, then v = 0 and Q = I.
   // Note: Q y = e_1, Q e_1 = y ==> Q P A P Q e_1 = ... = lambda e_1.
   // The entries (b1,b2,b3,b23) are returned in (d1,d2,d3,d23), and the
   // return value of the function is k. The variable g = 2/(v1^2+v2^2+v3^3).

   int k;
   double s, w1, w2, w3;

   if (mode == 0)
   {
      // choose k such that z^t e_k = zk has the smallest absolute value, i.e.
      // the angle between z and e_k is closest to pi/2
      if (fabs(z1) <= fabs(z3))
      {
         k = (fabs(z1) <= fabs(z2)) ? 1 : 2;
      }
      else
      {
         k = (fabs(z2) <= fabs(z3)) ? 2 : 3;
      }
   }
   else
   {
      // choose k such that zk is the largest by absolute value
      if (fabs(z1) >= fabs(z3))
      {
         k = (fabs(z1) >= fabs(z2)) ? 1 : 2;
      }
      else
      {
         k = (fabs(z2) >= fabs(z3)) ? 2 : 3;
      }
   }
   switch (k)
   {
      case 2:
         Swap(d13, d23);
         Swap(d1, d2);
         Swap(z1, z2);
         break;

      case 3:
         Swap(d12, d23);
         Swap(d1, d3);
         Swap(z1, z3);
   }

   s = hypot(z2, z3);

   if (s == 0.)
   {
      // s can not be zero, if zk is the smallest (mode == 0)
      v1 = v2 = v3 = 0.;
      g = 1.;
   }
   else
   {
      g = copysign(1., z1);
      v1 = -s*(s/(z1 + g)); // = z1 - g
      // normalize (v1,z2,z3) by its max-norm, avoiding the sqrt call
      g = fabs(v1);
      if (fabs(z2) > g) { g = fabs(z2); }
      if (fabs(z3) > g) { g = fabs(z3); }
      v1 = v1/g;
      v2 = z2/g;
      v3 = z3/g;
      g = 2./(v1*v1 + v2*v2 + v3*v3);

      // Compute Q A Q = A - v w^t - w v^t, where
      // w = u - (g/2)(v^t u) v, and u = g A v
      // set w = g A v
      w1 = g*( d1*v1 + d12*v2 + d13*v3);
      w2 = g*(d12*v1 +  d2*v2 + d23*v3);
      w3 = g*(d13*v1 + d23*v2 +  d3*v3);
      // w := w - (g/2)(v^t w) v
      s = (g/2)*(v1*w1 + v2*w2 + v3*w3);
      w1 -= s*v1;
      w2 -= s*v2;
      w3 -= s*v3;
      // dij -= vi*wj + wi*vj
      d1  -= 2*v1*w1;
      d2  -= 2*v2*w2;
      d23 -= v2*w3 + v3*w2;
      d3  -= 2*v3*w3;
      // compute the offdiagonal entries on the first row/column of B which
      // should be zero (for debugging):
#if 0
      s = d12 - v1*w2 - v2*w1;  // b12 = 0
      s = d13 - v1*w3 - v3*w1;  // b13 = 0
#endif
   }

   switch (k)
   {
      case 2:
         Swap(z1, z2);
         break;

      case 3:
         Swap(z1, z3);
   }

   return k;
}

inline void GetScalingFactor(const double &d_max, double &mult)
{
   int d_exp;
   if (d_max > 0.)
   {
      mult = frexp(d_max, &d_exp);
      if (d_exp == numeric_limits<double>::max_exponent)
      {
         mult *= numeric_limits<double>::radix;
      }
      mult = d_max/mult;
   }
   else
   {
      mult = 1.;
   }
   // mult = 2^d_exp is such that d_max/mult is in [0.5,1)
   // or in other words d_max is in the interval [0.5,1)*mult
}

double DenseMatrix::CalcSingularvalue(const int i) const
{
   MFEM_ASSERT(Height() == Width() && Height() > 0 && Height() < 4,
               "The matrix must be square and sized 1, 2, or 3 to compute the"
               " singular values."
               << "  Height() = " << Height()
               << ", Width() = " << Width());

   const int n = Height();
   const double *d = data;

   if (n == 1)
   {
      return d[0];
   }
   else if (n == 2)
   {
      double d0, d1, d2, d3;
      d0 = d[0];
      d1 = d[1];
      d2 = d[2];
      d3 = d[3];
      double mult;
      {
         double d_max = fabs(d0);
         if (d_max < fabs(d1)) { d_max = fabs(d1); }
         if (d_max < fabs(d2)) { d_max = fabs(d2); }
         if (d_max < fabs(d3)) { d_max = fabs(d3); }

         GetScalingFactor(d_max, mult);
      }
      d0 /= mult;
      d1 /= mult;
      d2 /= mult;
      d3 /= mult;
      // double b11 = d[0]*d[0] + d[1]*d[1];
      // double b12 = d[0]*d[2] + d[1]*d[3];
      // double b22 = d[2]*d[2] + d[3]*d[3];
      // t = 0.5*(a+b).(a-b) = 0.5*(|a|^2-|b|^2)
      // with a,b - the columns of (*this)
      // double t = 0.5*(b11 - b22);
      double t = 0.5*((d0+d2)*(d0-d2)+(d1-d3)*(d1+d3));
      // double s = sqrt(0.5*(b11 + b22) + sqrt(t*t + b12*b12));
      double s = d0*d2 + d1*d3;
      s = sqrt(0.5*(d0*d0 + d1*d1 + d2*d2 + d3*d3) + sqrt(t*t + s*s));
      if (s == 0.0)
      {
         return 0.0;
      }
      t = fabs(d0*d3 - d1*d2) / s;
      if (t > s)
      {
         if (i == 0)
         {
            return t*mult;
         }
         return s*mult;
      }
      if (i == 0)
      {
         return s*mult;
      }
      return t*mult;
   }
   else
   {
      double d0, d1, d2, d3, d4, d5, d6, d7, d8;
      d0 = d[0];  d3 = d[3];  d6 = d[6];
      d1 = d[1];  d4 = d[4];  d7 = d[7];
      d2 = d[2];  d5 = d[5];  d8 = d[8];
      double mult;
      {
         double d_max = fabs(d0);
         if (d_max < fabs(d1)) { d_max = fabs(d1); }
         if (d_max < fabs(d2)) { d_max = fabs(d2); }
         if (d_max < fabs(d3)) { d_max = fabs(d3); }
         if (d_max < fabs(d4)) { d_max = fabs(d4); }
         if (d_max < fabs(d5)) { d_max = fabs(d5); }
         if (d_max < fabs(d6)) { d_max = fabs(d6); }
         if (d_max < fabs(d7)) { d_max = fabs(d7); }
         if (d_max < fabs(d8)) { d_max = fabs(d8); }

         GetScalingFactor(d_max, mult);
      }

      d0 /= mult;  d1 /= mult;  d2 /= mult;
      d3 /= mult;  d4 /= mult;  d5 /= mult;
      d6 /= mult;  d7 /= mult;  d8 /= mult;

      double b11 = d0*d0 + d1*d1 + d2*d2;
      double b12 = d0*d3 + d1*d4 + d2*d5;
      double b13 = d0*d6 + d1*d7 + d2*d8;
      double b22 = d3*d3 + d4*d4 + d5*d5;
      double b23 = d3*d6 + d4*d7 + d5*d8;
      double b33 = d6*d6 + d7*d7 + d8*d8;

      // double a, b, c;
      // a = -(b11 + b22 + b33);
      // b = b11*(b22 + b33) + b22*b33 - b12*b12 - b13*b13 - b23*b23;
      // c = b11*(b23*b23 - b22*b33) + b12*(b12*b33 - 2*b13*b23) + b13*b13*b22;

      // double Q = (a * a - 3 * b) / 9;
      // double Q = (b12*b12 + b13*b13 + b23*b23 +
      //             ((b11 - b22)*(b11 - b22) +
      //              (b11 - b33)*(b11 - b33) +
      //              (b22 - b33)*(b22 - b33))/6)/3;
      // Q = (3*(b12^2 + b13^2 + b23^2) +
      //      ((b11 - b22)^2 + (b11 - b33)^2 + (b22 - b33)^2)/2)/9
      //   or
      // Q = (1/6)*|B-tr(B)/3|_F^2
      // Q >= 0 and
      // Q = 0  <==> B = scalar * I
      // double R = (2 * a * a * a - 9 * a * b + 27 * c) / 54;
      double aa = (b11 + b22 + b33)/3;  // aa = tr(B)/3
      double c1, c2, c3;
      // c1 = b11 - aa; // ((b11 - b22) + (b11 - b33))/3
      // c2 = b22 - aa; // ((b22 - b11) + (b22 - b33))/3
      // c3 = b33 - aa; // ((b33 - b11) + (b33 - b22))/3
      {
         double b11_b22 = ((d0-d3)*(d0+d3)+(d1-d4)*(d1+d4)+(d2-d5)*(d2+d5));
         double b22_b33 = ((d3-d6)*(d3+d6)+(d4-d7)*(d4+d7)+(d5-d8)*(d5+d8));
         double b33_b11 = ((d6-d0)*(d6+d0)+(d7-d1)*(d7+d1)+(d8-d2)*(d8+d2));
         c1 = (b11_b22 - b33_b11)/3;
         c2 = (b22_b33 - b11_b22)/3;
         c3 = (b33_b11 - b22_b33)/3;
      }
      double Q, R;
      Q = (2*(b12*b12 + b13*b13 + b23*b23) + c1*c1 + c2*c2 + c3*c3)/6;
      R = (c1*(b23*b23 - c2*c3)+ b12*(b12*c3 - 2*b13*b23) +b13*b13*c2)/2;
      // R = (-1/2)*det(B-(tr(B)/3)*I)
      // Note: 54*(det(S))^2 <= |S|_F^6, when S^t=S and tr(S)=0, S is 3x3
      // Therefore: R^2 <= Q^3

      if (Q <= 0.) { ; }

      // else if (fabs(R) >= sqrtQ3)
      // {
      //    double det = (d[0] * (d[4] * d[8] - d[5] * d[7]) +
      //                  d[3] * (d[2] * d[7] - d[1] * d[8]) +
      //                  d[6] * (d[1] * d[5] - d[2] * d[4]));
      //
      //    if (R > 0.)
      //    {
      //       if (i == 2)
      //          // aa -= 2*sqrtQ;
      //          return fabs(det)/(aa + sqrtQ);
      //       else
      //          aa += sqrtQ;
      //    }
      //    else
      //    {
      //       if (i != 0)
      //          aa -= sqrtQ;
      //          // aa = fabs(det)/sqrt(aa + 2*sqrtQ);
      //       else
      //          aa += 2*sqrtQ;
      //    }
      // }

      else
      {
         double sqrtQ = sqrt(Q);
         double sqrtQ3 = Q*sqrtQ;
         // double sqrtQ3 = sqrtQ*sqrtQ*sqrtQ;
         // double sqrtQ3 = pow(Q, 1.5);
         double r;

         if (fabs(R) >= sqrtQ3)
         {
            if (R < 0.)
            {
               // R = -1.;
               r = 2*sqrtQ;
            }
            else
            {
               // R = 1.;
               r = -2*sqrtQ;
            }
         }
         else
         {
            R = R/sqrtQ3;

            // if (fabs(R) <= 0.95)
            if (fabs(R) <= 0.9)
            {
               if (i == 2)
               {
                  aa -= 2*sqrtQ*cos(acos(R)/3);   // min
               }
               else if (i == 0)
               {
                  aa -= 2*sqrtQ*cos((acos(R) + 2.0*M_PI)/3);   // max
               }
               else
               {
                  aa -= 2*sqrtQ*cos((acos(R) - 2.0*M_PI)/3);   // mid
               }
               goto have_aa;
            }

            if (R < 0.)
            {
               r = -2*sqrtQ*cos((acos(R) + 2.0*M_PI)/3); // max
               if (i == 0)
               {
                  aa += r;
                  goto have_aa;
               }
            }
            else
            {
               r = -2*sqrtQ*cos(acos(R)/3); // min
               if (i == 2)
               {
                  aa += r;
                  goto have_aa;
               }
            }
         }

         // (tr(B)/3 + r) is the root which is separated from the other
         // two roots which are close to each other when |R| is close to 1

         c1 -= r;
         c2 -= r;
         c3 -= r;
         // aa += r;

         // Type of Householder reflections: z --> mu ek, where k is the index
         // of the entry in z with:
         // mode == 0: smallest absolute value --> angle closest to pi/2
         //            (eliminate large entries)
         // mode == 1: largest absolute value --> angle farthest from pi/2
         //            (eliminate small entries)
         const int mode = 1;

         // Find a unit vector z = (z1,z2,z3) in the "near"-kernel of
         //  |  c1  b12  b13 |
         //  | b12   c2  b23 | = B - aa*I
         //  | b13  b23   c3 |
         // This vector is also an eigenvector for B corresponding to aa
         // The vector z overwrites (c1,c2,c3).
         switch (KernelVector3S(mode, b12, b13, b23, c1, c2, c3))
         {
            case 3:
               aa += r;
               goto have_aa;
            case 2:
            // ok, continue with the returned vector orthogonal to the kernel
            case 1:
               // ok, continue with the returned vector in the "near"-kernel
               ;
         }

         // Using the eigenvector c = (c1,c2,c3) to transform B into
         //                   | b11   0   0 |
         // B <-- Q P B P Q = |  0  b22 b23 |
         //                   |  0  b23 b33 |
         double v1, v2, v3, g;
         Reduce3S(mode, b11, b22, b33, b12, b13, b23,
                  c1, c2, c3, v1, v2, v3, g);
         // Q = I - g v v^t
         // P - permutation matrix switching rows and columns 1 and k

         // find the eigenvalues of
         //  | b22 b23 |
         //  | b23 b33 |
         Eigenvalues2S(b23, b22, b33);

         if (i == 2)
         {
            aa = std::min(std::min(b11, b22), b33);
         }
         else if (i == 1)
         {
            if (b11 <= b22)
            {
               aa = (b22 <= b33) ? b22 : std::max(b11, b33);
            }
            else
            {
               aa = (b11 <= b33) ? b11 : std::max(b33, b22);
            }
         }
         else
         {
            aa = std::max(std::max(b11, b22), b33);
         }
      }

   have_aa:

      return sqrt(fabs(aa))*mult; // take abs before we sort?
   }
}

void DenseMatrix::CalcEigenvalues(double *lambda, double *vec) const
{
#ifdef MFEM_DEBUG
   if (Height() != Width() || Height() < 2 || Height() > 3)
   {
      mfem_error("DenseMatrix::CalcEigenvalues");
   }
#endif

   const int n = Height();
   const double *d = data;

   if (n == 2)
   {
      double d0 = d[0];
      double d2 = d[2]; // use the upper triangular entry
      double d3 = d[3];

      double c, s;
      Eigensystem2S(d2, d0, d3, c, s);
      if (d0 <= d3)
      {
         lambda[0] = d0;
         lambda[1] = d3;
         vec[0] =  c;
         vec[1] = -s;
         vec[2] =  s;
         vec[3] =  c;
      }
      else
      {
         lambda[0] = d3;
         lambda[1] = d0;
         vec[0] =  s;
         vec[1] =  c;
         vec[2] =  c;
         vec[3] = -s;
      }
   }
   else
   {
      double d11 = d[0];
      double d12 = d[3]; // use the upper triangular entries
      double d22 = d[4];
      double d13 = d[6];
      double d23 = d[7];
      double d33 = d[8];

      double mult;
      {
         double d_max = fabs(d11);
         if (d_max < fabs(d22)) { d_max = fabs(d22); }
         if (d_max < fabs(d33)) { d_max = fabs(d33); }
         if (d_max < fabs(d12)) { d_max = fabs(d12); }
         if (d_max < fabs(d13)) { d_max = fabs(d13); }
         if (d_max < fabs(d23)) { d_max = fabs(d23); }

         GetScalingFactor(d_max, mult);
      }

      d11 /= mult;  d22 /= mult;  d33 /= mult;
      d12 /= mult;  d13 /= mult;  d23 /= mult;

      double aa = (d11 + d22 + d33)/3;  // aa = tr(A)/3
      double c1 = d11 - aa;
      double c2 = d22 - aa;
      double c3 = d33 - aa;

      double Q, R;

      Q = (2*(d12*d12 + d13*d13 + d23*d23) + c1*c1 + c2*c2 + c3*c3)/6;
      R = (c1*(d23*d23 - c2*c3)+ d12*(d12*c3 - 2*d13*d23) + d13*d13*c2)/2;

      if (Q <= 0.)
      {
         lambda[0] = lambda[1] = lambda[2] = aa;
         vec[0] = 1.; vec[3] = 0.; vec[6] = 0.;
         vec[1] = 0.; vec[4] = 1.; vec[7] = 0.;
         vec[2] = 0.; vec[5] = 0.; vec[8] = 1.;
      }
      else
      {
         double sqrtQ = sqrt(Q);
         double sqrtQ3 = Q*sqrtQ;
         // double sqrtQ3 = sqrtQ*sqrtQ*sqrtQ;
         // double sqrtQ3 = pow(Q, 1.5);
         double r;
         if (fabs(R) >= sqrtQ3)
         {
            if (R < 0.)
            {
               // R = -1.;
               r = 2*sqrtQ;
            }
            else
            {
               // R = 1.;
               r = -2*sqrtQ;
            }
         }
         else
         {
            R = R/sqrtQ3;

            if (R < 0.)
            {
               r = -2*sqrtQ*cos((acos(R) + 2.0*M_PI)/3); // max
            }
            else
            {
               r = -2*sqrtQ*cos(acos(R)/3); // min
            }
         }

         aa += r;
         c1 = d11 - aa;
         c2 = d22 - aa;
         c3 = d33 - aa;

         // Type of Householder reflections: z --> mu ek, where k is the index
         // of the entry in z with:
         // mode == 0: smallest absolute value --> angle closest to pi/2
         // mode == 1: largest absolute value --> angle farthest from pi/2
         // Observations:
         // mode == 0 produces better eigenvectors, less accurate eigenvalues?
         // mode == 1 produces better eigenvalues, less accurate eigenvectors?
         const int mode = 0;

         // Find a unit vector z = (z1,z2,z3) in the "near"-kernel of
         //  |  c1  d12  d13 |
         //  | d12   c2  d23 | = A - aa*I
         //  | d13  d23   c3 |
         // This vector is also an eigenvector for A corresponding to aa.
         // The vector z overwrites (c1,c2,c3).
         switch (KernelVector3S(mode, d12, d13, d23, c1, c2, c3))
         {
            case 3:
               // 'aa' is a triple eigenvalue
               lambda[0] = lambda[1] = lambda[2] = aa;
               vec[0] = 1.; vec[3] = 0.; vec[6] = 0.;
               vec[1] = 0.; vec[4] = 1.; vec[7] = 0.;
               vec[2] = 0.; vec[5] = 0.; vec[8] = 1.;
               goto done_3d;

            case 2:
            // ok, continue with the returned vector orthogonal to the kernel
            case 1:
               // ok, continue with the returned vector in the "near"-kernel
               ;
         }

         // Using the eigenvector c=(c1,c2,c3) transform A into
         //                   | d11   0   0 |
         // A <-- Q P A P Q = |  0  d22 d23 |
         //                   |  0  d23 d33 |
         double v1, v2, v3, g;
         int k = Reduce3S(mode, d11, d22, d33, d12, d13, d23,
                          c1, c2, c3, v1, v2, v3, g);
         // Q = I - 2 v v^t
         // P - permutation matrix switching entries 1 and k

         // find the eigenvalues and eigenvectors for
         // | d22 d23 |
         // | d23 d33 |
         double c, s;
         Eigensystem2S(d23, d22, d33, c, s);
         // d22 <-> P Q (0, c, -s), d33 <-> P Q (0, s, c)

         double *vec_1, *vec_2, *vec_3;
         if (d11 <= d22)
         {
            if (d22 <= d33)
            {
               lambda[0] = d11;  vec_1 = vec;
               lambda[1] = d22;  vec_2 = vec + 3;
               lambda[2] = d33;  vec_3 = vec + 6;
            }
            else if (d11 <= d33)
            {
               lambda[0] = d11;  vec_1 = vec;
               lambda[1] = d33;  vec_3 = vec + 3;
               lambda[2] = d22;  vec_2 = vec + 6;
            }
            else
            {
               lambda[0] = d33;  vec_3 = vec;
               lambda[1] = d11;  vec_1 = vec + 3;
               lambda[2] = d22;  vec_2 = vec + 6;
            }
         }
         else
         {
            if (d11 <= d33)
            {
               lambda[0] = d22;  vec_2 = vec;
               lambda[1] = d11;  vec_1 = vec + 3;
               lambda[2] = d33;  vec_3 = vec + 6;
            }
            else if (d22 <= d33)
            {
               lambda[0] = d22;  vec_2 = vec;
               lambda[1] = d33;  vec_3 = vec + 3;
               lambda[2] = d11;  vec_1 = vec + 6;
            }
            else
            {
               lambda[0] = d33;  vec_3 = vec;
               lambda[1] = d22;  vec_2 = vec + 3;
               lambda[2] = d11;  vec_1 = vec + 6;
            }
         }

         vec_1[0] = c1;
         vec_1[1] = c2;
         vec_1[2] = c3;
         d22 = g*(v2*c - v3*s);
         d33 = g*(v2*s + v3*c);
         vec_2[0] =    - v1*d22;  vec_3[0] =   - v1*d33;
         vec_2[1] =  c - v2*d22;  vec_3[1] = s - v2*d33;
         vec_2[2] = -s - v3*d22;  vec_3[2] = c - v3*d33;
         switch (k)
         {
            case 2:
               Swap(vec_2[0], vec_2[1]);
               Swap(vec_3[0], vec_3[1]);
               break;

            case 3:
               Swap(vec_2[0], vec_2[2]);
               Swap(vec_3[0], vec_3[2]);
         }
      }

   done_3d:
      lambda[0] *= mult;
      lambda[1] *= mult;
      lambda[2] *= mult;
   }
}

void DenseMatrix::GetRow(int r, Vector &row) const
{
   int m = Height();
   int n = Width();
   row.SetSize(n);

<<<<<<< HEAD
   double* rp = (double *)data + r;
=======
   const double* rp = data + r;
>>>>>>> d9d6807a
   double* vp = row.GetData();

   for (int i = 0; i < n; i++)
   {
      vp[i] = *rp;
      rp += m;
   }
}

void DenseMatrix::GetColumn(int c, Vector &col) const
{
   int m = Height();
   col.SetSize(m);

   const double *cp = (const double *)data + c * m;
   double *vp = col.GetData();

   for (int i = 0; i < m; i++)
   {
      vp[i] = cp[i];
   }
}

void DenseMatrix::GetDiag(Vector &d) const
{
   if (height != width)
   {
      mfem_error("DenseMatrix::GetDiag\n");
   }
   d.SetSize(height);

   for (int i = 0; i < height; ++i)
   {
      d(i) = (*this)(i,i);
   }
}

void DenseMatrix::Getl1Diag(Vector &l) const
{
   if (height != width)
   {
      mfem_error("DenseMatrix::Getl1Diag\n");
   }
   l.SetSize(height);

   l = 0.0;

   for (int j = 0; j < width; ++j)
      for (int i = 0; i < height; ++i)
      {
         l(i) += fabs((*this)(i,j));
      }
}

void DenseMatrix::GetRowSums(Vector &l) const
{
   l.SetSize(height);
   for (int i = 0; i < height; i++)
   {
      double d = 0.0;
      for (int j = 0; j < width; j++)
      {
         d += (*this)(i, j);
      }
      l(i) = d;
   }
}

void DenseMatrix::Diag(double c, int n)
{
   SetSize(n);

   int i, N = n*n;
   for (i = 0; i < N; i++)
   {
      data[i] = 0.0;
   }
   for (i = 0; i < n; i++)
   {
      data[i*(n+1)] = c;
   }
}

void DenseMatrix::Diag(double *diag, int n)
{
   SetSize(n);

   int i, N = n*n;
   for (i = 0; i < N; i++)
   {
      data[i] = 0.0;
   }
   for (i = 0; i < n; i++)
   {
      data[i*(n+1)] = diag[i];
   }
}

void DenseMatrix::Transpose()
{
   int i, j;
   double t;

   if (Width() == Height())
   {
      for (i = 0; i < Height(); i++)
         for (j = i+1; j < Width(); j++)
         {
            t = (*this)(i,j);
            (*this)(i,j) = (*this)(j,i);
            (*this)(j,i) = t;
         }
   }
   else
   {
      DenseMatrix T(*this,'t');
      (*this) = T;
   }
}

void DenseMatrix::Transpose(const DenseMatrix &A)
{
   SetSize(A.Width(),A.Height());

   for (int i = 0; i < Height(); i++)
      for (int j = 0; j < Width(); j++)
      {
         (*this)(i,j) = A(j,i);
      }
}

void DenseMatrix::Symmetrize()
{
#ifdef MFEM_DEBUG
   if (Width() != Height())
   {
      mfem_error("DenseMatrix::Symmetrize() : not a square matrix!");
   }
#endif

   for (int i = 0; i < Height(); i++)
      for (int j = 0; j < i; j++)
      {
         double a = 0.5 * ((*this)(i,j) + (*this)(j,i));
         (*this)(j,i) = (*this)(i,j) = a;
      }
}

void DenseMatrix::Lump()
{
   for (int i = 0; i < Height(); i++)
   {
      double L = 0.0;
      for (int j = 0; j < Width(); j++)
      {
         L += (*this)(i, j);
         (*this)(i, j) = 0.0;
      }
      (*this)(i, i) = L;
   }
}

void DenseMatrix::GradToCurl(DenseMatrix &curl)
{
   int n = Height();

#ifdef MFEM_DEBUG
   if ((Width() != 2 || curl.Width() != 1 || 2*n != curl.Height()) &&
       (Width() != 3 || curl.Width() != 3 || 3*n != curl.Height()))
   {
      mfem_error("DenseMatrix::GradToCurl(...)");
   }
#endif

   if (Width() == 2)
   {
      for (int i = 0; i < n; i++)
      {
         // (x,y) is grad of Ui
         double x = (*this)(i,0);
         const double y = (*this)(i,1);

         int j = i+n;

         // curl of (Ui,0)
         curl(i,0) = -y;

         // curl of (0,Ui)
         curl(j,0) =  x;
      }
   }
   else
   {
      for (int i = 0; i < n; i++)
      {
         // (x,y,z) is grad of Ui
         double x = (*this)(i,0);
         double y = (*this)(i,1);
         double z = (*this)(i,2);

         int j = i+n;
         int k = j+n;

         // curl of (Ui,0,0)
         curl(i,0) =  0.;
         curl(i,1) =  z;
         curl(i,2) = -y;

         // curl of (0,Ui,0)
         curl(j,0) = -z;
         curl(j,1) =  0.;
         curl(j,2) =  x;

         // curl of (0,0,Ui)
         curl(k,0) =  y;
         curl(k,1) = -x;
         curl(k,2) =  0.;
      }
   }
}

void DenseMatrix::GradToDiv(Vector &div)
{

#ifdef MFEM_DEBUG
   if (Width()*Height() != div.Size())
   {
      mfem_error("DenseMatrix::GradToDiv(...)");
   }
#endif

   // div(dof*j+i) <-- (*this)(i,j)

   int n = height * width;
   double *ddata = div.GetData();

   for (int i = 0; i < n; i++)
   {
      ddata[i] = data[i];
   }
}

void DenseMatrix::CopyRows(const DenseMatrix &A, int row1, int row2)
{
   SetSize(row2 - row1 + 1, A.Width());

   for (int j = 0; j < Width(); j++)
      for (int i = row1; i <= row2; i++)
      {
         (*this)(i-row1,j) = A(i,j);
      }
}

void DenseMatrix::CopyCols(const DenseMatrix &A, int col1, int col2)
{
   SetSize(A.Height(), col2 - col1 + 1);

   for (int j = col1; j <= col2; j++)
      for (int i = 0; i < Height(); i++)
      {
         (*this)(i,j-col1) = A(i,j);
      }
}

void DenseMatrix::CopyMN(const DenseMatrix &A, int m, int n, int Aro, int Aco)
{
   int i, j;

   SetSize(m,n);

   for (j = 0; j < n; j++)
      for (i = 0; i < m; i++)
      {
         (*this)(i,j) = A(Aro+i,Aco+j);
      }
}

void DenseMatrix::CopyMN(const DenseMatrix &A, int row_offset, int col_offset)
{
   int i, j;
   const double *v = A.data;

   for (j = 0; j < A.Width(); j++)
      for (i = 0; i < A.Height(); i++)
      {
         (*this)(row_offset+i,col_offset+j) = *(v++);
      }
}

void DenseMatrix::CopyMNt(const DenseMatrix &A, int row_offset, int col_offset)
{
   int i, j;
   const double *v = A.data;

   for (i = 0; i < A.Width(); i++)
      for (j = 0; j < A.Height(); j++)
      {
         (*this)(row_offset+i,col_offset+j) = *(v++);
      }
}

void DenseMatrix::CopyMN(const DenseMatrix &A, int m, int n, int Aro, int Aco,
                         int row_offset, int col_offset)
{
   int i, j;

   MFEM_VERIFY(row_offset+m <= this->Height() && col_offset+n <= this->Width(),
               "this DenseMatrix is too small to accomodate the submatrix.  "
               << "row_offset = " << row_offset
               << ", m = " << m
               << ", this->Height() = " << this->Height()
               << ", col_offset = " << col_offset
               << ", n = " << n
               << ", this->Width() = " << this->Width()
              );
   MFEM_VERIFY(Aro+m <= A.Height() && Aco+n <= A.Width(),
               "The A DenseMatrix is too small to accomodate the submatrix.  "
               << "Aro = " << Aro
               << ", m = " << m
               << ", A.Height() = " << A.Height()
               << ", Aco = " << Aco
               << ", n = " << n
               << ", A.Width() = " << A.Width()
              );

   for (j = 0; j < n; j++)
      for (i = 0; i < m; i++)
      {
         (*this)(row_offset+i,col_offset+j) = A(Aro+i,Aco+j);
      }
}

void DenseMatrix::CopyMNDiag(double c, int n, int row_offset, int col_offset)
{
   int i, j;

   for (i = 0; i < n; i++)
      for (j = i+1; j < n; j++)
         (*this)(row_offset+i,col_offset+j) =
            (*this)(row_offset+j,col_offset+i) = 0.0;

   for (i = 0; i < n; i++)
   {
      (*this)(row_offset+i,col_offset+i) = c;
   }
}

void DenseMatrix::CopyMNDiag(double *diag, int n, int row_offset,
                             int col_offset)
{
   int i, j;

   for (i = 0; i < n; i++)
      for (j = i+1; j < n; j++)
         (*this)(row_offset+i,col_offset+j) =
            (*this)(row_offset+j,col_offset+i) = 0.0;

   for (i = 0; i < n; i++)
   {
      (*this)(row_offset+i,col_offset+i) = diag[i];
   }
}

void DenseMatrix::CopyExceptMN(const DenseMatrix &A, int m, int n)
{
   SetSize(A.Width()-1,A.Height()-1);

   int i, j, i_off = 0, j_off = 0;

   for (j = 0; j < A.Width(); j++)
   {
      if ( j == n )
      {
         j_off = 1;
         continue;
      }
      for (i = 0; i < A.Height(); i++)
      {
         if ( i == m )
         {
            i_off = 1;
            continue;
         }
         (*this)(i-i_off,j-j_off) = A(i,j);
      }
      i_off = 0;
   }
}

void DenseMatrix::AddMatrix(DenseMatrix &A, int ro, int co)
{
   int h, ah, aw;
   double *p, *ap;

   h  = Height();
   ah = A.Height();
   aw = A.Width();

#ifdef MFEM_DEBUG
   if (co+aw > Width() || ro+ah > h)
   {
      mfem_error("DenseMatrix::AddMatrix(...) 1");
   }
#endif

   p  = (double *)data + ro + co * h;
   ap = A.GetData();

   for (int c = 0; c < aw; c++)
   {
      for (int r = 0; r < ah; r++)
      {
         p[r] += ap[r];
      }
      p  += h;
      ap += ah;
   }
}

void DenseMatrix::AddMatrix(double a, DenseMatrix &A, int ro, int co)
{
   int h, ah, aw;
   double *p, *ap;

   h  = Height();
   ah = A.Height();
   aw = A.Width();

#ifdef MFEM_DEBUG
   if (co+aw > Width() || ro+ah > h)
   {
      mfem_error("DenseMatrix::AddMatrix(...) 2");
   }
#endif

   p  = (double *)data + ro + co * h;
   ap = A.GetData();

   for (int c = 0; c < aw; c++)
   {
      for (int r = 0; r < ah; r++)
      {
         p[r] += a * ap[r];
      }
      p  += h;
      ap += ah;
   }
}

void DenseMatrix::AddToVector(int offset, Vector &v) const
{
   int i, n = height * width;
   double *vdata = v.GetData() + offset;

   for (i = 0; i < n; i++)
   {
      vdata[i] += data[i];
   }
}

void DenseMatrix::GetFromVector(int offset, const Vector &v)
{
   int i, n = height * width;
   const double *vdata = v.GetData() + offset;

   for (i = 0; i < n; i++)
   {
      data[i] = vdata[i];
   }
}

void DenseMatrix::AdjustDofDirection(Array<int> &dofs)
{
   int n = Height();

#ifdef MFEM_DEBUG
   if (dofs.Size() != n || Width() != n)
   {
      mfem_error("DenseMatrix::AdjustDofDirection(...)");
   }
#endif

   int *dof = dofs;
   for (int i = 0; i < n-1; i++)
   {
      int s = (dof[i] < 0) ? (-1) : (1);
      for (int j = i+1; j < n; j++)
      {
         int t = (dof[j] < 0) ? (-s) : (s);
         if (t < 0)
         {
            (*this)(i,j) = -(*this)(i,j);
            (*this)(j,i) = -(*this)(j,i);
         }
      }
   }
}

void DenseMatrix::SetRow(int row, double value)
{
   for (int j = 0; j < Width(); j++)
   {
      (*this)(row, j) = value;
   }
}

void DenseMatrix::SetCol(int col, double value)
{
   for (int i = 0; i < Height(); i++)
   {
      (*this)(i, col) = value;
   }
}

void DenseMatrix::SetRow(int r, const Vector &row)
{
   for (int j = 0; j < Width(); j++)
   {
      (*this)(r, j) = row[j];
   }
}

void DenseMatrix::SetCol(int c, const Vector &col)
{
   for (int i = 0; i < Height(); i++)
   {
      (*this)(i, c) = col[i];
   }
}

void DenseMatrix::Threshold(double eps)
{
   for (int col = 0; col < Width(); col++)
   {
      for (int row = 0; row < Height(); row++)
      {
         if (std::abs((*this)(row,col)) <= eps)
         {
            (*this)(row,col) = 0.0;
         }
      }
   }
}

void DenseMatrix::Print(std::ostream &out, int width_) const
{
   // save current output flags
   ios::fmtflags old_flags = out.flags();
   // output flags = scientific + show sign
   out << setiosflags(ios::scientific | ios::showpos);
   for (int i = 0; i < height; i++)
   {
      out << "[row " << i << "]\n";
      for (int j = 0; j < width; j++)
      {
         out << (*this)(i,j);
         if (j+1 == width || (j+1) % width_ == 0)
         {
            out << '\n';
         }
         else
         {
            out << ' ';
         }
      }
   }
   // reset output flags to original values
   out.flags(old_flags);
}

void DenseMatrix::PrintMatlab(std::ostream &out) const
{
   // save current output flags
   ios::fmtflags old_flags = out.flags();
   // output flags = scientific + show sign
   out << setiosflags(ios::scientific | ios::showpos);
   for (int i = 0; i < height; i++)
   {
      for (int j = 0; j < width; j++)
      {
         out << (*this)(i,j);
         out << ' ';
      }
      out << "\n";
   }
   // reset output flags to original values
   out.flags(old_flags);
}

void DenseMatrix::PrintT(std::ostream &out, int width_) const
{
   // save current output flags
   ios::fmtflags old_flags = out.flags();
   // output flags = scientific + show sign
   out << setiosflags(ios::scientific | ios::showpos);
   for (int j = 0; j < width; j++)
   {
      out << "[col " << j << "]\n";
      for (int i = 0; i < height; i++)
      {
         out << (*this)(i,j);
         if (i+1 == height || (i+1) % width_ == 0)
         {
            out << '\n';
         }
         else
         {
            out << ' ';
         }
      }
   }
   // reset output flags to original values
   out.flags(old_flags);
}

void DenseMatrix::TestInversion()
{
   DenseMatrix copy(*this), C(width);
   Invert();
   mfem::Mult(*this, copy, C);

   for (int i = 0; i < width; i++)
   {
      C(i,i) -= 1.0;
   }
   mfem::out << "size = " << width << ", i_max = " << C.MaxMaxNorm()
             << ", cond_F = " << FNorm()*copy.FNorm() << endl;
}

DenseMatrix::~DenseMatrix() {}


void Add(const DenseMatrix &A, const DenseMatrix &B,
         double alpha, DenseMatrix &C)
{
   for (int j = 0; j < C.Width(); j++)
      for (int i = 0; i < C.Height(); i++)
      {
         C(i,j) = A(i,j) + alpha * B(i,j);
      }
}

void Add(double alpha, const double *A,
         double beta,  const double *B, DenseMatrix &C)
{
   const int m = C.Height()*C.Width();
   double *C_data = C.GetData();
   for (int i = 0; i < m; i++)
   {
      C_data[i] = alpha*A[i] + beta*B[i];
   }
}

void Add(double alpha, const DenseMatrix &A,
         double beta,  const DenseMatrix &B, DenseMatrix &C)
{
   MFEM_ASSERT(A.Height() == C.Height(), "");
   MFEM_ASSERT(B.Height() == C.Height(), "");
   MFEM_ASSERT(A.Width() == C.Width(), "");
   MFEM_ASSERT(B.Width() == C.Width(), "");
   Add(alpha, A.GetData(), beta, B.GetData(), C);
}


void Mult(const DenseMatrix &b, const DenseMatrix &c, DenseMatrix &a)
{
   MFEM_ASSERT(a.Height() == b.Height() && a.Width() == c.Width() &&
               b.Width() == c.Height(), "incompatible dimensions");

#ifdef MFEM_USE_LAPACK
   static char transa = 'N', transb = 'N';
   static double alpha = 1.0, beta = 0.0;
   int m = b.Height(), n = c.Width(), k = b.Width();

   double *bdata = const_cast<double *>(b.Data());
   double *cdata = const_cast<double *>(c.Data());
   dgemm_(&transa, &transb, &m, &n, &k, &alpha, bdata, &m,
          cdata, &k, &beta, a.Data(), &m);
#else
   const int ah = a.Height();
   const int aw = a.Width();
   const int bw = b.Width();
   double *ad = a.Data();
   const double *bd = b.Data();
   const double *cd = c.Data();
   for (int i = 0; i < ah*aw; i++)
   {
      ad[i] = 0.0;
   }
   for (int j = 0; j < aw; j++)
   {
      for (int k = 0; k < bw; k++)
      {
         for (int i = 0; i < ah; i++)
         {
            ad[i+j*ah] += bd[i+k*ah] * cd[k+j*bw];
         }
      }
   }
#endif
}

void AddMult(const DenseMatrix &b, const DenseMatrix &c, DenseMatrix &a)
{
   MFEM_ASSERT(a.Height() == b.Height() && a.Width() == c.Width() &&
               b.Width() == c.Height(), "incompatible dimensions");

#ifdef MFEM_USE_LAPACK
   static char transa = 'N', transb = 'N';
   static double alpha = 1.0, beta = 1.0;
   int m = b.Height(), n = c.Width(), k = b.Width();

   double *bdata = const_cast<double *>(b.Data());
   double *cdata = const_cast<double *>(c.Data());
   dgemm_(&transa, &transb, &m, &n, &k, &alpha, bdata, &m,
          cdata, &k, &beta, a.Data(), &m);
#else
   const int ah = a.Height();
   const int aw = a.Width();
   const int bw = b.Width();
   double *ad = a.Data();
   const double *bd = b.Data();
   const double *cd = c.Data();
   for (int j = 0; j < aw; j++)
   {
      for (int k = 0; k < bw; k++)
      {
         for (int i = 0; i < ah; i++)
         {
            ad[i+j*ah] += bd[i+k*ah] * cd[k+j*bw];
         }
      }
   }
#endif
}

void CalcAdjugate(const DenseMatrix &a, DenseMatrix &adja)
{
#ifdef MFEM_DEBUG
   if (a.Width() > a.Height() || a.Width() < 1 || a.Height() > 3)
   {
      mfem_error("CalcAdjugate(...)");
   }
   if (a.Width() != adja.Height() || a.Height() != adja.Width())
   {
      mfem_error("CalcAdjugate(...)");
   }
#endif

   if (a.Width() < a.Height())
   {
      const double *d = a.Data();
      double *ad = adja.Data();
      if (a.Width() == 1)
      {
         // N x 1, N = 2,3
         ad[0] = d[0];
         ad[1] = d[1];
         if (a.Height() == 3)
         {
            ad[2] = d[2];
         }
      }
      else
      {
         // 3 x 2
         double e, g, f;
         e = d[0]*d[0] + d[1]*d[1] + d[2]*d[2];
         g = d[3]*d[3] + d[4]*d[4] + d[5]*d[5];
         f = d[0]*d[3] + d[1]*d[4] + d[2]*d[5];

         ad[0] = d[0]*g - d[3]*f;
         ad[1] = d[3]*e - d[0]*f;
         ad[2] = d[1]*g - d[4]*f;
         ad[3] = d[4]*e - d[1]*f;
         ad[4] = d[2]*g - d[5]*f;
         ad[5] = d[5]*e - d[2]*f;
      }
      return;
   }

   if (a.Width() == 1)
   {
      adja(0,0) = 1.0;
   }
   else if (a.Width() == 2)
   {
      adja(0,0) =  a(1,1);
      adja(0,1) = -a(0,1);
      adja(1,0) = -a(1,0);
      adja(1,1) =  a(0,0);
   }
   else
   {
      adja(0,0) = a(1,1)*a(2,2)-a(1,2)*a(2,1);
      adja(0,1) = a(0,2)*a(2,1)-a(0,1)*a(2,2);
      adja(0,2) = a(0,1)*a(1,2)-a(0,2)*a(1,1);

      adja(1,0) = a(1,2)*a(2,0)-a(1,0)*a(2,2);
      adja(1,1) = a(0,0)*a(2,2)-a(0,2)*a(2,0);
      adja(1,2) = a(0,2)*a(1,0)-a(0,0)*a(1,2);

      adja(2,0) = a(1,0)*a(2,1)-a(1,1)*a(2,0);
      adja(2,1) = a(0,1)*a(2,0)-a(0,0)*a(2,1);
      adja(2,2) = a(0,0)*a(1,1)-a(0,1)*a(1,0);
   }
}

void CalcAdjugateTranspose(const DenseMatrix &a, DenseMatrix &adjat)
{
#ifdef MFEM_DEBUG
   if (a.Height() != a.Width() || adjat.Height() != adjat.Width() ||
       a.Width() != adjat.Width() || a.Width() < 1 || a.Width() > 3)
   {
      mfem_error("CalcAdjugateTranspose(...)");
   }
#endif
   if (a.Width() == 1)
   {
      adjat(0,0) = 1.0;
   }
   else if (a.Width() == 2)
   {
      adjat(0,0) =  a(1,1);
      adjat(1,0) = -a(0,1);
      adjat(0,1) = -a(1,0);
      adjat(1,1) =  a(0,0);
   }
   else
   {
      adjat(0,0) = a(1,1)*a(2,2)-a(1,2)*a(2,1);
      adjat(1,0) = a(0,2)*a(2,1)-a(0,1)*a(2,2);
      adjat(2,0) = a(0,1)*a(1,2)-a(0,2)*a(1,1);

      adjat(0,1) = a(1,2)*a(2,0)-a(1,0)*a(2,2);
      adjat(1,1) = a(0,0)*a(2,2)-a(0,2)*a(2,0);
      adjat(2,1) = a(0,2)*a(1,0)-a(0,0)*a(1,2);

      adjat(0,2) = a(1,0)*a(2,1)-a(1,1)*a(2,0);
      adjat(1,2) = a(0,1)*a(2,0)-a(0,0)*a(2,1);
      adjat(2,2) = a(0,0)*a(1,1)-a(0,1)*a(1,0);
   }
}

void CalcInverse(const DenseMatrix &a, DenseMatrix &inva)
{
   MFEM_ASSERT(a.Width() <= a.Height() && a.Width() >= 1 && a.Height() <= 3, "");
   MFEM_ASSERT(inva.Height() == a.Width(), "incorrect dimensions");
   MFEM_ASSERT(inva.Width() == a.Height(), "incorrect dimensions");

   double t;

   if (a.Width() < a.Height())
   {
      const double *d = a.Data();
      double *id = inva.Data();
      if (a.Height() == 2)
      {
         t = 1.0 / (d[0]*d[0] + d[1]*d[1]);
         id[0] = d[0] * t;
         id[1] = d[1] * t;
      }
      else
      {
         if (a.Width() == 1)
         {
            t = 1.0 / (d[0]*d[0] + d[1]*d[1] + d[2]*d[2]);
            id[0] = d[0] * t;
            id[1] = d[1] * t;
            id[2] = d[2] * t;
         }
         else
         {
            double e, g, f;
            e = d[0]*d[0] + d[1]*d[1] + d[2]*d[2];
            g = d[3]*d[3] + d[4]*d[4] + d[5]*d[5];
            f = d[0]*d[3] + d[1]*d[4] + d[2]*d[5];
            t = 1.0 / (e*g - f*f);
            e *= t; g *= t; f *= t;

            id[0] = d[0]*g - d[3]*f;
            id[1] = d[3]*e - d[0]*f;
            id[2] = d[1]*g - d[4]*f;
            id[3] = d[4]*e - d[1]*f;
            id[4] = d[2]*g - d[5]*f;
            id[5] = d[5]*e - d[2]*f;
         }
      }
      return;
   }

#ifdef MFEM_DEBUG
   t = a.Det();
   MFEM_ASSERT(std::abs(t) > 1.0e-14 * pow(a.FNorm()/a.Width(), a.Width()),
               "singular matrix!");
   t = 1.0 / t;
#else
   t = 1.0 / a.Det();
#endif

   switch (a.Height())
   {
      case 1:
         inva(0,0) = t;
         break;
      case 2:
         inva(0,0) = a(1,1) * t ;
         inva(0,1) = -a(0,1) * t ;
         inva(1,0) = -a(1,0) * t ;
         inva(1,1) = a(0,0) * t ;
         break;
      case 3:
         inva(0,0) = (a(1,1)*a(2,2)-a(1,2)*a(2,1))*t;
         inva(0,1) = (a(0,2)*a(2,1)-a(0,1)*a(2,2))*t;
         inva(0,2) = (a(0,1)*a(1,2)-a(0,2)*a(1,1))*t;

         inva(1,0) = (a(1,2)*a(2,0)-a(1,0)*a(2,2))*t;
         inva(1,1) = (a(0,0)*a(2,2)-a(0,2)*a(2,0))*t;
         inva(1,2) = (a(0,2)*a(1,0)-a(0,0)*a(1,2))*t;

         inva(2,0) = (a(1,0)*a(2,1)-a(1,1)*a(2,0))*t;
         inva(2,1) = (a(0,1)*a(2,0)-a(0,0)*a(2,1))*t;
         inva(2,2) = (a(0,0)*a(1,1)-a(0,1)*a(1,0))*t;
         break;
   }
}

void CalcInverseTranspose(const DenseMatrix &a, DenseMatrix &inva)
{
#ifdef MFEM_DEBUG
   if ( (a.Width() != a.Height()) || ( (a.Height()!= 1) && (a.Height()!= 2)
                                       && (a.Height()!= 3) ) )
   {
      mfem_error("CalcInverseTranspose(...)");
   }
#endif

   double t = 1. / a.Det() ;

   switch (a.Height())
   {
      case 1:
         inva(0,0) = 1.0 / a(0,0);
         break;
      case 2:
         inva(0,0) = a(1,1) * t ;
         inva(1,0) = -a(0,1) * t ;
         inva(0,1) = -a(1,0) * t ;
         inva(1,1) = a(0,0) * t ;
         break;
      case 3:
         inva(0,0) = (a(1,1)*a(2,2)-a(1,2)*a(2,1))*t;
         inva(1,0) = (a(0,2)*a(2,1)-a(0,1)*a(2,2))*t;
         inva(2,0) = (a(0,1)*a(1,2)-a(0,2)*a(1,1))*t;

         inva(0,1) = (a(1,2)*a(2,0)-a(1,0)*a(2,2))*t;
         inva(1,1) = (a(0,0)*a(2,2)-a(0,2)*a(2,0))*t;
         inva(2,1) = (a(0,2)*a(1,0)-a(0,0)*a(1,2))*t;

         inva(0,2) = (a(1,0)*a(2,1)-a(1,1)*a(2,0))*t;
         inva(1,2) = (a(0,1)*a(2,0)-a(0,0)*a(2,1))*t;
         inva(2,2) = (a(0,0)*a(1,1)-a(0,1)*a(1,0))*t;
         break;
   }
}

void CalcOrtho(const DenseMatrix &J, Vector &n)
{
   MFEM_ASSERT( ((J.Height() == 2 && J.Width() == 1)
                 || (J.Height() == 3 && J.Width() == 2))
                && (J.Height() == n.Size()),
                "Matrix must be 3x2 or 2x1, "
                << "and the Vector must be sized with the rows. "
                << " J.Height() = " << J.Height()
                << ", J.Width() = " << J.Width()
                << ", n.Size() = " << n.Size()
              );

   const double *d = J.Data();
   if (J.Height() == 2)
   {
      n(0) =  d[1];
      n(1) = -d[0];
   }
   else
   {
      n(0) = d[1]*d[5] - d[2]*d[4];
      n(1) = d[2]*d[3] - d[0]*d[5];
      n(2) = d[0]*d[4] - d[1]*d[3];
   }
}

void MultAAt(const DenseMatrix &a, DenseMatrix &aat)
{
   for (int i = 0; i < a.Height(); i++)
      for (int j = 0; j <= i; j++)
      {
         double temp = 0.;
         for (int k = 0; k < a.Width(); k++)
         {
            temp += a(i,k) * a(j,k);
         }
         aat(j,i) = aat(i,j) = temp;
      }
}

void AddMultADAt(const DenseMatrix &A, const Vector &D, DenseMatrix &ADAt)
{
   for (int i = 0; i < A.Height(); i++)
   {
      for (int j = 0; j < i; j++)
      {
         double t = 0.;
         for (int k = 0; k < A.Width(); k++)
         {
            t += D(k) * A(i, k) * A(j, k);
         }
         ADAt(i, j) += t;
         ADAt(j, i) += t;
      }
   }

   // process diagonal
   for (int i = 0; i < A.Height(); i++)
   {
      double t = 0.;
      for (int k = 0; k < A.Width(); k++)
      {
         t += D(k) * A(i, k) * A(i, k);
      }
      ADAt(i, i) += t;
   }
}

void MultADAt(const DenseMatrix &A, const Vector &D, DenseMatrix &ADAt)
{
   for (int i = 0; i < A.Height(); i++)
   {
      for (int j = 0; j <= i; j++)
      {
         double t = 0.;
         for (int k = 0; k < A.Width(); k++)
         {
            t += D(k) * A(i, k) * A(j, k);
         }
         ADAt(j, i) = ADAt(i, j) = t;
      }
   }
}

void MultABt(const DenseMatrix &A, const DenseMatrix &B, DenseMatrix &ABt)
{
#ifdef MFEM_DEBUG
   if (A.Height() != ABt.Height() || B.Height() != ABt.Width() ||
       A.Width() != B.Width())
   {
      mfem_error("MultABt(...)");
   }
#endif

#ifdef MFEM_USE_LAPACK
   static char transa = 'N', transb = 'T';
   static double alpha = 1.0, beta = 0.0;
   int m = A.Height(), n = B.Height(), k = A.Width();

   double *Adata = const_cast<double *>(A.Data());
   double *Bdata = const_cast<double *>(B.Data());
   dgemm_(&transa, &transb, &m, &n, &k, &alpha, Adata, &m,
          Bdata, &n, &beta, ABt.Data(), &m);
#elif 1
   const int ah = A.Height();
   const int bh = B.Height();
   const int aw = A.Width();
   const double *ad = A.Data();
   const double *bd = B.Data();
   double *cd = ABt.Data();

   for (int i = 0, s = ah*bh; i < s; i++)
   {
      cd[i] = 0.0;
   }
   for (int k = 0; k < aw; k++)
   {
      double *cp = cd;
      for (int j = 0; j < bh; j++)
      {
         const double bjk = bd[j];
         for (int i = 0; i < ah; i++)
         {
            cp[i] += ad[i] * bjk;
         }
         cp += ah;
      }
      ad += ah;
      bd += bh;
   }
#elif 1
   const int ah = A.Height();
   const int bh = B.Height();
   const int aw = A.Width();
   const double *ad = A.Data();
   const double *bd = B.Data();
   double *cd = ABt.Data();

   for (int j = 0; j < bh; j++)
      for (int i = 0; i < ah; i++)
      {
         double d = 0.0;
         const double *ap = ad + i;
         const double *bp = bd + j;
         for (int k = 0; k < aw; k++)
         {
            d += (*ap) * (*bp);
            ap += ah;
            bp += bh;
         }
         *(cd++) = d;
      }
#else
   int i, j, k;
   double d;

   for (i = 0; i < A.Height(); i++)
      for (j = 0; j < B.Height(); j++)
      {
         d = 0.0;
         for (k = 0; k < A.Width(); k++)
         {
            d += A(i, k) * B(j, k);
         }
         ABt(i, j) = d;
      }
#endif
}

void MultADBt(const DenseMatrix &A, const Vector &D,
              const DenseMatrix &B, DenseMatrix &ADBt)
{
#ifdef MFEM_DEBUG
   if (A.Height() != ADBt.Height() || B.Height() != ADBt.Width() ||
       A.Width() != B.Width() || A.Width() != D.Size())
   {
      mfem_error("MultADBt(...)");
   }
#endif

   const int ah = A.Height();
   const int bh = B.Height();
   const int aw = A.Width();
   const double *ad = A.Data();
   const double *bd = B.Data();
   const double *dd = D.GetData();
   double *cd = ADBt.Data();

   for (int i = 0, s = ah*bh; i < s; i++)
   {
      cd[i] = 0.0;
   }
   for (int k = 0; k < aw; k++)
   {
      double *cp = cd;
      for (int j = 0; j < bh; j++)
      {
         const double dk_bjk = dd[k] * bd[j];
         for (int i = 0; i < ah; i++)
         {
            cp[i] += ad[i] * dk_bjk;
         }
         cp += ah;
      }
      ad += ah;
      bd += bh;
   }
}

void AddMultABt(const DenseMatrix &A, const DenseMatrix &B, DenseMatrix &ABt)
{
#ifdef MFEM_DEBUG
   if (A.Height() != ABt.Height() || B.Height() != ABt.Width() ||
       A.Width() != B.Width())
   {
      mfem_error("AddMultABt(...)");
   }
#endif

#ifdef MFEM_USE_LAPACK
   static char transa = 'N', transb = 'T';
   static double alpha = 1.0, beta = 1.0;
   int m = A.Height(), n = B.Height(), k = A.Width();

   double *Adata = const_cast<double *>(A.Data());
   double *Bdata = const_cast<double *>(B.Data());
   dgemm_(&transa, &transb, &m, &n, &k, &alpha, Adata, &m,
          Bdata, &n, &beta, ABt.Data(), &m);
#elif 1
   const int ah = A.Height();
   const int bh = B.Height();
   const int aw = A.Width();
   const double *ad = A.Data();
   const double *bd = B.Data();
   double *cd = ABt.Data();

   for (int k = 0; k < aw; k++)
   {
      double *cp = cd;
      for (int j = 0; j < bh; j++)
      {
         const double bjk = bd[j];
         for (int i = 0; i < ah; i++)
         {
            cp[i] += ad[i] * bjk;
         }
         cp += ah;
      }
      ad += ah;
      bd += bh;
   }
#else
   int i, j, k;
   double d;

   for (i = 0; i < A.Height(); i++)
      for (j = 0; j < B.Height(); j++)
      {
         d = 0.0;
         for (k = 0; k < A.Width(); k++)
         {
            d += A(i, k) * B(j, k);
         }
         ABt(i, j) += d;
      }
#endif
}

void AddMultADBt(const DenseMatrix &A, const Vector &D,
                 const DenseMatrix &B, DenseMatrix &ADBt)
{
#ifdef MFEM_DEBUG
   if (A.Height() != ADBt.Height() || B.Height() != ADBt.Width() ||
       A.Width() != B.Width() || A.Width() != D.Size())
   {
      mfem_error("AddMultADBt(...)");
   }
#endif

   const int ah = A.Height();
   const int bh = B.Height();
   const int aw = A.Width();
   const double *ad = A.Data();
   const double *bd = B.Data();
   const double *dd = D.GetData();
   double *cd = ADBt.Data();

   for (int k = 0; k < aw; k++)
   {
      double *cp = cd;
      for (int j = 0; j < bh; j++)
      {
         const double dk_bjk = dd[k] * bd[j];
         for (int i = 0; i < ah; i++)
         {
            cp[i] += ad[i] * dk_bjk;
         }
         cp += ah;
      }
      ad += ah;
      bd += bh;
   }
}

void AddMult_a_ABt(double a, const DenseMatrix &A, const DenseMatrix &B,
                   DenseMatrix &ABt)
{
#ifdef MFEM_DEBUG
   if (A.Height() != ABt.Height() || B.Height() != ABt.Width() ||
       A.Width() != B.Width())
   {
      mfem_error("AddMult_a_ABt(...)");
   }
#endif

#ifdef MFEM_USE_LAPACK
   static char transa = 'N', transb = 'T';
   double alpha = a;
   static double beta = 1.0;
   int m = A.Height(), n = B.Height(), k = A.Width();

   double *Adata = const_cast<double *>(A.Data());
   double *Bdata = const_cast<double *>(B.Data());
   dgemm_(&transa, &transb, &m, &n, &k, &alpha, Adata, &m,
          Bdata, &n, &beta, ABt.Data(), &m);
#elif 1
   const int ah = A.Height();
   const int bh = B.Height();
   const int aw = A.Width();
   const double *ad = A.Data();
   const double *bd = B.Data();
   double *cd = ABt.Data();

   for (int k = 0; k < aw; k++)
   {
      double *cp = cd;
      for (int j = 0; j < bh; j++)
      {
         const double bjk = a * bd[j];
         for (int i = 0; i < ah; i++)
         {
            cp[i] += ad[i] * bjk;
         }
         cp += ah;
      }
      ad += ah;
      bd += bh;
   }
#else
   int i, j, k;
   double d;

   for (i = 0; i < A.Height(); i++)
      for (j = 0; j < B.Height(); j++)
      {
         d = 0.0;
         for (k = 0; k < A.Width(); k++)
         {
            d += A(i, k) * B(j, k);
         }
         ABt(i, j) += a * d;
      }
#endif
}

void MultAtB(const DenseMatrix &A, const DenseMatrix &B, DenseMatrix &AtB)
{
#ifdef MFEM_DEBUG
   if (A.Width() != AtB.Height() || B.Width() != AtB.Width() ||
       A.Height() != B.Height())
   {
      mfem_error("MultAtB(...)");
   }
#endif

#ifdef MFEM_USE_LAPACK
   static char transa = 'T', transb = 'N';
   static double alpha = 1.0, beta = 0.0;
   int m = A.Width(), n = B.Width(), k = A.Height();

   double *Adata = const_cast<double *>(A.Data());
   double *Bdata = const_cast<double *>(B.Data());
   dgemm_(&transa, &transb, &m, &n, &k, &alpha, Adata, &k,
          Bdata, &k, &beta, AtB.Data(), &m);
#elif 1
   const int ah = A.Height();
   const int aw = A.Width();
   const int bw = B.Width();
   const double *ad = A.Data();
   const double *bd = B.Data();
   double *cd = AtB.Data();

   for (int j = 0; j < bw; j++)
   {
      const double *ap = ad;
      for (int i = 0; i < aw; i++)
      {
         double d = 0.0;
         for (int k = 0; k < ah; k++)
         {
            d += ap[k] * bd[k];
         }
         *(cd++) = d;
         ap += ah;
      }
      bd += ah;
   }
#else
   int i, j, k;
   double d;

   for (i = 0; i < A.Width(); i++)
      for (j = 0; j < B.Width(); j++)
      {
         d = 0.0;
         for (k = 0; k < A.Height(); k++)
         {
            d += A(k, i) * B(k, j);
         }
         AtB(i, j) = d;
      }
#endif
}

void AddMult_a_AAt(double a, const DenseMatrix &A, DenseMatrix &AAt)
{
   double d;

   for (int i = 0; i < A.Height(); i++)
   {
      for (int j = 0; j < i; j++)
      {
         d = 0.;
         for (int k = 0; k < A.Width(); k++)
         {
            d += A(i,k) * A(j,k);
         }
         AAt(i, j) += (d *= a);
         AAt(j, i) += d;
      }
      d = 0.;
      for (int k = 0; k < A.Width(); k++)
      {
         d += A(i,k) * A(i,k);
      }
      AAt(i, i) += a * d;
   }
}

void Mult_a_AAt(double a, const DenseMatrix &A, DenseMatrix &AAt)
{
   for (int i = 0; i < A.Height(); i++)
      for (int j = 0; j <= i; j++)
      {
         double d = 0.;
         for (int k = 0; k < A.Width(); k++)
         {
            d += A(i,k) * A(j,k);
         }
         AAt(i, j) = AAt(j, i) = a * d;
      }
}

void MultVVt(const Vector &v, DenseMatrix &vvt)
{
   for (int i = 0; i < v.Size(); i++)
      for (int j = 0; j <= i; j++)
      {
         vvt(i,j) = vvt(j,i) = v(i) * v(j);
      }
}

void MultVWt(const Vector &v, const Vector &w, DenseMatrix &VWt)
{
   int i, j;
   double vi;

#ifdef MFEM_DEBUG
   if (v.Size() != VWt.Height() || w.Size() != VWt.Width())
   {
      mfem_error("MultVWt(...)");
   }
#endif

   for (i = 0; i < v.Size(); i++)
   {
      vi = v(i);
      for (j = 0; j < w.Size(); j++)
      {
         VWt(i, j) = vi * w(j);
      }
   }
}

void AddMultVWt(const Vector &v, const Vector &w, DenseMatrix &VWt)
{
   int m = v.Size(), n = w.Size();

#ifdef MFEM_DEBUG
   if (VWt.Height() != m || VWt.Width() != n)
   {
      mfem_error("AddMultVWt(...)");
   }
#endif

   for (int i = 0; i < m; i++)
   {
      double vi = v(i);
      for (int j = 0; j < n; j++)
      {
         VWt(i, j) += vi * w(j);
      }
   }
}

void AddMultVVt(const Vector &v, DenseMatrix &VVt)
{
   int n = v.Size();

#ifdef MFEM_DEBUG
   if (VVt.Height() != n || VVt.Width() != n)
   {
      mfem_error("AddMultVVt(...)");
   }
#endif

   for (int i = 0; i < n; i++)
   {
      double vi = v(i);
      for (int j = 0; j < i; j++)
      {
         double vivj = vi * v(j);
         VVt(i, j) += vivj;
         VVt(j, i) += vivj;
      }
      VVt(i, i) += vi * v(i);
   }
}

void AddMult_a_VWt(const double a, const Vector &v, const Vector &w,
                   DenseMatrix &VWt)
{
   int m = v.Size(), n = w.Size();

#ifdef MFEM_DEBUG
   if (VWt.Height() != m || VWt.Width() != n)
   {
      mfem_error("AddMult_a_VWt(...)");
   }
#endif

   for (int j = 0; j < n; j++)
   {
      const double awj = a * w(j);
      for (int i = 0; i < m; i++)
      {
         VWt(i, j) += v(i) * awj;
      }
   }
}

void AddMult_a_VVt(const double a, const Vector &v, DenseMatrix &VVt)
{
   int n = v.Size();

#ifdef MFEM_DEBUG
   if (VVt.Height() != n || VVt.Width() != n)
   {
      mfem_error("AddMult_a_VVt(...)");
   }
#endif

   for (int i = 0; i < n; i++)
   {
      double avi = a * v(i);
      for (int j = 0; j < i; j++)
      {
         double avivj = avi * v(j);
         VVt(i, j) += avivj;
         VVt(j, i) += avivj;
      }
      VVt(i, i) += avi * v(i);
   }
}


void LUFactors::Factor(int m)
{
#ifdef MFEM_USE_LAPACK
   int info = 0;
   if (m) { dgetrf_(&m, &m, data, &m, ipiv, &info); }
   MFEM_VERIFY(!info, "LAPACK: error in DGETRF");
#else
   // compiling without LAPACK
   double *data = this->data;
   for (int i = 0; i < m; i++)
   {
      // pivoting
      {
         int piv = i;
         double a = std::abs(data[piv+i*m]);
         for (int j = i+1; j < m; j++)
         {
            const double b = std::abs(data[j+i*m]);
            if (b > a)
            {
               a = b;
               piv = j;
            }
         }
         ipiv[i] = piv;
         if (piv != i)
         {
            // swap rows i and piv in both L and U parts
            for (int j = 0; j < m; j++)
            {
               Swap<double>(data[i+j*m], data[piv+j*m]);
            }
         }
      }
      MFEM_ASSERT(data[i+i*m] != 0.0, "division by zero");
      const double a_ii_inv = 1.0/data[i+i*m];
      for (int j = i+1; j < m; j++)
      {
         data[j+i*m] *= a_ii_inv;
      }
      for (int k = i+1; k < m; k++)
      {
         const double a_ik = data[i+k*m];
         for (int j = i+1; j < m; j++)
         {
            data[j+k*m] -= a_ik * data[j+i*m];
         }
      }
   }
#endif
}

double LUFactors::Det(int m) const
{
   double det = 1.0;
   for (int i=0; i<m; i++)
   {
      if (ipiv[i] != i-ipiv_base)
      {
         det *= -data[m * i + i];
      }
      else
      {
         det *=  data[m * i + i];
      }
   }
   return det;
}

void LUFactors::Mult(int m, int n, double *X) const
{
   const double *data = this->data;
   const int *ipiv = this->ipiv;
   double *x = X;
   for (int k = 0; k < n; k++)
   {
      // X <- U X
      for (int i = 0; i < m; i++)
      {
         double x_i = x[i] * data[i+i*m];
         for (int j = i+1; j < m; j++)
         {
            x_i += x[j] * data[i+j*m];
         }
         x[i] = x_i;
      }
      // X <- L X
      for (int i = m-1; i >= 0; i--)
      {
         double x_i = x[i];
         for (int j = 0; j < i; j++)
         {
            x_i += x[j] * data[i+j*m];
         }
         x[i] = x_i;
      }
      // X <- P^{-1} X
      for (int i = m-1; i >= 0; i--)
      {
         Swap<double>(x[i], x[ipiv[i]-ipiv_base]);
      }
      x += m;
   }
}

void LUFactors::LSolve(int m, int n, double *X) const
{
   const double *data = this->data;
   const int *ipiv = this->ipiv;
   double *x = X;
   for (int k = 0; k < n; k++)
   {
      // X <- P X
      for (int i = 0; i < m; i++)
      {
         Swap<double>(x[i], x[ipiv[i]-ipiv_base]);
      }
      // X <- L^{-1} X
      for (int j = 0; j < m; j++)
      {
         const double x_j = x[j];
         for (int i = j+1; i < m; i++)
         {
            x[i] -= data[i+j*m] * x_j;
         }
      }
      x += m;
   }
}

void LUFactors::USolve(int m, int n, double *X) const
{
   const double *data = this->data;
   double *x = X;
   // X <- U^{-1} X
   for (int k = 0; k < n; k++)
   {
      for (int j = m-1; j >= 0; j--)
      {
         const double x_j = ( x[j] /= data[j+j*m] );
         for (int i = 0; i < j; i++)
         {
            x[i] -= data[i+j*m] * x_j;
         }
      }
      x += m;
   }
}

void LUFactors::Solve(int m, int n, double *X) const
{
#ifdef MFEM_USE_LAPACK
   char trans = 'N';
   int  info = 0;
   if (m > 0 && n > 0) { dgetrs_(&trans, &m, &n, data, &m, ipiv, X, &m, &info); }
   MFEM_VERIFY(!info, "LAPACK: error in DGETRS");
#else
   // compiling without LAPACK
   LSolve(m, n, X);
   USolve(m, n, X);
#endif
}

void LUFactors::GetInverseMatrix(int m, double *X) const
{
   // A^{-1} = U^{-1} L^{-1} P
   const double *data = this->data;
   const int *ipiv = this->ipiv;
   // X <- U^{-1} (set only the upper triangular part of X)
   double *x = X;
   for (int k = 0; k < m; k++)
   {
      const double minus_x_k = -( x[k] = 1.0/data[k+k*m] );
      for (int i = 0; i < k; i++)
      {
         x[i] = data[i+k*m] * minus_x_k;
      }
      for (int j = k-1; j >= 0; j--)
      {
         const double x_j = ( x[j] /= data[j+j*m] );
         for (int i = 0; i < j; i++)
         {
            x[i] -= data[i+j*m] * x_j;
         }
      }
      x += m;
   }
   // X <- X L^{-1} (use input only from the upper triangular part of X)
   {
      int k = m-1;
      for (int j = 0; j < k; j++)
      {
         const double minus_L_kj = -data[k+j*m];
         for (int i = 0; i <= j; i++)
         {
            X[i+j*m] += X[i+k*m] * minus_L_kj;
         }
         for (int i = j+1; i < m; i++)
         {
            X[i+j*m] = X[i+k*m] * minus_L_kj;
         }
      }
   }
   for (int k = m-2; k >= 0; k--)
   {
      for (int j = 0; j < k; j++)
      {
         const double L_kj = data[k+j*m];
         for (int i = 0; i < m; i++)
         {
            X[i+j*m] -= X[i+k*m] * L_kj;
         }
      }
   }
   // X <- X P
   for (int k = m-1; k >= 0; k--)
   {
      const int piv_k = ipiv[k]-ipiv_base;
      if (k != piv_k)
      {
         for (int i = 0; i < m; i++)
         {
            Swap<double>(X[i+k*m], X[i+piv_k*m]);
         }
      }
   }
}

void LUFactors::SubMult(int m, int n, int r, const double *A21,
                        const double *X1, double *X2)
{
   // X2 <- X2 - A21 X1
   for (int k = 0; k < r; k++)
   {
      for (int j = 0; j < m; j++)
      {
         const double x1_jk = X1[j+k*m];
         for (int i = 0; i < n; i++)
         {
            X2[i+k*n] -= A21[i+j*n] * x1_jk;
         }
      }
   }
}

void LUFactors::BlockFactor(
   int m, int n, double *A12, double *A21, double *A22) const
{
   const double *data = this->data;
   // A12 <- L^{-1} P A12
   LSolve(m, n, A12);
   // A21 <- A21 U^{-1}
   for (int j = 0; j < m; j++)
   {
      const double u_jj_inv = 1.0/data[j+j*m];
      for (int i = 0; i < n; i++)
      {
         A21[i+j*n] *= u_jj_inv;
      }
      for (int k = j+1; k < m; k++)
      {
         const double u_jk = data[j+k*m];
         for (int i = 0; i < n; i++)
         {
            A21[i+k*n] -= A21[i+j*n] * u_jk;
         }
      }
   }
   // A22 <- A22 - A21 A12
   SubMult(m, n, n, A21, A12, A22);
}

void LUFactors::BlockForwSolve(int m, int n, int r, const double *L21,
                               double *B1, double *B2) const
{
   // B1 <- L^{-1} P B1
   LSolve(m, r, B1);
   // B2 <- B2 - L21 B1
   SubMult(m, n, r, L21, B1, B2);
}

void LUFactors::BlockBackSolve(int m, int n, int r, const double *U12,
                               const double *X2, double *Y1) const
{
   // Y1 <- Y1 - U12 X2
   SubMult(n, m, r, U12, X2, Y1);
   // Y1 <- U^{-1} Y1
   USolve(m, r, Y1);
}


DenseMatrixInverse::DenseMatrixInverse(const DenseMatrix &mat)
   : MatrixInverse(mat)
{
   MFEM_ASSERT(height == width, "not a square matrix");
   a = &mat;
   lu.data = new double[width*width];
   lu.ipiv = new int[width];
   Factor();
}

DenseMatrixInverse::DenseMatrixInverse(const DenseMatrix *mat)
   : MatrixInverse(*mat)
{
   MFEM_ASSERT(height == width, "not a square matrix");
   a = mat;
   lu.data = new double[width*width];
   lu.ipiv = new int[width];
}

void DenseMatrixInverse::Factor()
{
   MFEM_ASSERT(a, "DenseMatrix is not given");
   const double *adata = a->data;
   for (int i = 0, s = width*width; i < s; i++)
   {
      lu.data[i] = adata[i];
   }
   lu.Factor(width);
}

void DenseMatrixInverse::Factor(const DenseMatrix &mat)
{
   MFEM_VERIFY(mat.height == mat.width, "DenseMatrix is not square!");
   if (width != mat.width)
   {
      height = width = mat.width;
      delete [] lu.data;
      lu.data = new double[width*width];
      delete [] lu.ipiv;
      lu.ipiv = new int[width];
   }
   a = &mat;
   Factor();
}

void DenseMatrixInverse::SetOperator(const Operator &op)
{
   const DenseMatrix *p = dynamic_cast<const DenseMatrix*>(&op);
   MFEM_VERIFY(p != NULL, "Operator is not a DenseMatrix!");
   Factor(*p);
}

void DenseMatrixInverse::Mult(const Vector &x, Vector &y) const
{
   y = x;
   lu.Solve(width, 1, y.GetData());
}

void DenseMatrixInverse::Mult(const DenseMatrix &B, DenseMatrix &X) const
{
   X = B;
   lu.Solve(width, X.Width(), X.Data());
}

void DenseMatrixInverse::TestInversion()
{
   DenseMatrix C(width);
   Mult(*a, C);
   for (int i = 0; i < width; i++)
   {
      C(i,i) -= 1.0;
   }
   mfem::out << "size = " << width << ", i_max = " << C.MaxMaxNorm() << endl;
}

DenseMatrixInverse::~DenseMatrixInverse()
{
   delete [] lu.data;
   delete [] lu.ipiv;
}


DenseMatrixEigensystem::DenseMatrixEigensystem(DenseMatrix &m)
   : mat(m)
{
   n = mat.Width();
   EVal.SetSize(n);
   EVect.SetSize(n);
   ev.SetDataAndSize((double*)NULL, n);

#ifdef MFEM_USE_LAPACK
   jobz = 'V';
   uplo = 'U';
   lwork = -1;
   double qwork;
   dsyev_(&jobz, &uplo, &n, EVect.Data(), &n, EVal.GetData(),
          &qwork, &lwork, &info);

   lwork = (int) qwork;
   work = new double[lwork];
#endif
}

DenseMatrixEigensystem::DenseMatrixEigensystem(
   const DenseMatrixEigensystem &other)
   : mat(other.mat), EVal(other.EVal), EVect(other.EVect), ev((double*)NULL, other.n),
     n(other.n)
{
#ifdef MFEM_USE_LAPACK
   jobz = other.jobz;
   uplo = other.uplo;
   lwork = other.lwork;

   work = new double[lwork];
#endif
}

void DenseMatrixEigensystem::Eval()
{
#ifdef MFEM_DEBUG
   if (mat.Width() != n)
   {
      mfem_error("DenseMatrixEigensystem::Eval()");
   }
#endif

#ifdef MFEM_USE_LAPACK
   EVect = mat;
   dsyev_(&jobz, &uplo, &n, EVect.Data(), &n, EVal.GetData(),
          work, &lwork, &info);

   if (info != 0)
   {
      mfem::err << "DenseMatrixEigensystem::Eval(): DSYEV error code: "
                << info << endl;
      mfem_error();
   }
#else
   mfem_error("DenseMatrixEigensystem::Eval(): Compiled without LAPACK");
#endif
}

DenseMatrixEigensystem::~DenseMatrixEigensystem()
{
#ifdef MFEM_USE_LAPACK
   delete [] work;
#endif
}


DenseMatrixSVD::DenseMatrixSVD(DenseMatrix &M)
{
   m = M.Height();
   n = M.Width();
   Init();
}

DenseMatrixSVD::DenseMatrixSVD(int h, int w)
{
   m = h;
   n = w;
   Init();
}

void DenseMatrixSVD::Init()
{
#ifdef MFEM_USE_LAPACK
   sv.SetSize(min(m, n));

   jobu  = 'N';
   jobvt = 'N';

   double qwork;
   lwork = -1;
   dgesvd_(&jobu, &jobvt, &m, &n, NULL, &m, sv.GetData(), NULL, &m,
           NULL, &n, &qwork, &lwork, &info);

   lwork = (int) qwork;
   work = new double[lwork];
#else
   mfem_error("DenseMatrixSVD::Init(): Compiled without LAPACK");
#endif
}

void DenseMatrixSVD::Eval(DenseMatrix &M)
{
#ifdef MFEM_DEBUG
   if (M.Height() != m || M.Width() != n)
   {
      mfem_error("DenseMatrixSVD::Eval()");
   }
#endif

#ifdef MFEM_USE_LAPACK
   dgesvd_(&jobu, &jobvt, &m, &n, M.Data(), &m, sv.GetData(), NULL, &m,
           NULL, &n, work, &lwork, &info);

   if (info)
   {
      mfem::err << "DenseMatrixSVD::Eval() : info = " << info << endl;
      mfem_error();
   }
#else
   mfem_error("DenseMatrixSVD::Eval(): Compiled without LAPACK");
#endif
}

DenseMatrixSVD::~DenseMatrixSVD()
{
#ifdef MFEM_USE_LAPACK
   delete [] work;
#endif
}


void DenseTensor::AddMult(const Table &elem_dof, const Vector &x,
                          Vector &y) const
{
   int n = SizeI(), ne = SizeK();
   const int *I = elem_dof.GetI(), *J = elem_dof.GetJ(), *dofs;
   const double *d_col = tdata;
   const double *xp = x;
   double *yp = y, x_col;
   // the '4' here can be tuned for given platform and compiler
   if (n <= 4)
   {
      for (int i = 0; i < ne; i++)
      {
         dofs = J + I[i];
         for (int col = 0; col < n; col++)
         {
            x_col = xp[dofs[col]];
            for (int row = 0; row < n; row++)
            {
               yp[dofs[row]] += x_col*d_col[row];
            }
            d_col += n;
         }
      }
   }
   else
   {
      Vector ye(n);
      for (int i = 0; i < ne; i++)
      {
         dofs = J + I[i];
         x_col = xp[dofs[0]];
         for (int row = 0; row < n; row++)
         {
            ye(row) = x_col*d_col[row];
         }
         d_col += n;
         for (int col = 1; col < n; col++)
         {
            x_col = xp[dofs[col]];
            for (int row = 0; row < n; row++)
            {
               ye(row) += x_col*d_col[row];
            }
            d_col += n;
         }
         for (int row = 0; row < n; row++)
         {
            yp[dofs[row]] += ye(row);
         }
      }
   }
}

DenseTensor &DenseTensor::operator=(double c)
{
   int s = SizeI() * SizeJ() * SizeK();
   for (int i=0; i<s; i++)
   {
      tdata[i] = c;
   }
   return *this;
}

}<|MERGE_RESOLUTION|>--- conflicted
+++ resolved
@@ -2255,11 +2255,7 @@
    int n = Width();
    row.SetSize(n);
 
-<<<<<<< HEAD
-   double* rp = (double *)data + r;
-=======
-   const double* rp = data + r;
->>>>>>> d9d6807a
+   double* rp = (double *)data.GetData() + r;
    double* vp = row.GetData();
 
    for (int i = 0; i < n; i++)
