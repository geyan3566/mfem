--- conflicted
+++ resolved
@@ -24,17 +24,7 @@
                             Vector &x, Vector &b,
                             Vector &X, Vector &B) const
 {
-<<<<<<< HEAD
-   if (Po)
-=======
-   ConstrainedOperator *constrainedA;
-   FormConstrainedSystemOperator(ess_tdof_list, constrainedA);
-
-   const Operator *P = this->GetProlongation();
-   const Operator *R = this->GetRestriction();
-
-   if (!IsIdentityProlongation(P))
->>>>>>> ceb59fa5
+   if (!IsIdentityProlongation(Po))
    {
       // Variational restriction with Po
       B.SetSize(Po->Width(), b);
@@ -45,7 +35,7 @@
       // B points to same data as b
       B.NewMemoryAndSize(b.GetMemory(), b.Size(), false);
    }
-   if (Ri)
+   if (!IsIdentityProlongation(Ri))
    {
       // Variational restriction with Ri
       X.SetSize(Ri->Height(), x);
