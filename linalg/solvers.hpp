// Copyright (c) 2010, Lawrence Livermore National Security, LLC. Produced at
// the Lawrence Livermore National Laboratory. LLNL-CODE-443211. All Rights
// reserved. See file COPYRIGHT for details.
//
// This file is part of the MFEM library. For more information and source code
// availability see http://mfem.org.
//
// MFEM is free software; you can redistribute it and/or modify it under the
// terms of the GNU Lesser General Public License (as published by the Free
// Software Foundation) version 2.1 dated February 1999.

#ifndef MFEM_SOLVERS
#define MFEM_SOLVERS

#include "../config/config.hpp"
#include "operator.hpp"

#ifdef MFEM_USE_MPI
#include <mpi.h>
#endif

#ifdef MFEM_USE_SUITESPARSE
#include "sparsemat.hpp"
#include <umfpack.h>
#include <klu.h>
#endif

namespace mfem
{

class BilinearForm;

/// Abstract base class for iterative solver
class IterativeSolver : public Solver
{
#ifdef MFEM_USE_MPI
private:
   int dot_prod_type; // 0 - local, 1 - global over 'comm'
   MPI_Comm comm;
#endif

protected:
   const Operator *oper;
   Solver *prec;

   int max_iter, print_level;
   double rel_tol, abs_tol;

   // stats
   mutable int final_iter, converged;
   mutable double final_norm;

   double Dot(const Vector &x, const Vector &y) const;
   double Norm(const Vector &x) const { return sqrt(Dot(x, x)); }

public:
   IterativeSolver();

#ifdef MFEM_USE_MPI
   IterativeSolver(MPI_Comm _comm);
#endif

   void SetRelTol(double rtol) { rel_tol = rtol; }
   void SetAbsTol(double atol) { abs_tol = atol; }
   void SetMaxIter(int max_it) { max_iter = max_it; }
   void SetPrintLevel(int print_lvl);

   int GetNumIterations() const { return final_iter; }
   int GetConverged() const { return converged; }
   double GetFinalNorm() const { return final_norm; }

   /// This should be called before SetOperator
   virtual void SetPreconditioner(Solver &pr);

   /// Also calls SetOperator for the preconditioner if there is one
   virtual void SetOperator(const Operator &op);
};


<<<<<<< HEAD
/// Jacobi smoothing with given vector, no matrix necessary
/** Potentially useful with tensorized operators, for example.
    This is just a very basic Jacobi iteration, if you want
    tolerances, iteration control, etc. wrap this with SLISolver. */
class OperatorJacobiSmoother : public Solver
{
public:
   /** Application is by *inverse* of the given vector.
       It is assumed the underlying operator acts as the identity
       on entries in ess_tdof_list, corresponding to (assembled) DIAG_ONE
       policy or ConstratinedOperator in the matrix-free setting. */
=======
/// Jacobi smoothing for a given bilinear form (no matrix necessary).
/** Useful with tensorized, partially assembled operators. Can also be defined
    by given diagonal vector. This is basic Jacobi iteration; for tolerances,
    iteration control, etc. wrap with SLISolver. */
class OperatorJacobiSmoother : public Solver
{
public:
   /** Setup a Jacobi smoother with the diagonal of @a a obtained by calling
       a.AssembleDiagonal(). It is assumed that the underlying operator acts as
       the identity on entries in ess_tdof_list, corresponding to (assembled)
       DIAG_ONE policy or ConstratinedOperator in the matrix-free setting. */
   OperatorJacobiSmoother(const BilinearForm &a,
                          const Array<int> &ess_tdof_list,
                          const double damping=1.0);

   /** Application is by the *inverse* of the given vector. It is assumed that
       the underlying operator acts as the identity on entries in ess_tdof_list,
       corresponding to (assembled) DIAG_ONE policy or ConstratinedOperator in
       the matrix-free setting. */
>>>>>>> 248debb3
   OperatorJacobiSmoother(const Vector &d,
                          const Array<int> &ess_tdof_list,
                          const double damping=1.0);
   ~OperatorJacobiSmoother() {}

   void Mult(const Vector &x, Vector &y) const;
<<<<<<< HEAD

   void SetOperator(const Operator &op)
   {
      oper = &op;
   }

   void Setup();
=======
   void SetOperator(const Operator &op) { oper = &op; }
   void Setup(const Vector &diag);
>>>>>>> 248debb3

private:
   const int N;
   Vector dinv;
<<<<<<< HEAD
   const Vector &diag;
   const double damping;
   const Array<int> &ess_tdof_list;
   mutable Vector residual;
   /// could use IterativeSolver as base class to have this
   /// but don't want tolerances, preconditioner, etc.
   const Operator *oper;
};

/// Chebyshev accelerated smoothing with given vector, no matrix necessary
/** Potentially useful with tensorized operators, for example.
    This is just a very basic Chebyshev iteration, if you want
    tolerances, iteration control, etc. wrap this with SLISolver. */
class OperatorChebyshevSmoother : public Solver
{
public:
   /** Application is by *inverse* of the given vector.
       It is assumed the underlying operator acts as the identity
       on entries in ess_tdof_list, corresponding to (assembled) DIAG_ONE
       policy or ConstrainedOperator in the matrix-free setting. */
   OperatorChebyshevSmoother(Operator* oper_, const Vector &d,
                             const Array<int>& ess_tdof_list,
                             int order, double max_eig_estimate);
   ~OperatorChebyshevSmoother() {}

   void Mult(const Vector&x, Vector &y) const;

   void SetOperator(const Operator &op_)
   {
      oper = &op_;
   }

   void Setup();

private:
   const int order;
   const double max_eig_estimate;
   const int N;
   Vector dinv;
   const Vector &diag;
   Array<double> coeffs;
   const Array<int>& ess_tdof_list;
   mutable Vector residual;
   mutable Vector helperVector;
   const Operator* oper;
=======
   const double damping;
   const Array<int> &ess_tdof_list;
   mutable Vector residual;

   const Operator *oper;
>>>>>>> 248debb3
};


/// Stationary linear iteration: x <- x + B (b - A x)
class SLISolver : public IterativeSolver
{
protected:
   mutable Vector r, z;

   void UpdateVectors();

public:
   SLISolver() { }

#ifdef MFEM_USE_MPI
   SLISolver(MPI_Comm _comm) : IterativeSolver(_comm) { }
#endif

   virtual void SetOperator(const Operator &op)
   { IterativeSolver::SetOperator(op); UpdateVectors(); }

   virtual void Mult(const Vector &b, Vector &x) const;
};

/// Stationary linear iteration. (tolerances are squared)
void SLI(const Operator &A, const Vector &b, Vector &x,
         int print_iter = 0, int max_num_iter = 1000,
         double RTOLERANCE = 1e-12, double ATOLERANCE = 1e-24);

/// Preconditioned stationary linear iteration. (tolerances are squared)
void SLI(const Operator &A, Solver &B, const Vector &b, Vector &x,
         int print_iter = 0, int max_num_iter = 1000,
         double RTOLERANCE = 1e-12, double ATOLERANCE = 1e-24);


/// Conjugate gradient method
class CGSolver : public IterativeSolver
{
protected:
   mutable Vector r, d, z;

   void UpdateVectors();

public:
   CGSolver() { }

#ifdef MFEM_USE_MPI
   CGSolver(MPI_Comm _comm) : IterativeSolver(_comm) { }
#endif

   virtual void SetOperator(const Operator &op)
   { IterativeSolver::SetOperator(op); UpdateVectors(); }

   virtual void Mult(const Vector &b, Vector &x) const;
};

/// Conjugate gradient method. (tolerances are squared)
void CG(const Operator &A, const Vector &b, Vector &x,
        int print_iter = 0, int max_num_iter = 1000,
        double RTOLERANCE = 1e-12, double ATOLERANCE = 1e-24);

/// Preconditioned conjugate gradient method. (tolerances are squared)
void PCG(const Operator &A, Solver &B, const Vector &b, Vector &x,
         int print_iter = 0, int max_num_iter = 1000,
         double RTOLERANCE = 1e-12, double ATOLERANCE = 1e-24);


/// GMRES method
class GMRESSolver : public IterativeSolver
{
protected:
   int m; // see SetKDim()

public:
   GMRESSolver() { m = 50; }

#ifdef MFEM_USE_MPI
   GMRESSolver(MPI_Comm _comm) : IterativeSolver(_comm) { m = 50; }
#endif

   /// Set the number of iteration to perform between restarts, default is 50.
   void SetKDim(int dim) { m = dim; }

   virtual void Mult(const Vector &b, Vector &x) const;
};

/// FGMRES method
class FGMRESSolver : public IterativeSolver
{
protected:
   int m;

public:
   FGMRESSolver() { m = 50; }

#ifdef MFEM_USE_MPI
   FGMRESSolver(MPI_Comm _comm) : IterativeSolver(_comm) { m = 50; }
#endif

   void SetKDim(int dim) { m = dim; }

   virtual void Mult(const Vector &b, Vector &x) const;
};

/// GMRES method. (tolerances are squared)
int GMRES(const Operator &A, Vector &x, const Vector &b, Solver &M,
          int &max_iter, int m, double &tol, double atol, int printit);

/// GMRES method. (tolerances are squared)
void GMRES(const Operator &A, Solver &B, const Vector &b, Vector &x,
           int print_iter = 0, int max_num_iter = 1000, int m = 50,
           double rtol = 1e-12, double atol = 1e-24);


/// BiCGSTAB method
class BiCGSTABSolver : public IterativeSolver
{
protected:
   mutable Vector p, phat, s, shat, t, v, r, rtilde;

   void UpdateVectors();

public:
   BiCGSTABSolver() { }

#ifdef MFEM_USE_MPI
   BiCGSTABSolver(MPI_Comm _comm) : IterativeSolver(_comm) { }
#endif

   virtual void SetOperator(const Operator &op)
   { IterativeSolver::SetOperator(op); UpdateVectors(); }

   virtual void Mult(const Vector &b, Vector &x) const;
};

/// BiCGSTAB method. (tolerances are squared)
int BiCGSTAB(const Operator &A, Vector &x, const Vector &b, Solver &M,
             int &max_iter, double &tol, double atol, int printit);

/// BiCGSTAB method. (tolerances are squared)
void BiCGSTAB(const Operator &A, Solver &B, const Vector &b, Vector &x,
              int print_iter = 0, int max_num_iter = 1000,
              double rtol = 1e-12, double atol = 1e-24);


/// MINRES method
class MINRESSolver : public IterativeSolver
{
protected:
   mutable Vector v0, v1, w0, w1, q;
   mutable Vector u1; // used in the preconditioned version

public:
   MINRESSolver() { }

#ifdef MFEM_USE_MPI
   MINRESSolver(MPI_Comm _comm) : IterativeSolver(_comm) { }
#endif

   virtual void SetPreconditioner(Solver &pr)
   {
      IterativeSolver::SetPreconditioner(pr);
      if (oper) { u1.SetSize(width); }
   }

   virtual void SetOperator(const Operator &op);

   virtual void Mult(const Vector &b, Vector &x) const;
};

/// MINRES method without preconditioner. (tolerances are squared)
void MINRES(const Operator &A, const Vector &b, Vector &x, int print_it = 0,
            int max_it = 1000, double rtol = 1e-12, double atol = 1e-24);

/// MINRES method with preconditioner. (tolerances are squared)
void MINRES(const Operator &A, Solver &B, const Vector &b, Vector &x,
            int print_it = 0, int max_it = 1000,
            double rtol = 1e-12, double atol = 1e-24);


/// Newton's method for solving F(x)=b for a given operator F.
/** The method GetGradient() must be implemented for the operator F.
    The preconditioner is used (in non-iterative mode) to evaluate
    the action of the inverse gradient of the operator. */
class NewtonSolver : public IterativeSolver
{
protected:
   mutable Vector r, c;

public:
   NewtonSolver() { }

#ifdef MFEM_USE_MPI
   NewtonSolver(MPI_Comm _comm) : IterativeSolver(_comm) { }
#endif
   virtual void SetOperator(const Operator &op);

   /// Set the linear solver for inverting the Jacobian.
   /** This method is equivalent to calling SetPreconditioner(). */
   virtual void SetSolver(Solver &solver) { prec = &solver; }

   /// Solve the nonlinear system with right-hand side @a b.
   /** If `b.Size() != Height()`, then @a b is assumed to be zero. */
   virtual void Mult(const Vector &b, Vector &x) const;

   /** @brief This method can be overloaded in derived classes to implement line
       search algorithms. */
   /** The base class implementation (NewtonSolver) simply returns 1. A return
       value of 0 indicates a failure, interrupting the Newton iteration. */
   virtual double ComputeScalingFactor(const Vector &x, const Vector &b) const
   { return 1.0; }

   /** @brief This method can be overloaded in derived classes to perform
       computations that need knowledge of the newest Newton state. */
   virtual void ProcessNewState(const Vector &x) const { }
};

/** Adaptive restarted GMRES.
    m_max and m_min(=1) are the maximal and minimal restart parameters.
    m_step(=1) is the step to use for going from m_max and m_min.
    cf(=0.4) is a desired convergence factor. */
int aGMRES(const Operator &A, Vector &x, const Vector &b,
           const Operator &M, int &max_iter,
           int m_max, int m_min, int m_step, double cf,
           double &tol, double &atol, int printit);


/** Defines operators and constraints for the following optimization problem:
 *
 *    Find x that minimizes the objective function F(x), subject to
 *    C(x) = c_e,
 *    d_lo <= D(x) <= d_hi,
 *    x_lo <= x <= x_hi.
 *
 *  The operators F, C, D must take input of the same size (same width).
 *  Gradients of F, C, D might be needed, depending on the OptimizationSolver.
 *  When used with Hiop, gradients of C and D must be DenseMatrices.
 *  F always returns a scalar value, see CalcObjective(), CalcObjectiveGrad().
 *  C and D can have arbitrary heights.
 *  C and D can be NULL, meaning that their constraints are not used.
 *
 *  When used in parallel, all Vectors are assumed to be true dof vectors, and
 *  the operators are expected to be defined for tdof vectors. */
class OptimizationProblem
{
protected:
   /// Not owned, some can remain unused (NULL).
   const Operator *C, *D;
   const Vector *c_e, *d_lo, *d_hi, *x_lo, *x_hi;

public:
   const int input_size;

   /// In parallel, insize is the number of the local true dofs.
   OptimizationProblem(int insize, const Operator *C_, const Operator *D_);

   /// Objective F(x). In parallel, the result should be reduced over tasks.
   virtual double CalcObjective(const Vector &x) const = 0;
   /// The result grad is expected to enter with the correct size.
   virtual void CalcObjectiveGrad(const Vector &x, Vector &grad) const
   { MFEM_ABORT("The objective gradient is not implemented."); }

   void SetEqualityConstraint(const Vector &c);
   void SetInequalityConstraint(const Vector &dl, const Vector &dh);
   void SetSolutionBounds(const Vector &xl, const Vector &xh);

   const Operator *GetC() const { return C; }
   const Operator *GetD() const { return D; }
   const Vector *GetEqualityVec() const { return c_e; }
   const Vector *GetInequalityVec_Lo() const { return d_lo; }
   const Vector *GetInequalityVec_Hi() const { return d_hi; }
   const Vector *GetBoundsVec_Lo() const { return x_lo; }
   const Vector *GetBoundsVec_Hi() const { return x_hi; }

   int GetNumConstraints() const;
};

/// Abstract solver for OptimizationProblems.
class OptimizationSolver : public IterativeSolver
{
protected:
   const OptimizationProblem *problem;

public:
   OptimizationSolver(): IterativeSolver(), problem(NULL) { }
#ifdef MFEM_USE_MPI
   OptimizationSolver(MPI_Comm _comm): IterativeSolver(_comm), problem(NULL) { }
#endif
   virtual ~OptimizationSolver() { }

   /** This function is virtual as solvers might need to perform some initial
    *  actions (e.g. validation) with the OptimizationProblem. */
   virtual void SetOptimizationProblem(const OptimizationProblem &prob)
   { problem = &prob; }

   virtual void Mult(const Vector &xt, Vector &x) const = 0;

   virtual void SetPreconditioner(Solver &pr)
   { MFEM_ABORT("Not meaningful for this solver."); }
   virtual void SetOperator(const Operator &op)
   { MFEM_ABORT("Not meaningful for this solver."); }
};

/** SLBQP optimizer:
 *  (S)ingle (L)inearly Constrained with (B)ounds (Q)uadratic (P)rogram
 *
 *    Minimize || x-x_t ||, subject to
 *    sum w_i x_i = a,
 *    x_lo <= x <= x_hi.
 */
class SLBQPOptimizer : public OptimizationSolver
{
protected:
   Vector lo, hi, w;
   double a;

   /// Solve QP at fixed lambda
   inline double solve(double l, const Vector &xt, Vector &x, int &nclip) const
   {
      add(xt, l, w, x);
      if (problem == NULL) { x.median(lo,hi); }
      else
      {
         x.median(*problem->GetBoundsVec_Lo(),
                  *problem->GetBoundsVec_Hi());
      }
      nclip++;
      if (problem == NULL) { return Dot(w, x) - a; }
      else
      {
         Vector c(1);
         // Includes parallel communication.
         problem->GetC()->Mult(x, c);

         return c(0) - (*problem->GetEqualityVec())(0);
      }
   }

   inline void print_iteration(int it, double r, double l) const;

public:
   SLBQPOptimizer() { }

#ifdef MFEM_USE_MPI
   SLBQPOptimizer(MPI_Comm _comm) : OptimizationSolver(_comm) { }
#endif

   /** Setting an OptimizationProblem will overwrite the Vectors given by
    *  SetBounds and SetLinearConstraint. The objective function remains
    *  unchanged. */
   virtual void SetOptimizationProblem(const OptimizationProblem &prob);

   void SetBounds(const Vector &_lo, const Vector &_hi);
   void SetLinearConstraint(const Vector &_w, double _a);

   /** We let the target values play the role of the initial vector xt, from
    *  which the operator generates the optimal vector x. */
   virtual void Mult(const Vector &xt, Vector &x) const;
};


#ifdef MFEM_USE_SUITESPARSE

/// Direct sparse solver using UMFPACK
class UMFPackSolver : public Solver
{
protected:
   bool use_long_ints;
   SparseMatrix *mat;
   void *Numeric;
   SuiteSparse_long *AI, *AJ;

   void Init();

public:
   double Control[UMFPACK_CONTROL];
   mutable double Info[UMFPACK_INFO];

   /** @brief For larger matrices, if the solver fails, set the parameter @a
       _use_long_ints = true. */
   UMFPackSolver(bool _use_long_ints = false)
      : use_long_ints(_use_long_ints) { Init(); }
   /** @brief Factorize the given SparseMatrix using the defaults. For larger
       matrices, if the solver fails, set the parameter @a _use_long_ints =
       true. */
   UMFPackSolver(SparseMatrix &A, bool _use_long_ints = false)
      : use_long_ints(_use_long_ints) { Init(); SetOperator(A); }

   /** @brief Factorize the given Operator @a op which must be a SparseMatrix.

       The factorization uses the parameters set in the #Control data member.
       @note This method calls SparseMatrix::SortColumnIndices() with @a op,
       modifying the matrix if the column indices are not already sorted. */
   virtual void SetOperator(const Operator &op);

   /// Set the print level field in the #Control data member.
   void SetPrintLevel(int print_lvl) { Control[UMFPACK_PRL] = print_lvl; }

   virtual void Mult(const Vector &b, Vector &x) const;
   virtual void MultTranspose(const Vector &b, Vector &x) const;

   virtual ~UMFPackSolver();
};

/// Direct sparse solver using KLU
class KLUSolver : public Solver
{
protected:
   SparseMatrix *mat;
   klu_symbolic *Symbolic;
   klu_numeric *Numeric;

   void Init();

public:
   KLUSolver()
      : mat(0),Symbolic(0),Numeric(0)
   { Init(); }
   KLUSolver(SparseMatrix &A)
      : mat(0),Symbolic(0),Numeric(0)
   { Init(); SetOperator(A); }

   // Works on sparse matrices only; calls SparseMatrix::SortColumnIndices().
   virtual void SetOperator(const Operator &op);

   virtual void Mult(const Vector &b, Vector &x) const;
   virtual void MultTranspose(const Vector &b, Vector &x) const;

   virtual ~KLUSolver();

   mutable klu_common Common;
};

#endif // MFEM_USE_SUITESPARSE

}

#endif // MFEM_SOLVERS<|MERGE_RESOLUTION|>--- conflicted
+++ resolved
@@ -77,19 +77,6 @@
 };
 
 
-<<<<<<< HEAD
-/// Jacobi smoothing with given vector, no matrix necessary
-/** Potentially useful with tensorized operators, for example.
-    This is just a very basic Jacobi iteration, if you want
-    tolerances, iteration control, etc. wrap this with SLISolver. */
-class OperatorJacobiSmoother : public Solver
-{
-public:
-   /** Application is by *inverse* of the given vector.
-       It is assumed the underlying operator acts as the identity
-       on entries in ess_tdof_list, corresponding to (assembled) DIAG_ONE
-       policy or ConstratinedOperator in the matrix-free setting. */
-=======
 /// Jacobi smoothing for a given bilinear form (no matrix necessary).
 /** Useful with tensorized, partially assembled operators. Can also be defined
     by given diagonal vector. This is basic Jacobi iteration; for tolerances,
@@ -109,36 +96,22 @@
        the underlying operator acts as the identity on entries in ess_tdof_list,
        corresponding to (assembled) DIAG_ONE policy or ConstratinedOperator in
        the matrix-free setting. */
->>>>>>> 248debb3
    OperatorJacobiSmoother(const Vector &d,
                           const Array<int> &ess_tdof_list,
                           const double damping=1.0);
    ~OperatorJacobiSmoother() {}
 
    void Mult(const Vector &x, Vector &y) const;
-<<<<<<< HEAD
-
-   void SetOperator(const Operator &op)
-   {
-      oper = &op;
-   }
-
-   void Setup();
-=======
    void SetOperator(const Operator &op) { oper = &op; }
    void Setup(const Vector &diag);
->>>>>>> 248debb3
 
 private:
    const int N;
    Vector dinv;
-<<<<<<< HEAD
-   const Vector &diag;
    const double damping;
    const Array<int> &ess_tdof_list;
    mutable Vector residual;
-   /// could use IterativeSolver as base class to have this
-   /// but don't want tolerances, preconditioner, etc.
+
    const Operator *oper;
 };
 
@@ -178,13 +151,6 @@
    mutable Vector residual;
    mutable Vector helperVector;
    const Operator* oper;
-=======
-   const double damping;
-   const Array<int> &ess_tdof_list;
-   mutable Vector residual;
-
-   const Operator *oper;
->>>>>>> 248debb3
 };
 
 
