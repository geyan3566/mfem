--- conflicted
+++ resolved
@@ -95,13 +95,11 @@
 // Enable MFEM functionality based on the Sidre library
 #cmakedefine MFEM_USE_SIDRE
 
-<<<<<<< HEAD
 // Enable MFEM functionality based on the AcroTensor library
 #cmakedefine MFEM_USE_ACROTENSOR
-=======
+
 // Enable MFEM functionality based on Conduit
 #cmakedefine MFEM_USE_CONDUIT
->>>>>>> d9d6807a
 
 // Which library functions to use in class StopWatch for measuring time.
 // For a list of the available options, see INSTALL.
