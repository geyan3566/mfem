--- conflicted
+++ resolved
@@ -163,7 +163,7 @@
 // library.
 // #define MFEM_USE_SIMMETRIX
 
-<<<<<<< HEAD
+
 // use ADEPT library for AD
 // #define MFEM_USE_ADEPT
 
@@ -172,9 +172,9 @@
 
 // use forward mode for automatic differentiation
 // #define MFEM_USE_ADFORWARD
-=======
+
 // Enable interface to the MKL CPardiso library.
 // #define MFEM_USE_MKL_CPARDISO
->>>>>>> 265ed8ca
+
 
 #endif // MFEM_CONFIG_HEADER