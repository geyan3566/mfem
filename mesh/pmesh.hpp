--- conflicted
+++ resolved
@@ -202,8 +202,6 @@
    /// Ensure that bdr_attributes and attributes agree across processors
    void DistributeAttributes(Array<int> &attr);
 
-   void LoadSharedEntities(std::istream &input);
-
 public:
    /** Copy constructor. Performs a deep copy of (almost) all data, so that the
        source mesh can be modified (e.g. deleted, refined) without affecting the
@@ -333,9 +331,6 @@
        for 0 <= i < GetNE(). */
    void Rebalance(const Array<int> &partition);
 
-   /// Save the mesh in a parallel mesh format.
-   void ParPrint(std::ostream &out) const;
-
    /** Print the part of the mesh in the calling processor adding the interface
        as boundary (for visualization purposes) using the mfem v1.0 format. */
    virtual void Print(std::ostream &out = mfem::out) const;
@@ -369,8 +364,6 @@
    /// Print various parallel mesh stats
    virtual void PrintInfo(std::ostream &out = mfem::out);
 
-<<<<<<< HEAD
-=======
    /// Save the mesh in a parallel mesh format.
    void ParPrint(std::ostream &out) const;
 
@@ -383,7 +376,6 @@
                          int compression_level=0,
                          bool bdr=false);
 
->>>>>>> 0d9146d3
    virtual int FindPoints(DenseMatrix& point_mat, Array<int>& elem_ids,
                           Array<IntegrationPoint>& ips, bool warn = true,
                           InverseElementTransformation *inv_trans = NULL);
