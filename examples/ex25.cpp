//                                MFEM Example 25
//
// Compile with: make ex25
//
// Sample runs:  ex25 -o 2 -f 1.0 -ref 2 -prob 0
//               ex25 -o 3 -f 10.0 -ref 2 -prob 1
//               ex25 -o 2 -f 5.0 -ref 4 -prob 2
//               ex25 -o 2 -f 1.0 -ref 2 -prob 3
//               ex25 -o 2 -f 1.0 -ref 2 -prob 0 -m ../data/beam-quad.mesh
//               ex25 -o 2 -f 8.0 -ref 3 -prob 4 -m ../data/inline-quad.mesh
//               ex25 -o 2 -f 2.0 -ref 1 -prob 4 -m ../data/inline-hex.mesh
//
// Device sample runs:
// TODO: PA not working because matrix coef. in CurlCurlIntegrator is not yet supported
//               ex25 -o 2 -f 1.0 -ref 2 -prob 0 -pa
//               ex25 -o 2 -f 5.0 -ref 4 -prob 2 -pa
//               ex25 -o 2 -f 1.0 -ref 2 -prob 3 -pa
//               ex25 -o 2 -f 1.0 -ref 2 -prob 0 -pa -m ../data/beam-quad.mesh
//               ex25 -o 2 -f 8.0 -ref 3 -prob 4 -pa -m ../data/inline-quad.mesh
//               ex25 -o 2 -f 2.0 -ref 1 -prob 4 -pa -m ../data/inline-hex.mesh
//
// Description:  This example code solves a simple electromagnetic wave
//               propagation problem corresponding to the second order
//               indefinite Maxwell equation
//                  (1/mu) * curl curl E - \omega^2 * epsilon E = f
//               with a Perfectly Matched Layer (PML).
//
//               The example demonstrates discretization with Nedelec finite
//               elements in 2D or 3D, as well as the use of complex-valued
//               bilinear and linear forms. Several test problems are included,
//               with prob = 0-3 having known exact solutions, see "On perfectly
//               matched layers for discontinuous Petrov–Galerkin methods" by
//               Vaziri Astaneh, Keith, Demkowicz, Comput Mech 63, 2019.
//
//               We recommend viewing Example 22 before viewing this example.

#include "mfem.hpp"
#include <fstream>
#include <iostream>

#ifdef _WIN32
#define jn(n, x) _jn(n, x)
#define yn(n, x) _yn(n, x)
#endif

using namespace std;
using namespace mfem;

// Class for setting up a simple Cartesian PML region
class CartesianPML
{
private:
   Mesh *mesh;

   int dim;

   // Length of the PML Region in each direction
   Array2D<double> length;

   // Computational Domain Boundary
   Array2D<double> comp_dom_bdr;

   // Domain Boundary
   Array2D<double> dom_bdr;

   // Integer Array identifying elements in the PML
   // 0: in the PML, 1: not in the PML
   Array<int> elems;

   // Compute Domain and Computational Domain Boundaries
   void SetBoundaries();

public:
   // Constructor
   CartesianPML(Mesh *mesh_,Array2D<double> length_);

   // Return Computational Domain Boundary
   Array2D<double> GetCompDomainBdr() {return comp_dom_bdr;}

   // Return Domain Boundary
   Array2D<double> GetDomainBdr() {return dom_bdr;}

   // Return Markers list for elements
   Array<int> * GetMarkedPMLElements() {return &elems;}

   // Mark elements in the PML region
   void SetAttributes(Mesh *mesh_);

   // PML complex stretching function
   void StretchFunction(const Vector &x, vector<complex<double>> &dxs);
};

// Class for returning the PML coefficients of the bilinear form
class PMLDiagMatrixCoefficient : public VectorCoefficient
{
private:
   CartesianPML * pml = nullptr;
   void (*Function)(const Vector &, CartesianPML * , Vector &);
public:
   PMLDiagMatrixCoefficient(int dim, void(*F)(const Vector &, CartesianPML *,
                                              Vector &),
                            CartesianPML * pml_)
      : VectorCoefficient(dim), pml(pml_), Function(F)
   {}
   virtual void Eval(Vector &K, ElementTransformation &T,
                     const IntegrationPoint &ip)
   {
      double x[3];
      Vector transip(x, 3);
      T.Transform(ip, transip);
      K.SetSize(vdim);
      (*Function)(transip, pml, K);
   }
};

void maxwell_solution(const Vector &x, vector<complex<double>> &Eval);

void E_bdr_data_Re(const Vector &x, Vector &E);
void E_bdr_data_Im(const Vector &x, Vector &E);

void E_exact_Re(const Vector &x, Vector &E);
void E_exact_Im(const Vector &x, Vector &E);

void source(const Vector &x, Vector & f);

// Functions for computing the necessary coefficients after PML stretching.
// J is the Jacobian matrix of the stretching function
void detJ_JT_J_inv_Re(const Vector &x, CartesianPML * pml, Vector &D);
void detJ_JT_J_inv_Im(const Vector &x, CartesianPML * pml, Vector &D);
void detJ_JT_J_inv_abs(const Vector &x, CartesianPML * pml, Vector &D);

void detJ_inv_JT_J_Re(const Vector &x, CartesianPML * pml, Vector &D);
void detJ_inv_JT_J_Im(const Vector &x, CartesianPML * pml, Vector &D);
void detJ_inv_JT_J_abs(const Vector &x, CartesianPML * pml, Vector &D);

Array2D<double> comp_domain_bdr;
Array2D<double> domain_bdr;

double mu = 1.0;
double epsilon = 1.0;
double omega;
int dim;
bool exact_known = false;

enum prob_type
{
   beam,     // Wave propagating in a beam-like domain
   disc,     // Point source propagating in the square-disc domain
   lshape,   // Point source propagating in the L-shape domain
   fichera,  // Point source propagating in the fichera domain
   load_src  // Approximated point source with PML all around
};
prob_type prob;

int main(int argc, char *argv[])
{
   // 1. Parse command-line options.
   const char *mesh_file = nullptr;
   int order = 1;
   int ref_levels = 3;
   int iprob = 4;
   double freq = 5.0;
   bool herm_conv = true;
   bool visualization = 1;
   bool pa = false;
   const char *device_config = "cpu";

   OptionsParser args(argc, argv);
   args.AddOption(&mesh_file, "-m", "--mesh",
                  "Mesh file to use.");
   args.AddOption(&order, "-o", "--order",
                  "Finite element order (polynomial degree).");
   args.AddOption(&iprob, "-prob", "--problem", "Problem case"
                  " 0: beam, 1: disc, 2: lshape, 3: fichera, 4: General");
   args.AddOption(&ref_levels, "-ref", "--refinements",
                  "Number of refinements");
   args.AddOption(&mu, "-mu", "--permeability",
                  "Permeability of free space (or 1/(spring constant)).");
   args.AddOption(&epsilon, "-eps", "--permittivity",
                  "Permittivity of free space (or mass constant).");
   args.AddOption(&freq, "-f", "--frequency",
                  "Frequency (in Hz).");
   args.AddOption(&herm_conv, "-herm", "--hermitian", "-no-herm",
                  "--no-hermitian", "Use convention for Hermitian operators.");
   args.AddOption(&visualization, "-vis", "--visualization", "-no-vis",
                  "--no-visualization",
                  "Enable or disable GLVis visualization.");
   args.AddOption(&pa, "-pa", "--partial-assembly", "-no-pa",
                  "--no-partial-assembly", "Enable Partial Assembly.");
   args.AddOption(&device_config, "-d", "--device",
                  "Device configuration string, see Device::Configure().");
   args.Parse();

   if (iprob > 4) { iprob = 4; }
   prob = (prob_type)iprob;

   // 2. Enable hardware devices such as GPUs, and programming models such as
   //    CUDA, OCCA, RAJA and OpenMP based on command line options.
   Device device(device_config);
   device.Print();

   // 3. Setup the mesh
   if (!mesh_file)
   {
      exact_known = true;
      switch (prob)
      {
         case beam:
            mesh_file = "../data/beam-hex.mesh";
            break;
         case disc:
            mesh_file = "../data/square-disc.mesh";
            break;
         case lshape:
            mesh_file = "../data/l-shape.mesh";
            break;
         case fichera:
            mesh_file = "../data/fichera.mesh";
            break;
         default:
            exact_known = false;
            mesh_file = "../data/inline-quad.mesh";
            break;
      }
   }

   if (!args.Good())
   {
      args.PrintUsage(cout);
      return 1;
   }
   args.PrintOptions(cout);

   Mesh * mesh = new Mesh(mesh_file, 1, 1);
   dim = mesh->Dimension();

   // Angular frequency
   omega = 2.0 * M_PI * freq;

   // Setup PML length
   Array2D<double> length(dim, 2); length = 0.0;

   // 4. Setup the Cartesian PML region.
   switch (prob)
   {
      case disc:
         length = 0.2;
         break;
      case lshape:
         length(0, 0) = 0.1;
         length(1, 0) = 0.1;
         break;
      case fichera:
         length(0, 1) = 0.5;
         length(1, 1) = 0.5;
         length(2, 1) = 0.5;
         break;
      case beam:
         length(0, 1) = 2.0;
         break;
      default:
         length = 0.25;
         break;
   }
   CartesianPML * pml = new CartesianPML(mesh,length);
   comp_domain_bdr = pml->GetCompDomainBdr();
   domain_bdr = pml->GetDomainBdr();

   // 5. Refine the mesh to increase the resolution.
   for (int l = 0; l < ref_levels; l++)
   {
      mesh->UniformRefinement();
   }

   // 6. Reorient mesh in case of a tet mesh
   mesh->ReorientTetMesh();

   // Set element attributes in order to distinguish elements in the PML region
   pml->SetAttributes(mesh);

   // 7. Define a finite element space on the mesh. Here we use the Nedelec
   //    finite elements of the specified order.
   FiniteElementCollection *fec = new ND_FECollection(order, dim);
   FiniteElementSpace *fespace = new FiniteElementSpace(mesh, fec);
   int size = fespace->GetTrueVSize();

   cout << "Number of finite element unknowns: " << size << endl;

   // 8. Determine the list of true essential boundary dofs. In this example,
   //    the boundary conditions are defined based on the specific mesh and the
   //    problem type.
   Array<int> ess_tdof_list;
   Array<int> ess_bdr;
   if (mesh->bdr_attributes.Size())
   {
      ess_bdr.SetSize(mesh->bdr_attributes.Max());
      ess_bdr = 1;
      if (prob == lshape || prob == fichera)
      {
         ess_bdr = 0;
         for (int j = 0; j < mesh->GetNBE(); j++)
         {
            Vector center(dim);
            int bdrgeom = mesh->GetBdrElementBaseGeometry(j);
            ElementTransformation * tr = mesh->GetBdrElementTransformation(j);
            tr->Transform(Geometries.GetCenter(bdrgeom),center);
            int k = mesh->GetBdrAttribute(j);
            switch (prob)
            {
               case lshape:
                  if (center[0] == 1.0 || center[0] == 0.5 || center[1] == 0.5)
                  {
                     ess_bdr[k - 1] = 1;
                  }
                  break;
               case fichera:
                  if (center[0] == -1.0 || center[0] == 0.0 ||
                      center[1] ==  0.0 || center[2] == 0.0)
                  {
                     ess_bdr[k - 1] = 1;
                  }
                  break;
               default:
                  break;
            }
         }
      }
   }
   fespace->GetEssentialTrueDofs(ess_bdr, ess_tdof_list);

   // 9. Setup Complex Operator convention
   ComplexOperator::Convention conv =
      herm_conv ? ComplexOperator::HERMITIAN : ComplexOperator::BLOCK_SYMMETRIC;

   // 10. Set up the linear form b(.) which corresponds to the right-hand side of
   //     the FEM linear system.
   VectorFunctionCoefficient f(dim, source);
   ComplexLinearForm b(fespace, conv);
   if (prob == load_src)
   {
      b.AddDomainIntegrator(NULL, new VectorFEDomainLFIntegrator(f));
   }
   b.Vector::operator=(0.0);
   b.Assemble();

   // 11. Define the solution vector x as a complex finite element grid function
   //     corresponding to fespace.
   ComplexGridFunction x(fespace);
   x = 0.0;
   VectorFunctionCoefficient E_Re(dim, E_bdr_data_Re);
   VectorFunctionCoefficient E_Im(dim, E_bdr_data_Im);
   x.ProjectBdrCoefficientTangent(E_Re, E_Im, ess_bdr);

   // 12. Set up the sesquilinear form a(.,.)
   //
   //     In Comp
   //     Domain:   1/mu (Curl E, Curl F) - omega^2 * epsilon (E,F)
   //
   //     In PML:   1/mu (1/det(J) J^T J Curl E, Curl F)
   //               - omega^2 * epsilon (det(J) * (J^T J)^-1 * E, F)
   //
   //     where J denotes the Jacobian Matrix of the PML Stretching function
   Array<int> attr;
   Array<int> attrPML;
   if (mesh->attributes.Size())
   {
      attr.SetSize(mesh->attributes.Max());
      attrPML.SetSize(mesh->attributes.Max());
      attr = 0;   attr[0] = 1;
      attrPML = 0;
      if (mesh->attributes.Max() > 1)
      {
         attrPML[1] = 1;
      }
   }

   ConstantCoefficient muinv(1.0/mu);
   ConstantCoefficient omeg(-pow(omega, 2) * epsilon);
   RestrictedCoefficient restr_muinv(muinv,attr);
   RestrictedCoefficient restr_omeg(omeg,attr);

   // Integrators inside the computational domain (excluding the PML region)
   SesquilinearForm a(fespace, conv);
   a.AddDomainIntegrator(new CurlCurlIntegrator(restr_muinv),NULL);
   a.AddDomainIntegrator(new VectorFEMassIntegrator(restr_omeg),NULL);

   int cdim = (dim == 2) ? 1 : dim;
   PMLDiagMatrixCoefficient pml_c1_Re(cdim,detJ_inv_JT_J_Re, pml);
   PMLDiagMatrixCoefficient pml_c1_Im(cdim,detJ_inv_JT_J_Im, pml);
   ScalarVectorProductCoefficient c1_Re(muinv,pml_c1_Re);
   ScalarVectorProductCoefficient c1_Im(muinv,pml_c1_Im);
   VectorRestrictedCoefficient restr_c1_Re(c1_Re,attrPML);
   VectorRestrictedCoefficient restr_c1_Im(c1_Im,attrPML);

   PMLDiagMatrixCoefficient pml_c2_Re(dim, detJ_JT_J_inv_Re,pml);
   PMLDiagMatrixCoefficient pml_c2_Im(dim, detJ_JT_J_inv_Im,pml);
   ScalarVectorProductCoefficient c2_Re(omeg,pml_c2_Re);
   ScalarVectorProductCoefficient c2_Im(omeg,pml_c2_Im);
   VectorRestrictedCoefficient restr_c2_Re(c2_Re,attrPML);
   VectorRestrictedCoefficient restr_c2_Im(c2_Im,attrPML);

   // Integrators inside the PML region
   a.AddDomainIntegrator(new CurlCurlIntegrator(restr_c1_Re),
                         new CurlCurlIntegrator(restr_c1_Im));
   a.AddDomainIntegrator(new VectorFEMassIntegrator(restr_c2_Re),
                         new VectorFEMassIntegrator(restr_c2_Im));

#ifndef MFEM_USE_SUITESPARSE
   if (pa) { a.SetAssemblyLevel(AssemblyLevel::PARTIAL); }
#endif

   // 13. Assemble the bilinear form and the corresponding linear system,
   //     applying any necessary transformations such as: assembly, eliminating
   //     boundary conditions, applying conforming constraints for
   //     non-conforming AMR, etc.
   a.Assemble(0);

   OperatorPtr A;
   Vector B, X;
   a.FormLinearSystem(ess_tdof_list, x, b, A, X, B);

<<<<<<< HEAD
   // 14. Solve using a direct or an iterative solver
#ifdef MFEM_USE_SUITESPARSE
   {
      if (pa) { cout << "PA not available with MFEM_USE_SUITESPARSE" << endl; }
=======
   // 13. Solve using a direct or an iterative solver
#ifdef MFEM_USE_SUITESPARSE
   {
>>>>>>> 411d3fc9
      ComplexUMFPackSolver csolver(*A.As<ComplexSparseMatrix>());
      csolver.Control[UMFPACK_ORDERING] = UMFPACK_ORDERING_METIS;
      csolver.SetPrintLevel(1);
      csolver.Mult(B, X);
   }
#else
<<<<<<< HEAD
   // 14a. Set up the Bilinear form a(.,.) for the preconditioner
=======
   // 13a. Set up the Bilinear form a(.,.) for the preconditioner
>>>>>>> 411d3fc9
   //
   //    In Comp
   //    Domain:   1/mu (Curl E, Curl F) + omega^2 * epsilon (E,F)
   //
   //    In PML:   1/mu (abs(1/det(J) J^T J) Curl E, Curl F)
   //              + omega^2 * epsilon (abs(det(J) * (J^T J)^-1) * E, F)
   {
      ConstantCoefficient absomeg(pow(omega, 2) * epsilon);
      RestrictedCoefficient restr_absomeg(absomeg,attr);

      BilinearForm prec(fespace);
      prec.AddDomainIntegrator(new CurlCurlIntegrator(restr_muinv));
      prec.AddDomainIntegrator(new VectorFEMassIntegrator(restr_absomeg));

      PMLDiagMatrixCoefficient pml_c1_abs(cdim,detJ_inv_JT_J_abs, pml);
      ScalarVectorProductCoefficient c1_abs(muinv,pml_c1_abs);
      VectorRestrictedCoefficient restr_c1_abs(c1_abs,attrPML);

      PMLDiagMatrixCoefficient pml_c2_abs(dim, detJ_JT_J_inv_abs,pml);
      ScalarVectorProductCoefficient c2_abs(absomeg,pml_c2_abs);
      VectorRestrictedCoefficient restr_c2_abs(c2_abs,attrPML);

      prec.AddDomainIntegrator(new CurlCurlIntegrator(restr_c1_abs));
      prec.AddDomainIntegrator(new VectorFEMassIntegrator(restr_c2_abs));

      if (pa) { prec.SetAssemblyLevel(AssemblyLevel::PARTIAL); }

<<<<<<< HEAD
      prec.Assemble();

      // 14b. Define and apply a GMRES solver for AU=B with a block diagonal
      //      preconditioner based on the Gauss-Seidel or Jacobi sparse smoother.
=======
      OperatorPtr PCOpAh;
      prec.FormSystemMatrix(ess_tdof_list, PCOpAh);

      // 13b. Define and apply a GMRES solver for AU=B with a block diagonal
      //      preconditioner based on the Gauss-Seidel sparse smoother.
>>>>>>> 411d3fc9
      Array<int> offsets(3);
      offsets[0] = 0;
      offsets[1] = fespace->GetTrueVSize();
      offsets[2] = fespace->GetTrueVSize();
      offsets.PartialSum();

      Operator *pc_r = nullptr;
      Operator *pc_i = nullptr;
      int s = (conv == ComplexOperator::HERMITIAN) ? -1.0 : 1.0;
      if (pa)
      {
         // Jacobi Smoother
         OperatorJacobiSmoother *d00 = new OperatorJacobiSmoother(prec, ess_tdof_list);
         ScaledOperator *d11 = new ScaledOperator(d00, s);
         pc_r = d00;
         pc_i = d11;
      }
      else
      {
         OperatorPtr PCOpAh;
         prec.SetDiagonalPolicy(mfem::Operator::DIAG_ONE);
         prec.FormSystemMatrix(ess_tdof_list, PCOpAh);

         // Jacobi Smoother (testing only)
         DSmoother *d00 = new DSmoother(*PCOpAh.As<SparseMatrix>());
         ScaledOperator *d11 = new ScaledOperator(d00, s);
         pc_r = d00;
         pc_i = d11;

         // Gauss-Seidel Smoother
         //         GSSmoother *gs00 = new GSSmoother(*PCOpAh.As<SparseMatrix>());
         //         ScaledOperator *gs11 = new ScaledOperator(gs00, s);
         //         pc_r = gs00;
         //         pc_i = gs11;
      }

      BlockDiagonalPreconditioner BlockDP(offsets);
      BlockDP.SetDiagonalBlock(0,pc_r);
      BlockDP.SetDiagonalBlock(1,pc_i);

      GMRESSolver gmres;
      gmres.SetPrintLevel(1);
      gmres.SetKDim(200);
      gmres.SetMaxIter(2000);
      gmres.SetRelTol(1e-5);
      gmres.SetAbsTol(0.0);
      gmres.SetOperator(*A);
      gmres.SetPreconditioner(BlockDP);
      gmres.Mult(B, X);
   }
#endif

   // 14. Recover the solution as a finite element grid function and compute the
   //     errors if the exact solution is known.
   a.RecoverFEMSolution(X, b, x);

   // If exact is known compute the error
   if (exact_known)
   {
      VectorFunctionCoefficient E_ex_Re(dim, E_exact_Re);
      VectorFunctionCoefficient E_ex_Im(dim, E_exact_Im);
      int order_quad = max(2, 2 * order + 1);
      const IntegrationRule *irs[Geometry::NumGeom];
      for (int i = 0; i < Geometry::NumGeom; ++i)
      {
         irs[i] = &(IntRules.Get(i, order_quad));
      }

      double L2Error_Re = x.real().ComputeL2Error(E_ex_Re, irs,
                                                  pml->GetMarkedPMLElements());
      double L2Error_Im = x.imag().ComputeL2Error(E_ex_Im, irs,
                                                  pml->GetMarkedPMLElements());

      ComplexGridFunction x_gf0(fespace);
      x_gf0 = 0.0;
      double norm_E_Re, norm_E_Im;
      norm_E_Re = x_gf0.real().ComputeL2Error(E_ex_Re, irs,
                                              pml->GetMarkedPMLElements());
      norm_E_Im = x_gf0.imag().ComputeL2Error(E_ex_Im, irs,
                                              pml->GetMarkedPMLElements());

      cout << "\n Relative Error (Re part): || E_h - E || / ||E|| = "
           << L2Error_Re / norm_E_Re
           << "\n Relative Error (Im part): || E_h - E || / ||E|| = "
           << L2Error_Im / norm_E_Im
           << "\n Total Error: "
           << sqrt(L2Error_Re*L2Error_Re + L2Error_Im*L2Error_Im) << "\n\n";
   }

   // 15. Save the refined mesh and the solution. This output can be viewed
   //     later using GLVis: "glvis -m mesh -g sol".
   {
      ofstream mesh_ofs("ex25.mesh");
      mesh_ofs.precision(8);
      mesh->Print(mesh_ofs);

      ofstream sol_r_ofs("ex25-sol_r.gf");
      ofstream sol_i_ofs("ex25-sol_i.gf");
      sol_r_ofs.precision(8);
      sol_i_ofs.precision(8);
      x.real().Save(sol_r_ofs);
      x.imag().Save(sol_i_ofs);
   }

   // 16. Send the solution by socket to a GLVis server.
   if (visualization)
   {
      // Define visualization keys for GLVis (see GLVis documentation)
      string keys;
      keys = (dim == 3) ? "keys macF\n" : keys = "keys amrRljcUUuu\n";
      if (prob == beam && dim == 3) {keys = "keys macFFiYYYYYYYYYYYYYYYYYY\n";}
      if (prob == beam && dim == 2) {keys = "keys amrRljcUUuuu\n"; }

      char vishost[] = "localhost";
      int visport = 19916;

      socketstream sol_sock_re(vishost, visport);
      sol_sock_re.precision(8);
      sol_sock_re << "solution\n"
                  << *mesh << x.real() << keys
                  << "window_title 'Solution real part'" << flush;

      socketstream sol_sock_im(vishost, visport);
      sol_sock_im.precision(8);
      sol_sock_im << "solution\n"
                  << *mesh << x.imag() << keys
                  << "window_title 'Solution imag part'" << flush;

      GridFunction x_t(fespace);
      x_t = x.real();
      socketstream sol_sock(vishost, visport);
      sol_sock.precision(8);
      sol_sock << "solution\n"
               << *mesh << x_t << keys << "autoscale off\n"
               << "window_title 'Harmonic Solution (t = 0.0 T)'"
               << "pause\n" << flush;
      cout << "GLVis visualization paused."
           << " Press space (in the GLVis window) to resume it.\n";
      int num_frames = 32;
      int i = 0;
      while (sol_sock)
      {
         double t = (double)(i % num_frames) / num_frames;
         ostringstream oss;
         oss << "Harmonic Solution (t = " << t << " T)";

         add(cos(2.0 * M_PI * t), x.real(),
             sin(2.0 * M_PI * t), x.imag(), x_t);
         sol_sock << "solution\n"
                  << *mesh << x_t
                  << "window_title '" << oss.str() << "'" << flush;
         i++;
      }
   }

<<<<<<< HEAD
   // 18. Free the used memory.
=======
   // 17. Free the used memory.
>>>>>>> 411d3fc9
   delete pml;
   delete fespace;
   delete fec;
   delete mesh;
   return 0;
}

void source(const Vector &x, Vector &f)
{
   Vector center(dim);
   double r = 0.0;
   for (int i = 0; i < dim; ++i)
   {
      center(i) = 0.5 * (comp_domain_bdr(i, 0) + comp_domain_bdr(i, 1));
      r += pow(x[i] - center[i], 2.);
   }
   double n = 5.0 * omega * sqrt(epsilon * mu) / M_PI;
   double coeff = pow(n, 2) / M_PI;
   double alpha = -pow(n, 2) * r;
   f = 0.0;
   f[0] = coeff * exp(alpha);
}

void maxwell_solution(const Vector &x, vector<complex<double>> &E)
{
   // Initialize
   for (int i = 0; i < dim; ++i)
   {
      E[i] = 0.0;
   }

   complex<double> zi = complex<double>(0., 1.);
   double k = omega * sqrt(epsilon * mu);
   switch (prob)
   {
      case disc:
      case lshape:
      case fichera:
      {
         Vector shift(dim);
         shift = 0.0;
         if (prob == fichera) { shift =  1.0; }
         if (prob == disc)    { shift = -0.5; }
         if (prob == lshape)  { shift = -1.0; }

         if (dim == 2)
         {
            double x0 = x(0) + shift(0);
            double x1 = x(1) + shift(1);
            double r = sqrt(x0 * x0 + x1 * x1);
            double beta = k * r;

            // Bessel functions
            complex<double> Ho, Ho_r, Ho_rr;
            Ho = jn(0, beta) + zi * yn(0, beta);
            Ho_r = -k * (jn(1, beta) + zi * yn(1, beta));
            Ho_rr = -k * k * (1.0 / beta *
                              (jn(1, beta) + zi * yn(1, beta)) -
                              (jn(2, beta) + zi * yn(2, beta)));

            // First derivatives
            double r_x = x0 / r;
            double r_y = x1 / r;
            double r_xy = -(r_x / r) * r_y;
            double r_xx = (1.0 / r) * (1.0 - r_x * r_x);

            complex<double> val, val_xx, val_xy;
            val = 0.25 * zi * Ho;
            val_xx = 0.25 * zi * (r_xx * Ho_r + r_x * r_x * Ho_rr);
            val_xy = 0.25 * zi * (r_xy * Ho_r + r_x * r_y * Ho_rr);
            E[0] = zi / k * (k * k * val + val_xx);
            E[1] = zi / k * val_xy;
         }
         else if (dim == 3)
         {
            double x0 = x(0) + shift(0);
            double x1 = x(1) + shift(1);
            double x2 = x(2) + shift(2);
            double r = sqrt(x0 * x0 + x1 * x1 + x2 * x2);

            double r_x = x0 / r;
            double r_y = x1 / r;
            double r_z = x2 / r;
            double r_xx = (1.0 / r) * (1.0 - r_x * r_x);
            double r_yx = -(r_y / r) * r_x;
            double r_zx = -(r_z / r) * r_x;

            complex<double> val, val_r, val_rr;
            val = exp(zi * k * r) / r;
            val_r = val / r * (zi * k * r - 1.0);
            val_rr = val / (r * r) * (-k * k * r * r
                                      - 2.0 * zi * k * r + 2.0);

            complex<double> val_xx, val_yx, val_zx;
            val_xx = val_rr * r_x * r_x + val_r * r_xx;
            val_yx = val_rr * r_x * r_y + val_r * r_yx;
            val_zx = val_rr * r_x * r_z + val_r * r_zx;

            complex<double> alpha = zi * k / 4.0 / M_PI / k / k;
            E[0] = alpha * (k * k * val + val_xx);
            E[1] = alpha * val_yx;
            E[2] = alpha * val_zx;
         }
         break;
      }
      case beam:
      {
         // T_10 mode
         if (dim == 3)
         {
            double k10 = sqrt(k * k - M_PI * M_PI);
            E[1] = -zi * k / M_PI * sin(M_PI*x(2))*exp(zi * k10 * x(0));
         }
         else if (dim == 2)
         {
            E[1] = -zi * k / M_PI * exp(zi * k * x(0));
         }
         break;
      }
      default:
         break;
   }
}

void E_exact_Re(const Vector &x, Vector &E)
{
   vector<complex<double>> Eval(E.Size());
   maxwell_solution(x, Eval);
   for (int i = 0; i < dim; ++i)
   {
      E[i] = Eval[i].real();
   }
}

void E_exact_Im(const Vector &x, Vector &E)
{
   vector<complex<double>> Eval(E.Size());
   maxwell_solution(x, Eval);
   for (int i = 0; i < dim; ++i)
   {
      E[i] = Eval[i].imag();
   }
}

void E_bdr_data_Re(const Vector &x, Vector &E)
{
   E = 0.0;
   bool in_pml = false;

   for (int i = 0; i < dim; ++i)
   {
      // check if in PML
      if (x(i) - comp_domain_bdr(i, 0) < 0.0 ||
          x(i) - comp_domain_bdr(i, 1) > 0.0)
      {
         in_pml = true;
         break;
      }
   }
   if (!in_pml)
   {
      vector<complex<double>> Eval(E.Size());
      maxwell_solution(x, Eval);
      for (int i = 0; i < dim; ++i)
      {
         E[i] = Eval[i].real();
      }
   }
}

// Define bdr_data solution
void E_bdr_data_Im(const Vector &x, Vector &E)
{
   E = 0.0;
   bool in_pml = false;

   for (int i = 0; i < dim; ++i)
   {
      // check if in PML
      if (x(i) - comp_domain_bdr(i, 0) < 0.0 ||
          x(i) - comp_domain_bdr(i, 1) > 0.0)
      {
         in_pml = true;
         break;
      }
   }
   if (!in_pml)
   {
      vector<complex<double>> Eval(E.Size());
      maxwell_solution(x, Eval);
      for (int i = 0; i < dim; ++i)
      {
         E[i] = Eval[i].imag();
      }
   }
}

void detJ_JT_J_inv_Re(const Vector &x, CartesianPML * pml, Vector &D)
{
   vector<complex<double>> dxs(dim);
   complex<double> det(1.0, 0.0);
   pml->StretchFunction(x, dxs);

   for (int i = 0; i < dim; ++i)
   {
      det *= dxs[i];
   }

   for (int i = 0; i < dim; ++i)
   {
      D(i) = (det / pow(dxs[i], 2)).real();
   }
}

void detJ_JT_J_inv_Im(const Vector &x, CartesianPML * pml, Vector &D)
{
   vector<complex<double>> dxs(dim);
   complex<double> det = 1.0;
   pml->StretchFunction(x, dxs);

   for (int i = 0; i < dim; ++i)
   {
      det *= dxs[i];
   }

   for (int i = 0; i < dim; ++i)
   {
      D(i) = (det / pow(dxs[i], 2)).imag();
   }
}

void detJ_JT_J_inv_abs(const Vector &x, CartesianPML * pml, Vector &D)
{
   vector<complex<double>> dxs(dim);
   complex<double> det = 1.0;
   pml->StretchFunction(x, dxs);

   for (int i = 0; i < dim; ++i)
   {
      det *= dxs[i];
   }

   for (int i = 0; i < dim; ++i)
   {
      D(i) = abs(det / pow(dxs[i], 2));
   }
}

void detJ_inv_JT_J_Re(const Vector &x, CartesianPML * pml, Vector &D)
{
   vector<complex<double>> dxs(dim);
   complex<double> det(1.0, 0.0);
   pml->StretchFunction(x, dxs);

   for (int i = 0; i < dim; ++i)
   {
      det *= dxs[i];
   }

   // in the 2D case the coefficient is scalar 1/det(J)
   if (dim == 2)
   {
      D = (1.0 / det).real();
   }
   else
   {
      for (int i = 0; i < dim; ++i)
      {
         D(i) = (pow(dxs[i], 2) / det).real();
      }
   }
}

void detJ_inv_JT_J_Im(const Vector &x, CartesianPML * pml, Vector &D)
{
   vector<complex<double>> dxs(dim);
   complex<double> det = 1.0;
   pml->StretchFunction(x, dxs);

   for (int i = 0; i < dim; ++i)
   {
      det *= dxs[i];
   }

   if (dim == 2)
   {
      D = (1.0 / det).imag();
   }
   else
   {
      for (int i = 0; i < dim; ++i)
      {
         D(i) = (pow(dxs[i], 2) / det).imag();
      }
   }
}

void detJ_inv_JT_J_abs(const Vector &x, CartesianPML * pml, Vector &D)
{
   vector<complex<double>> dxs(dim);
   complex<double> det = 1.0;
   pml->StretchFunction(x, dxs);

   for (int i = 0; i < dim; ++i)
   {
      det *= dxs[i];
   }

   if (dim == 2)
   {
      D = abs(1.0 / det);
   }
   else
   {
      for (int i = 0; i < dim; ++i)
      {
         D(i) = abs(pow(dxs[i], 2) / det);
      }
   }
}

CartesianPML::CartesianPML(Mesh *mesh_, Array2D<double> length_)
   : mesh(mesh_), length(length_)
{
   dim = mesh->Dimension();
   SetBoundaries();
}

void CartesianPML::SetBoundaries()
{
   comp_dom_bdr.SetSize(dim, 2);
   dom_bdr.SetSize(dim, 2);
   Vector pmin, pmax;
   mesh->GetBoundingBox(pmin, pmax);
   for (int i = 0; i < dim; i++)
   {
      dom_bdr(i, 0) = pmin(i);
      dom_bdr(i, 1) = pmax(i);
      comp_dom_bdr(i, 0) = dom_bdr(i, 0) + length(i, 0);
      comp_dom_bdr(i, 1) = dom_bdr(i, 1) - length(i, 1);
   }
}

void CartesianPML::SetAttributes(Mesh *mesh_)
{
   int nrelem = mesh_->GetNE();
   elems.SetSize(nrelem);

   // Loop through the elements and identify which of them are in the PML
   for (int i = 0; i < nrelem; ++i)
   {
      elems[i] = 1;
      bool in_pml = false;
      Element *el = mesh_->GetElement(i);
      Array<int> vertices;

      // Initialize attribute
      el->SetAttribute(1);
      el->GetVertices(vertices);
      int nrvert = vertices.Size();

      // Check if any vertex is in the PML
      for (int iv = 0; iv < nrvert; ++iv)
      {
         int vert_idx = vertices[iv];
         double *coords = mesh_->GetVertex(vert_idx);
         for (int comp = 0; comp < dim; ++comp)
         {
            if (coords[comp] > comp_dom_bdr(comp, 1) ||
                coords[comp] < comp_dom_bdr(comp, 0))
            {
               in_pml = true;
               break;
            }
         }
      }
      if (in_pml)
      {
         elems[i] = 0;
         el->SetAttribute(2);
      }
   }
   mesh_->SetAttributes();
}

void CartesianPML::StretchFunction(const Vector &x,
                                   vector<complex<double>> &dxs)
{
   complex<double> zi = complex<double>(0., 1.);

   double n = 2.0;
   double c = 5.0;
   double coeff;
   double k = omega * sqrt(epsilon * mu);

   // Stretch in each direction independently
   for (int i = 0; i < dim; ++i)
   {
      dxs[i] = 1.0;
      if (x(i) >= comp_domain_bdr(i, 1))
      {
         coeff = n * c / k / pow(length(i, 1), n);
         dxs[i] = 1.0 + zi * coeff *
                  abs(pow(x(i) - comp_domain_bdr(i, 1), n - 1.0));
      }
      if (x(i) <= comp_domain_bdr(i, 0))
      {
         coeff = n * c / k / pow(length(i, 0), n);
         dxs[i] = 1.0 + zi * coeff *
                  abs(pow(x(i) - comp_domain_bdr(i, 0), n - 1.0));
      }
   }
}<|MERGE_RESOLUTION|>--- conflicted
+++ resolved
@@ -419,27 +419,17 @@
    Vector B, X;
    a.FormLinearSystem(ess_tdof_list, x, b, A, X, B);
 
-<<<<<<< HEAD
    // 14. Solve using a direct or an iterative solver
 #ifdef MFEM_USE_SUITESPARSE
    {
       if (pa) { cout << "PA not available with MFEM_USE_SUITESPARSE" << endl; }
-=======
-   // 13. Solve using a direct or an iterative solver
-#ifdef MFEM_USE_SUITESPARSE
-   {
->>>>>>> 411d3fc9
       ComplexUMFPackSolver csolver(*A.As<ComplexSparseMatrix>());
       csolver.Control[UMFPACK_ORDERING] = UMFPACK_ORDERING_METIS;
       csolver.SetPrintLevel(1);
       csolver.Mult(B, X);
    }
 #else
-<<<<<<< HEAD
    // 14a. Set up the Bilinear form a(.,.) for the preconditioner
-=======
-   // 13a. Set up the Bilinear form a(.,.) for the preconditioner
->>>>>>> 411d3fc9
    //
    //    In Comp
    //    Domain:   1/mu (Curl E, Curl F) + omega^2 * epsilon (E,F)
@@ -467,18 +457,10 @@
 
       if (pa) { prec.SetAssemblyLevel(AssemblyLevel::PARTIAL); }
 
-<<<<<<< HEAD
       prec.Assemble();
 
       // 14b. Define and apply a GMRES solver for AU=B with a block diagonal
       //      preconditioner based on the Gauss-Seidel or Jacobi sparse smoother.
-=======
-      OperatorPtr PCOpAh;
-      prec.FormSystemMatrix(ess_tdof_list, PCOpAh);
-
-      // 13b. Define and apply a GMRES solver for AU=B with a block diagonal
-      //      preconditioner based on the Gauss-Seidel sparse smoother.
->>>>>>> 411d3fc9
       Array<int> offsets(3);
       offsets[0] = 0;
       offsets[1] = fespace->GetTrueVSize();
@@ -531,7 +513,7 @@
    }
 #endif
 
-   // 14. Recover the solution as a finite element grid function and compute the
+   // 15. Recover the solution as a finite element grid function and compute the
    //     errors if the exact solution is known.
    a.RecoverFEMSolution(X, b, x);
 
@@ -568,7 +550,7 @@
            << sqrt(L2Error_Re*L2Error_Re + L2Error_Im*L2Error_Im) << "\n\n";
    }
 
-   // 15. Save the refined mesh and the solution. This output can be viewed
+   // 16. Save the refined mesh and the solution. This output can be viewed
    //     later using GLVis: "glvis -m mesh -g sol".
    {
       ofstream mesh_ofs("ex25.mesh");
@@ -583,7 +565,7 @@
       x.imag().Save(sol_i_ofs);
    }
 
-   // 16. Send the solution by socket to a GLVis server.
+   // 17. Send the solution by socket to a GLVis server.
    if (visualization)
    {
       // Define visualization keys for GLVis (see GLVis documentation)
@@ -634,11 +616,7 @@
       }
    }
 
-<<<<<<< HEAD
    // 18. Free the used memory.
-=======
-   // 17. Free the used memory.
->>>>>>> 411d3fc9
    delete pml;
    delete fespace;
    delete fec;
