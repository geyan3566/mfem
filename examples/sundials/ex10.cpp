//                                MFEM Example 10
//                             SUNDIALS Modification
//
// Compile with: make ex10
//
// Sample runs:
//    ex10 -m ../../data/beam-quad.mesh -r 2 -o 2 -s 12 -dt 0.15 -vs 10
//    ex10 -m ../../data/beam-tri.mesh  -r 2 -o 2 -s 16 -dt 0.3  -vs 5
//    ex10 -m ../../data/beam-hex.mesh  -r 1 -o 2 -s 12 -dt 0.2  -vs 5
//    ex10 -m ../../data/beam-tri.mesh  -r 2 -o 2 -s  2 -dt 3 -nls kinsol
//    ex10 -m ../../data/beam-quad.mesh -r 2 -o 2 -s  2 -dt 3 -nls kinsol
//    ex10 -m ../../data/beam-hex.mesh  -r 1 -o 2 -s  2 -dt 3 -nls kinsol
<<<<<<< HEAD
//    ex10 -m ../../data/beam-tri.mesh  -r 2 -o 2 -s 17 -dt 0.01 -vs 30
=======
//    ex10 -m ../../data/beam-quad.mesh -r 2 -o 2 -s 14 -dt 0.15 -vs 10
//    ex10 -m ../../data/beam-tri.mesh  -r 2 -o 2 -s 17 -dt 0.01 -vs 30
//    ex10 -m ../../data/beam-hex.mesh  -r 1 -o 2 -s 14 -dt 0.15 -vs 10
>>>>>>> c390dbbc
//    ex10 -m ../../data/beam-quad-amr.mesh -r 2 -o 2 -s 12 -dt 0.15 -vs 10
//
// Description:  This examples solves a time dependent nonlinear elasticity
//               problem of the form dv/dt = H(x) + S v, dx/dt = v, where H is a
//               hyperelastic model and S is a viscosity operator of Laplacian
//               type. The geometry of the domain is assumed to be as follows:
//
//                                 +---------------------+
//                    boundary --->|                     |
//                    attribute 1  |                     |
//                    (fixed)      +---------------------+
//
//               The example demonstrates the use of nonlinear operators (the
//               class HyperelasticOperator defining H(x)), as well as their
//               implicit time integration using a Newton method for solving an
//               associated reduced backward-Euler type nonlinear equation
//               (class ReducedSystemOperator). Each Newton step requires the
//               inversion of a Jacobian matrix, which is done through a
//               (preconditioned) inner solver. Note that implementing the
//               method HyperelasticOperator::ImplicitSolve is the only
//               requirement for high-order implicit (SDIRK) time integration.
//
//               We recommend viewing examples 2 and 9 before viewing this
//               example.

#include "mfem.hpp"
#include <memory>
#include <iostream>
#include <fstream>
#include <string>
#include <map>

#ifndef MFEM_USE_SUNDIALS
#error This example requires that MFEM is built with MFEM_USE_SUNDIALS=YES
#endif

using namespace std;
using namespace mfem;

class ReducedSystemOperator;

/** After spatial discretization, the hyperelastic model can be written as a
 *  system of ODEs:
 *     dv/dt = -M^{-1}*(H(x) + S*v)
 *     dx/dt = v,
 *  where x is the vector representing the deformation, v is the velocity field,
 *  M is the mass matrix, S is the viscosity matrix, and H(x) is the nonlinear
 *  hyperelastic operator.
 *
 *  Class HyperelasticOperator represents the right-hand side of the above
 *  system of ODEs. */
class HyperelasticOperator : public TimeDependentOperator
{
protected:
   FiniteElementSpace &fespace;

   BilinearForm M, S;
   NonlinearForm H;
   double viscosity;
   HyperelasticModel *model;

   CGSolver M_solver; // Krylov solver for inverting the mass matrix M
   DSmoother M_prec;  // Preconditioner for the mass matrix M

   /** Nonlinear operator defining the reduced backward Euler equation for the
       velocity. Used in the implementation of method ImplicitSolve. */
   ReducedSystemOperator *reduced_oper;

   /// Newton solver for the reduced backward Euler equation
   NewtonSolver *newton_solver;

   /// Solver for the Jacobian solve in the Newton method
   Solver *J_solver;
   /// Preconditioner for the Jacobian solve in the Newton method
   Solver *J_prec;

   mutable Vector z; // auxiliary vector

   SparseMatrix *grad_H;
   SparseMatrix *Jacobian;

<<<<<<< HEAD
=======
   double saved_gamma; // saved gamma value from implicit setup

>>>>>>> c390dbbc
public:
   /// Solver type to use in the ImplicitSolve() method, used by SDIRK methods.
   enum NonlinearSolverType
   {
      NEWTON = 0, ///< Use MFEM's plain NewtonSolver
      KINSOL = 1  ///< Use SUNDIALS' KINSOL (through MFEM's class KINSolver)
   };

   HyperelasticOperator(FiniteElementSpace &f, Array<int> &ess_bdr,
                        double visc, double mu, double K,
                        NonlinearSolverType nls_type);

   /// Compute the right-hand side of the ODE system.
   virtual void Mult(const Vector &vx, Vector &dvx_dt) const;

   /** Solve the Backward-Euler equation: k = f(x + dt*k, t), for the unknown k.
       This is the only requirement for high-order SDIRK implicit integration.*/
   virtual void ImplicitSolve(const double dt, const Vector &x, Vector &k);

<<<<<<< HEAD
   /** Setup the linear system. This method is used by the implicit
       SUNDIALS solvers. */
   int SundialsSetup(Vector y, int *jcur, double gamma);

   /** Solve the linear system. This method is used by the implicit
       SUNDIALS solvers. */
   int SundialsSolve(double gamma, Vector &x, Vector b);
=======

   /// Custom Jacobian system solver for the SUNDIALS time integrators.
   /** For the ODE system represented by HyperelasticOperator

          M dv/dt = -(H(x) + S*v)
          dx/dt = v,

       this class facilitates the solution of linear systems of the form

           (M + γS) yv + γJ yx = M bv,   J=(dH/dx)(x)
                - γ yv +    yx =   bx

       for given bv, bx, x, and γ = GetTimeStep(). */

   /** Linear solve applicable to the SUNDIALS format.
       Solves (Mass - dt J) y = Mass b, where in our case:
       Mass = | M  0 |  J = | -S  -grad_H |  y = | v_hat |  b = | b_v |
              | 0  I |      |  I     0    |      | x_hat |      | b_x |
       The result replaces the rhs b.
       We substitute x_hat = b_x + dt v_hat and solve
       (M + dt S + dt^2 grad_H) v_hat = M b_v - dt grad_H b_x. */

   /** Setup the linear system. This method is used by the implicit
       SUNDIALS solvers. */
   virtual int SUNImplicitSetup(const Vector &y, const Vector &fy,
                                int jok, int *jcur, double gamma);

   /** Solve the linear system. This method is used by the implicit
       SUNDIALS solvers. */
   virtual int SUNImplicitSolve(const Vector &b, Vector &x, double tol);
>>>>>>> c390dbbc

   double ElasticEnergy(const Vector &x) const;
   double KineticEnergy(const Vector &v) const;
   void GetElasticEnergyDensity(const GridFunction &x, GridFunction &w) const;

   virtual ~HyperelasticOperator();
};

/** Nonlinear operator of the form:
    k --> (M + dt*S)*k + H(x + dt*v + dt^2*k) + S*v,
    where M and S are given BilinearForms, H is a given NonlinearForm, v and x
    are given vectors, and dt is a scalar. */
class ReducedSystemOperator : public Operator
{
private:
   BilinearForm *M, *S;
   NonlinearForm *H;
   mutable SparseMatrix *Jacobian;
   double dt;
   const Vector *v, *x;
   mutable Vector w, z;

public:
   ReducedSystemOperator(BilinearForm *M_, BilinearForm *S_, NonlinearForm *H_);

   /// Set current dt, v, x values - needed to compute action and Jacobian.
   void SetParameters(double dt_, const Vector *v_, const Vector *x_);

   /// Compute y = H(x + dt (v + dt k)) + M k + S (v + dt k).
   virtual void Mult(const Vector &k, Vector &y) const;

   /// Compute J = M + dt S + dt^2 grad_H(x + dt (v + dt k)).
   virtual Operator &GetGradient(const Vector &k) const;

   virtual ~ReducedSystemOperator();
};

<<<<<<< HEAD
/// Custom Jacobian system solver for the SUNDIALS time integrators.
/** For the ODE system represented by HyperelasticOperator

        M dv/dt = -(H(x) + S*v)
          dx/dt = v,

    this class facilitates the solution of linear systems of the form

        (M + γS) yv + γJ yx = M bv,   J=(dH/dx)(x)
             - γ yv +    yx =   bx

    for given bv, bx, x, and γ = GetTimeStep(). */
class SundialsJacSolver : public SundialsLinearSolver
{
private:
   HyperelasticOperator *oper;
   double saved_gamma;

public:
   SundialsJacSolver(HyperelasticOperator &oper_) : oper(&oper_) { }
   ~SundialsJacSolver() { }

   /** Linear solve applicable to the SUNDIALS format.
       Solves (Mass - dt J) y = Mass b, where in our case:
       Mass = | M  0 |  J = | -S  -grad_H |  y = | v_hat |  b = | b_v |
              | 0  I |      |  I     0    |      | x_hat |      | b_x |
       The result replaces the rhs b.
       We substitute x_hat = b_x + dt v_hat and solve
       (M + dt S + dt^2 grad_H) v_hat = M b_v - dt grad_H b_x. */
   int ODELinSys(double t, Vector y, Vector fy, int jok, int *jcur,
                 double gamma);
   int Solve(Vector &x, Vector b);
};

=======
>>>>>>> c390dbbc

/** Function representing the elastic energy density for the given hyperelastic
    model+deformation. Used in HyperelasticOperator::GetElasticEnergyDensity. */
class ElasticEnergyCoefficient : public Coefficient
{
private:
   HyperelasticModel  &model;
   const GridFunction &x;
   DenseMatrix         J;

public:
   ElasticEnergyCoefficient(HyperelasticModel &m, const GridFunction &x_)
      : model(m), x(x_) { }
   virtual double Eval(ElementTransformation &T, const IntegrationPoint &ip);
   virtual ~ElasticEnergyCoefficient() { }
};

void InitialDeformation(const Vector &x, Vector &y);

void InitialVelocity(const Vector &x, Vector &v);

void visualize(ostream &out, Mesh *mesh, GridFunction *deformed_nodes,
               GridFunction *field, const char *field_name = NULL,
               bool init_vis = false);


int main(int argc, char *argv[])
{
   // 1. Parse command-line options.
   const char *mesh_file = "../../data/beam-quad.mesh";
   int ref_levels = 2;
   int order = 2;
   int ode_solver_type = 3;
   double t_final = 300.0;
   double dt = 3.0;
   double visc = 1e-2;
   double mu = 0.25;
   double K = 5.0;
   bool visualization = true;
   const char *nls = "newton";
   int vis_steps = 1;

   // Relative and absolute tolerances for CVODE and ARKODE.
   const double reltol = 1e-1, abstol = 1e-1;
   // Since this example uses the loose tolerances defined above, it is
   // necessary to lower the linear solver tolerance for CVODE which is relative
   // to the above tolerances.
   const double cvode_eps_lin = 1e-4;
   // Similarly, the nonlinear tolerance for ARKODE needs to be tightened.
   const double arkode_eps_nonlin = 1e-6;

   OptionsParser args(argc, argv);
   args.AddOption(&mesh_file, "-m", "--mesh",
                  "Mesh file to use.");
   args.AddOption(&ref_levels, "-r", "--refine",
                  "Number of times to refine the mesh uniformly.");
   args.AddOption(&order, "-o", "--order",
                  "Order (degree) of the finite elements.");
   args.AddOption(&ode_solver_type, "-s", "--ode-solver",
                  "ODE solver:\n\t"
                  "1  - Backward Euler,\n\t"
                  "2  - SDIRK2, L-stable\n\t"
                  "3  - SDIRK3, L-stable\n\t"
                  "4  - Implicit Midpoint,\n\t"
                  "5  - SDIRK2, A-stable,\n\t"
                  "6  - SDIRK3, A-stable,\n\t"
                  "7  - Forward Euler,\n\t"
                  "8  - RK2,\n\t"
                  "9  - RK3 SSP,\n\t"
                  "10 - RK4,\n\t"
                  "11 - CVODE implicit BDF, approximate Jacobian,\n\t"
                  "12 - CVODE implicit BDF, specified Jacobian,\n\t"
                  "13 - CVODE implicit ADAMS, approximate Jacobian,\n\t"
                  "14 - CVODE implicit ADAMS, specified Jacobian,\n\t"
                  "15 - ARKODE implicit, approximate Jacobian,\n\t"
                  "16 - ARKODE implicit, specified Jacobian,\n\t"
                  "17 - ARKODE explicit, 4th order.");
   args.AddOption(&nls, "-nls", "--nonlinear-solver",
                  "Nonlinear systems solver: "
                  "\"newton\" (plain Newton) or \"kinsol\" (KINSOL).");
   args.AddOption(&t_final, "-tf", "--t-final",
                  "Final time; start time is 0.");
   args.AddOption(&dt, "-dt", "--time-step",
                  "Time step.");
   args.AddOption(&visc, "-v", "--viscosity",
                  "Viscosity coefficient.");
   args.AddOption(&mu, "-mu", "--shear-modulus",
                  "Shear modulus in the Neo-Hookean hyperelastic model.");
   args.AddOption(&K, "-K", "--bulk-modulus",
                  "Bulk modulus in the Neo-Hookean hyperelastic model.");
   args.AddOption(&visualization, "-vis", "--visualization", "-no-vis",
                  "--no-visualization",
                  "Enable or disable GLVis visualization.");
   args.AddOption(&vis_steps, "-vs", "--visualization-steps",
                  "Visualize every n-th timestep.");
   args.Parse();
   if (!args.Good())
   {
      args.PrintUsage(cout);
      return 1;
   }
   args.PrintOptions(cout);

   // check for vaild ODE solver option
   if (ode_solver_type < 1 || ode_solver_type > 17)
   {
      cout << "Unknown ODE solver type: " << ode_solver_type << '\n';
      return 1;
   }

   // 2. Read the mesh from the given mesh file. We can handle triangular,
   //    quadrilateral, tetrahedral and hexahedral meshes with the same code.
   Mesh *mesh = new Mesh(mesh_file, 1, 1);
   int dim = mesh->Dimension();

   // 3. Setup the nonlinear solver
   map<string,HyperelasticOperator::NonlinearSolverType> nls_map;
   nls_map["newton"] = HyperelasticOperator::NEWTON;
   nls_map["kinsol"] = HyperelasticOperator::KINSOL;
   if (nls_map.find(nls) == nls_map.end())
   {
      cout << "Unknown type of nonlinear solver: " << nls << endl;
      return 4;
   }

   // 4. Refine the mesh to increase the resolution. In this example we do
   //    'ref_levels' of uniform refinement, where 'ref_levels' is a
   //    command-line parameter.
   for (int lev = 0; lev < ref_levels; lev++)
   {
      mesh->UniformRefinement();
   }

   // 5. Define the vector finite element spaces representing the mesh
   //    deformation x, the velocity v, and the initial configuration, x_ref.
   //    Define also the elastic energy density, w, which is in a discontinuous
   //    higher-order space. Since x and v are integrated in time as a system,
   //    we group them together in block vector vx, with offsets given by the
   //    fe_offset array.
   H1_FECollection fe_coll(order, dim);
   FiniteElementSpace fespace(mesh, &fe_coll, dim);

   int fe_size = fespace.GetTrueVSize();
   cout << "Number of velocity/deformation unknowns: " << fe_size << endl;
   Array<int> fe_offset(3);
   fe_offset[0] = 0;
   fe_offset[1] = fe_size;
   fe_offset[2] = 2*fe_size;

   BlockVector vx(fe_offset);
   GridFunction v, x;
   v.MakeTRef(&fespace, vx.GetBlock(0), 0);
   x.MakeTRef(&fespace, vx.GetBlock(1), 0);

   GridFunction x_ref(&fespace);
   mesh->GetNodes(x_ref);

   L2_FECollection w_fec(order + 1, dim);
   FiniteElementSpace w_fespace(mesh, &w_fec);
   GridFunction w(&w_fespace);

   // 6. Set the initial conditions for v and x, and the boundary conditions on
   //    a beam-like mesh (see description above).
   VectorFunctionCoefficient velo(dim, InitialVelocity);
   v.ProjectCoefficient(velo);
   v.SetTrueVector();
   VectorFunctionCoefficient deform(dim, InitialDeformation);
   x.ProjectCoefficient(deform);
   x.SetTrueVector();

   Array<int> ess_bdr(fespace.GetMesh()->bdr_attributes.Max());
   ess_bdr = 0;
   ess_bdr[0] = 1; // boundary attribute 1 (index 0) is fixed

   // 7. Initialize the hyperelastic operator, the GLVis visualization and print
   //    the initial energies.
   HyperelasticOperator oper(fespace, ess_bdr, visc, mu, K, nls_map[nls]);

   socketstream vis_v, vis_w;
   if (visualization)
   {
      char vishost[] = "localhost";
      int  visport   = 19916;
      vis_v.open(vishost, visport);
      vis_v.precision(8);
      v.SetFromTrueVector(); x.SetFromTrueVector();
      visualize(vis_v, mesh, &x, &v, "Velocity", true);
      vis_w.open(vishost, visport);
      if (vis_w)
      {
         oper.GetElasticEnergyDensity(x, w);
         vis_w.precision(8);
         visualize(vis_w, mesh, &x, &w, "Elastic energy density", true);
      }
   }

   double ee0 = oper.ElasticEnergy(x.GetTrueVector());
   double ke0 = oper.KineticEnergy(v.GetTrueVector());
   cout << "initial elastic energy (EE) = " << ee0 << endl;
   cout << "initial kinetic energy (KE) = " << ke0 << endl;
   cout << "initial   total energy (TE) = " << (ee0 + ke0) << endl;

   // 8. Define the ODE solver used for time integration. Several implicit
   //    singly diagonal implicit Runge-Kutta (SDIRK) methods, as well as
   //    explicit Runge-Kutta methods are available.
   double t = 0.0;
   oper.SetTime(t);

   ODESolver *ode_solver = NULL;
   CVODESolver *cvode = NULL;
   ARKStepSolver *arkode = NULL;
<<<<<<< HEAD
   SundialsJacSolver *sjsolver = NULL;
=======
>>>>>>> c390dbbc
   switch (ode_solver_type)
   {
      // Implicit L-stable methods
      case 1:  ode_solver = new BackwardEulerSolver; break;
      case 2:  ode_solver = new SDIRK23Solver(2); break;
      case 3:  ode_solver = new SDIRK33Solver; break;
      // Implicit A-stable methods (not L-stable)
      case 4:  ode_solver = new ImplicitMidpointSolver; break;
      case 5:  ode_solver = new SDIRK23Solver; break;
      case 6:  ode_solver = new SDIRK34Solver; break;
      // Explicit methods
      case 7:  ode_solver = new ForwardEulerSolver; break;
      case 8:  ode_solver = new RK2Solver(0.5); break; // midpoint method
      case 9:  ode_solver = new RK3SSPSolver; break;
      case 10: ode_solver = new RK4Solver; break;
      // CVODE BDF
      case 11:
      case 12:
         cvode = new CVODESolver(CV_BDF);
<<<<<<< HEAD
         cvode->Init(oper, t, vx);
         cvode->SetSStolerances(reltol, abstol);
         cvode->SetMaxStep(dt);
         if (ode_solver_type == 12)
         {
            // Custom Jacobian inversion.
            sjsolver = new SundialsJacSolver(oper);
            cvode->SetLinearSolver(*sjsolver);
=======
         cvode->Init(oper);
         cvode->SetSStolerances(reltol, abstol);
         CVodeSetEpsLin(cvode->GetMem(), cvode_eps_lin);
         cvode->SetMaxStep(dt);
         if (ode_solver_type == 11)
         {
            cvode->UseSundialsLinearSolver();
>>>>>>> c390dbbc
         }
         ode_solver = cvode; break;
      // CVODE Adams
      case 13:
      case 14:
         cvode = new CVODESolver(CV_ADAMS);
<<<<<<< HEAD
         cvode->Init(oper, t, vx);
         cvode->SetSStolerances(reltol, abstol);
         cvode->SetMaxStep(dt);
         if (ode_solver_type == 14)
         {
            // Custom Jacobian inversion.
            sjsolver = new SundialsJacSolver(oper);
            cvode->SetLinearSolver(*sjsolver);
=======
         cvode->Init(oper);
         cvode->SetSStolerances(reltol, abstol);
         CVodeSetEpsLin(cvode->GetMem(), cvode_eps_lin);
         cvode->SetMaxStep(dt);
         if (ode_solver_type == 13)
         {
            cvode->UseSundialsLinearSolver();
>>>>>>> c390dbbc
         }
         ode_solver = cvode; break;
      // ARKStep Implicit methods
      case 15:
      case 16:
         arkode = new ARKStepSolver(ARKStepSolver::IMPLICIT);
<<<<<<< HEAD
         arkode->Init(oper, t, vx);
         arkode->SetSStolerances(reltol, abstol);
         arkode->SetMaxStep(dt);
         if (ode_solver_type == 16)
         {
            // Custom Jacobian inversion.
            sjsolver = new SundialsJacSolver(oper);
            arkode->SetLinearSolver(*sjsolver);
=======
         arkode->Init(oper);
         arkode->SetSStolerances(reltol, abstol);
         ARKStepSetNonlinConvCoef(arkode->GetMem(), arkode_eps_nonlin);
         arkode->SetMaxStep(dt);
         if (ode_solver_type == 15)
         {
            arkode->UseSundialsLinearSolver();
>>>>>>> c390dbbc
         }
         ode_solver = arkode; break;
      // ARKStep Explicit methods
      case 17:
         arkode = new ARKStepSolver(ARKStepSolver::EXPLICIT);
<<<<<<< HEAD
         arkode->Init(oper, t, vx);
=======
         arkode->Init(oper);
>>>>>>> c390dbbc
         arkode->SetSStolerances(reltol, abstol);
         arkode->SetMaxStep(dt);
         ode_solver = arkode; break;
   }

   // Initialize MFEM integrators, SUNDIALS integrators are initialized above
   if (ode_solver_type < 11) { ode_solver->Init(oper); }

   // 9. Perform time-integration (looping over the time iterations, ti, with a
   //    time-step dt).
   bool last_step = false;
   for (int ti = 1; !last_step; ti++)
   {
      double dt_real = min(dt, t_final - t);

      ode_solver->Step(vx, t, dt_real);

      last_step = (t >= t_final - 1e-8*dt);

      if (last_step || (ti % vis_steps) == 0)
      {
         double ee = oper.ElasticEnergy(x.GetTrueVector());
         double ke = oper.KineticEnergy(v.GetTrueVector());

         cout << "step " << ti << ", t = " << t << ", EE = " << ee << ", KE = "
              << ke << ", ΔTE = " << (ee+ke)-(ee0+ke0) << endl;

         if (cvode) { cvode->PrintInfo(); }
         else if (arkode) { arkode->PrintInfo(); }

         if (visualization)
         {
            v.SetFromTrueVector(); x.SetFromTrueVector();
            visualize(vis_v, mesh, &x, &v);
            if (vis_w)
            {
               oper.GetElasticEnergyDensity(x, w);
               visualize(vis_w, mesh, &x, &w);
            }
         }
      }
   }

   // 10. Save the displaced mesh, the velocity and elastic energy.
   {
      v.SetFromTrueVector(); x.SetFromTrueVector();
      GridFunction *nodes = &x;
      int owns_nodes = 0;
      mesh->SwapNodes(nodes, owns_nodes);
      ofstream mesh_ofs("deformed.mesh");
      mesh_ofs.precision(8);
      mesh->Print(mesh_ofs);
      mesh->SwapNodes(nodes, owns_nodes);
      ofstream velo_ofs("velocity.sol");
      velo_ofs.precision(8);
      v.Save(velo_ofs);
      ofstream ee_ofs("elastic_energy.sol");
      ee_ofs.precision(8);
      oper.GetElasticEnergyDensity(x, w);
      w.Save(ee_ofs);
   }

   // 11. Free the used memory.
   delete ode_solver;
   delete mesh;

   return 0;
}

void visualize(ostream &out, Mesh *mesh, GridFunction *deformed_nodes,
               GridFunction *field, const char *field_name, bool init_vis)
{
   if (!out)
   {
      return;
   }

   GridFunction *nodes = deformed_nodes;
   int owns_nodes = 0;

   mesh->SwapNodes(nodes, owns_nodes);

   out << "solution\n" << *mesh << *field;

   mesh->SwapNodes(nodes, owns_nodes);

   if (init_vis)
   {
      out << "window_size 800 800\n";
      out << "window_title '" << field_name << "'\n";
      if (mesh->SpaceDimension() == 2)
      {
         out << "view 0 0\n"; // view from top
         out << "keys jl\n";  // turn off perspective and light
      }
      out << "keys cm\n";         // show colorbar and mesh
      out << "autoscale value\n"; // update value-range; keep mesh-extents fixed
      out << "pause\n";
   }
   out << flush;
}


ReducedSystemOperator::ReducedSystemOperator(
   BilinearForm *M_, BilinearForm *S_, NonlinearForm *H_)
   : Operator(M_->Height()), M(M_), S(S_), H(H_), Jacobian(NULL),
     dt(0.0), v(NULL), x(NULL), w(height), z(height)
{ }

void ReducedSystemOperator::SetParameters(double dt_, const Vector *v_,
                                          const Vector *x_)
{
   dt = dt_;  v = v_;  x = x_;
}

void ReducedSystemOperator::Mult(const Vector &k, Vector &y) const
{
   // compute: y = H(x + dt*(v + dt*k)) + M*k + S*(v + dt*k)
   add(*v, dt, k, w);
   add(*x, dt, w, z);
   H->Mult(z, y);
   M->AddMult(k, y);
   S->AddMult(w, y);
}

Operator &ReducedSystemOperator::GetGradient(const Vector &k) const
{
   delete Jacobian;
   Jacobian = Add(1.0, M->SpMat(), dt, S->SpMat());
   add(*v, dt, k, w);
   add(*x, dt, w, z);
   SparseMatrix *grad_H = dynamic_cast<SparseMatrix *>(&H->GetGradient(z));
   Jacobian->Add(dt*dt, *grad_H);
   return *Jacobian;
}

ReducedSystemOperator::~ReducedSystemOperator()
{
   delete Jacobian;
}


<<<<<<< HEAD


=======
>>>>>>> c390dbbc
HyperelasticOperator::HyperelasticOperator(FiniteElementSpace &f,
                                           Array<int> &ess_bdr, double visc,
                                           double mu, double K,
                                           NonlinearSolverType nls_type)
   : TimeDependentOperator(2*f.GetTrueVSize(), 0.0), fespace(f),
     M(&fespace), S(&fespace), H(&fespace),
     viscosity(visc), z(height/2),
     grad_H(NULL), Jacobian(NULL)
{
   const double rel_tol = 1e-8;
   const int skip_zero_entries = 0;

   const double ref_density = 1.0; // density in the reference configuration
   ConstantCoefficient rho0(ref_density);
   M.AddDomainIntegrator(new VectorMassIntegrator(rho0));
   M.Assemble(skip_zero_entries);
   Array<int> ess_tdof_list;
   fespace.GetEssentialTrueDofs(ess_bdr, ess_tdof_list);
   SparseMatrix tmp;
   M.FormSystemMatrix(ess_tdof_list, tmp);

   M_solver.iterative_mode = false;
   M_solver.SetRelTol(rel_tol);
   M_solver.SetAbsTol(0.0);
   M_solver.SetMaxIter(30);
   M_solver.SetPrintLevel(0);
   M_solver.SetPreconditioner(M_prec);
   M_solver.SetOperator(M.SpMat());

   model = new NeoHookeanModel(mu, K);
   H.AddDomainIntegrator(new HyperelasticNLFIntegrator(model));
   H.SetEssentialTrueDofs(ess_tdof_list);

   ConstantCoefficient visc_coeff(viscosity);
   S.AddDomainIntegrator(new VectorDiffusionIntegrator(visc_coeff));
   S.Assemble(skip_zero_entries);
   S.FormSystemMatrix(ess_tdof_list, tmp);

   reduced_oper = new ReducedSystemOperator(&M, &S, &H);

#ifndef MFEM_USE_SUITESPARSE
   J_prec = new DSmoother(1);
   MINRESSolver *J_minres = new MINRESSolver;
   J_minres->SetRelTol(rel_tol);
   J_minres->SetAbsTol(0.0);
   J_minres->SetMaxIter(300);
   J_minres->SetPrintLevel(-1);
   J_minres->SetPreconditioner(*J_prec);
   J_solver = J_minres;
#else
   J_solver = new UMFPackSolver;
   J_prec = NULL;
#endif

   if (nls_type == KINSOL)
   {
      KINSolver *kinsolver = new KINSolver(KIN_NONE, true);
      newton_solver = kinsolver;
      newton_solver->SetOperator(*reduced_oper);
      newton_solver->SetMaxIter(200);
      newton_solver->SetRelTol(rel_tol);
      newton_solver->SetPrintLevel(0);
      kinsolver->SetMaxSetupCalls(4);
   }
   else
   {
      newton_solver = new NewtonSolver();
      newton_solver->SetOperator(*reduced_oper);
      newton_solver->SetMaxIter(10);
      newton_solver->SetRelTol(rel_tol);
      newton_solver->SetPrintLevel(-1);
   }
   newton_solver->SetSolver(*J_solver);
   newton_solver->iterative_mode = false;
}

void HyperelasticOperator::Mult(const Vector &vx, Vector &dvx_dt) const
{
   // Create views to the sub-vectors v, x of vx, and dv_dt, dx_dt of dvx_dt
   int sc = height/2;
   Vector v(vx.GetData() +  0, sc);
   Vector x(vx.GetData() + sc, sc);
   Vector dv_dt(dvx_dt.GetData() +  0, sc);
   Vector dx_dt(dvx_dt.GetData() + sc, sc);

   H.Mult(x, z);
   if (viscosity != 0.0)
   {
      S.AddMult(v, z);
   }
   z.Neg(); // z = -z
   M_solver.Mult(z, dv_dt);

   dx_dt = v;
}

void HyperelasticOperator::ImplicitSolve(const double dt,
                                         const Vector &vx, Vector &dvx_dt)
{
   int sc = height/2;
   Vector v(vx.GetData() +  0, sc);
   Vector x(vx.GetData() + sc, sc);
   Vector dv_dt(dvx_dt.GetData() +  0, sc);
   Vector dx_dt(dvx_dt.GetData() + sc, sc);

   // By eliminating kx from the coupled system:
   //    kv = -M^{-1}*[H(x + dt*kx) + S*(v + dt*kv)]
   //    kx = v + dt*kv
   // we reduce it to a nonlinear equation for kv, represented by the
   // reduced_oper. This equation is solved with the newton_solver
   // object (using J_solver and J_prec internally).
   reduced_oper->SetParameters(dt, &v, &x);
   Vector zero; // empty vector is interpreted as zero r.h.s. by NewtonSolver
   newton_solver->Mult(zero, dv_dt);
   MFEM_VERIFY(newton_solver->GetConverged(),
               "Nonlinear solver did not converge.");
#ifdef MFEM_DEBUG
   cout << "  num nonlin sol iters = " << newton_solver->GetNumIterations()
        << ", final norm = " << newton_solver->GetFinalNorm() << '\n';
#endif
   add(v, dt, dv_dt, dx_dt);
}

<<<<<<< HEAD
int HyperelasticOperator::SundialsSetup(Vector y, int *jcur, double gamma)
{
   int sc = y.Size() / 2;
   const Vector x(y.GetData() + sc, sc);

   // J = M + dt*(S + dt*grad(H))
   if (Jacobian) { delete Jacobian; }
   Jacobian = Add(1.0, M.SpMat(), gamma, S.SpMat());
   grad_H = dynamic_cast<SparseMatrix *>(&H.GetGradient(x));
   Jacobian->Add(gamma * gamma, *grad_H);

   // Set Jacobian solve operator
   J_solver->SetOperator(*Jacobian);

   // Indicate that the Jacobian was updated
   *jcur = 1;

   // Return success
   return 0;
}

int HyperelasticOperator::SundialsSolve(double gamma, Vector &x, Vector b)
{
   int sc = b.Size() / 2;
   // Vector x(y_cur.GetData() + sc, sc);
   Vector b_v(b.GetData() +  0, sc);
   Vector b_x(b.GetData() + sc, sc);
=======
int HyperelasticOperator::SUNImplicitSetup(const Vector &y,
                                           const Vector &fy, int jok, int *jcur,
                                           double gamma)
{
   int sc = y.Size() / 2;
   const Vector x(y.GetData() + sc, sc);

   // J = M + dt*(S + dt*grad(H))
   if (Jacobian) { delete Jacobian; }
   Jacobian = Add(1.0, M.SpMat(), gamma, S.SpMat());
   grad_H = dynamic_cast<SparseMatrix *>(&H.GetGradient(x));
   Jacobian->Add(gamma * gamma, *grad_H);

   // Set Jacobian solve operator
   J_solver->SetOperator(*Jacobian);

   // Indicate that the Jacobian was updated
   *jcur = 1;

   // Save gamma for use in solve
   saved_gamma = gamma;

   // Return success
   return 0;
}

int HyperelasticOperator::SUNImplicitSolve(const Vector &b, Vector &x,
                                           double tol)
{
   int sc = b.Size() / 2;
   Vector b_v(b.GetData() +  0, sc);
   Vector b_x(b.GetData() + sc, sc);
   Vector x_v(x.GetData() +  0, sc);
   Vector x_x(x.GetData() + sc, sc);
>>>>>>> c390dbbc
   Vector rhs(sc);

   // rhs = M b_v - dt*grad(H) b_x
   grad_H->Mult(b_x, rhs);
<<<<<<< HEAD
   rhs *= -gamma;
   M.AddMult(b_v, rhs);

   J_solver->iterative_mode = false;
   J_solver->Mult(rhs, b_v);

   b_x.Add(gamma, b_v);
=======
   rhs *= -saved_gamma;
   M.AddMult(b_v, rhs);

   J_solver->iterative_mode = false;
   J_solver->Mult(rhs, x_v);

   add(b_x, saved_gamma, x_v, x_x);
>>>>>>> c390dbbc

   return 0;
}

double HyperelasticOperator::ElasticEnergy(const Vector &x) const
{
   return H.GetEnergy(x);
}

double HyperelasticOperator::KineticEnergy(const Vector &v) const
{
   return 0.5*M.InnerProduct(v, v);
}

void HyperelasticOperator::GetElasticEnergyDensity(
   const GridFunction &x, GridFunction &w) const
{
   ElasticEnergyCoefficient w_coeff(*model, x);
   w.ProjectCoefficient(w_coeff);
}

HyperelasticOperator::~HyperelasticOperator()
{
   delete Jacobian;
   delete newton_solver;
   delete J_solver;
   delete J_prec;
   delete reduced_oper;
   delete model;
}

int SundialsJacSolver::ODELinSys(double t, Vector y, Vector fy, int jok,
                                 int *jcur, double gamma)
{
   // Save gamma value to use in solve
   saved_gamma = gamma;
   return (oper->SundialsSetup(y, jcur, gamma));
}

int SundialsJacSolver::Solve(Vector &x, Vector b)
{
   return (oper->SundialsSolve(saved_gamma, x, b));
}

double ElasticEnergyCoefficient::Eval(ElementTransformation &T,
                                      const IntegrationPoint &ip)
{
   model.SetTransformation(T);
   x.GetVectorGradient(T, J);
   // return model.EvalW(J);  // in reference configuration
   return model.EvalW(J)/J.Det(); // in deformed configuration
}


void InitialDeformation(const Vector &x, Vector &y)
{
   // set the initial configuration to be the same as the reference, stress
   // free, configuration
   y = x;
}

void InitialVelocity(const Vector &x, Vector &v)
{
   const int dim = x.Size();
   const double s = 0.1/64.;

   v = 0.0;
   v(dim-1) = s*x(0)*x(0)*(8.0-x(0));
   v(0) = -s*x(0)*x(0);
}<|MERGE_RESOLUTION|>--- conflicted
+++ resolved
@@ -10,13 +10,9 @@
 //    ex10 -m ../../data/beam-tri.mesh  -r 2 -o 2 -s  2 -dt 3 -nls kinsol
 //    ex10 -m ../../data/beam-quad.mesh -r 2 -o 2 -s  2 -dt 3 -nls kinsol
 //    ex10 -m ../../data/beam-hex.mesh  -r 1 -o 2 -s  2 -dt 3 -nls kinsol
-<<<<<<< HEAD
-//    ex10 -m ../../data/beam-tri.mesh  -r 2 -o 2 -s 17 -dt 0.01 -vs 30
-=======
 //    ex10 -m ../../data/beam-quad.mesh -r 2 -o 2 -s 14 -dt 0.15 -vs 10
 //    ex10 -m ../../data/beam-tri.mesh  -r 2 -o 2 -s 17 -dt 0.01 -vs 30
 //    ex10 -m ../../data/beam-hex.mesh  -r 1 -o 2 -s 14 -dt 0.15 -vs 10
->>>>>>> c390dbbc
 //    ex10 -m ../../data/beam-quad-amr.mesh -r 2 -o 2 -s 12 -dt 0.15 -vs 10
 //
 // Description:  This examples solves a time dependent nonlinear elasticity
@@ -98,11 +94,8 @@
    SparseMatrix *grad_H;
    SparseMatrix *Jacobian;
 
-<<<<<<< HEAD
-=======
    double saved_gamma; // saved gamma value from implicit setup
 
->>>>>>> c390dbbc
 public:
    /// Solver type to use in the ImplicitSolve() method, used by SDIRK methods.
    enum NonlinearSolverType
@@ -122,15 +115,6 @@
        This is the only requirement for high-order SDIRK implicit integration.*/
    virtual void ImplicitSolve(const double dt, const Vector &x, Vector &k);
 
-<<<<<<< HEAD
-   /** Setup the linear system. This method is used by the implicit
-       SUNDIALS solvers. */
-   int SundialsSetup(Vector y, int *jcur, double gamma);
-
-   /** Solve the linear system. This method is used by the implicit
-       SUNDIALS solvers. */
-   int SundialsSolve(double gamma, Vector &x, Vector b);
-=======
 
    /// Custom Jacobian system solver for the SUNDIALS time integrators.
    /** For the ODE system represented by HyperelasticOperator
@@ -161,7 +145,6 @@
    /** Solve the linear system. This method is used by the implicit
        SUNDIALS solvers. */
    virtual int SUNImplicitSolve(const Vector &b, Vector &x, double tol);
->>>>>>> c390dbbc
 
    double ElasticEnergy(const Vector &x) const;
    double KineticEnergy(const Vector &v) const;
@@ -199,43 +182,6 @@
    virtual ~ReducedSystemOperator();
 };
 
-<<<<<<< HEAD
-/// Custom Jacobian system solver for the SUNDIALS time integrators.
-/** For the ODE system represented by HyperelasticOperator
-
-        M dv/dt = -(H(x) + S*v)
-          dx/dt = v,
-
-    this class facilitates the solution of linear systems of the form
-
-        (M + γS) yv + γJ yx = M bv,   J=(dH/dx)(x)
-             - γ yv +    yx =   bx
-
-    for given bv, bx, x, and γ = GetTimeStep(). */
-class SundialsJacSolver : public SundialsLinearSolver
-{
-private:
-   HyperelasticOperator *oper;
-   double saved_gamma;
-
-public:
-   SundialsJacSolver(HyperelasticOperator &oper_) : oper(&oper_) { }
-   ~SundialsJacSolver() { }
-
-   /** Linear solve applicable to the SUNDIALS format.
-       Solves (Mass - dt J) y = Mass b, where in our case:
-       Mass = | M  0 |  J = | -S  -grad_H |  y = | v_hat |  b = | b_v |
-              | 0  I |      |  I     0    |      | x_hat |      | b_x |
-       The result replaces the rhs b.
-       We substitute x_hat = b_x + dt v_hat and solve
-       (M + dt S + dt^2 grad_H) v_hat = M b_v - dt grad_H b_x. */
-   int ODELinSys(double t, Vector y, Vector fy, int jok, int *jcur,
-                 double gamma);
-   int Solve(Vector &x, Vector b);
-};
-
-=======
->>>>>>> c390dbbc
 
 /** Function representing the elastic energy density for the given hyperelastic
     model+deformation. Used in HyperelasticOperator::GetElasticEnergyDensity. */
@@ -447,10 +393,6 @@
    ODESolver *ode_solver = NULL;
    CVODESolver *cvode = NULL;
    ARKStepSolver *arkode = NULL;
-<<<<<<< HEAD
-   SundialsJacSolver *sjsolver = NULL;
-=======
->>>>>>> c390dbbc
    switch (ode_solver_type)
    {
       // Implicit L-stable methods
@@ -470,16 +412,6 @@
       case 11:
       case 12:
          cvode = new CVODESolver(CV_BDF);
-<<<<<<< HEAD
-         cvode->Init(oper, t, vx);
-         cvode->SetSStolerances(reltol, abstol);
-         cvode->SetMaxStep(dt);
-         if (ode_solver_type == 12)
-         {
-            // Custom Jacobian inversion.
-            sjsolver = new SundialsJacSolver(oper);
-            cvode->SetLinearSolver(*sjsolver);
-=======
          cvode->Init(oper);
          cvode->SetSStolerances(reltol, abstol);
          CVodeSetEpsLin(cvode->GetMem(), cvode_eps_lin);
@@ -487,23 +419,12 @@
          if (ode_solver_type == 11)
          {
             cvode->UseSundialsLinearSolver();
->>>>>>> c390dbbc
          }
          ode_solver = cvode; break;
       // CVODE Adams
       case 13:
       case 14:
          cvode = new CVODESolver(CV_ADAMS);
-<<<<<<< HEAD
-         cvode->Init(oper, t, vx);
-         cvode->SetSStolerances(reltol, abstol);
-         cvode->SetMaxStep(dt);
-         if (ode_solver_type == 14)
-         {
-            // Custom Jacobian inversion.
-            sjsolver = new SundialsJacSolver(oper);
-            cvode->SetLinearSolver(*sjsolver);
-=======
          cvode->Init(oper);
          cvode->SetSStolerances(reltol, abstol);
          CVodeSetEpsLin(cvode->GetMem(), cvode_eps_lin);
@@ -511,23 +432,12 @@
          if (ode_solver_type == 13)
          {
             cvode->UseSundialsLinearSolver();
->>>>>>> c390dbbc
          }
          ode_solver = cvode; break;
       // ARKStep Implicit methods
       case 15:
       case 16:
          arkode = new ARKStepSolver(ARKStepSolver::IMPLICIT);
-<<<<<<< HEAD
-         arkode->Init(oper, t, vx);
-         arkode->SetSStolerances(reltol, abstol);
-         arkode->SetMaxStep(dt);
-         if (ode_solver_type == 16)
-         {
-            // Custom Jacobian inversion.
-            sjsolver = new SundialsJacSolver(oper);
-            arkode->SetLinearSolver(*sjsolver);
-=======
          arkode->Init(oper);
          arkode->SetSStolerances(reltol, abstol);
          ARKStepSetNonlinConvCoef(arkode->GetMem(), arkode_eps_nonlin);
@@ -535,17 +445,12 @@
          if (ode_solver_type == 15)
          {
             arkode->UseSundialsLinearSolver();
->>>>>>> c390dbbc
          }
          ode_solver = arkode; break;
       // ARKStep Explicit methods
       case 17:
          arkode = new ARKStepSolver(ARKStepSolver::EXPLICIT);
-<<<<<<< HEAD
-         arkode->Init(oper, t, vx);
-=======
          arkode->Init(oper);
->>>>>>> c390dbbc
          arkode->SetSStolerances(reltol, abstol);
          arkode->SetMaxStep(dt);
          ode_solver = arkode; break;
@@ -615,6 +520,7 @@
    return 0;
 }
 
+
 void visualize(ostream &out, Mesh *mesh, GridFunction *deformed_nodes,
                GridFunction *field, const char *field_name, bool init_vis)
 {
@@ -688,11 +594,6 @@
 }
 
 
-<<<<<<< HEAD
-
-
-=======
->>>>>>> c390dbbc
 HyperelasticOperator::HyperelasticOperator(FiniteElementSpace &f,
                                            Array<int> &ess_bdr, double visc,
                                            double mu, double K,
@@ -816,8 +717,9 @@
    add(v, dt, dv_dt, dx_dt);
 }
 
-<<<<<<< HEAD
-int HyperelasticOperator::SundialsSetup(Vector y, int *jcur, double gamma)
+int HyperelasticOperator::SUNImplicitSetup(const Vector &y,
+                                           const Vector &fy, int jok, int *jcur,
+                                           double gamma)
 {
    int sc = y.Size() / 2;
    const Vector x(y.GetData() + sc, sc);
@@ -834,36 +736,6 @@
    // Indicate that the Jacobian was updated
    *jcur = 1;
 
-   // Return success
-   return 0;
-}
-
-int HyperelasticOperator::SundialsSolve(double gamma, Vector &x, Vector b)
-{
-   int sc = b.Size() / 2;
-   // Vector x(y_cur.GetData() + sc, sc);
-   Vector b_v(b.GetData() +  0, sc);
-   Vector b_x(b.GetData() + sc, sc);
-=======
-int HyperelasticOperator::SUNImplicitSetup(const Vector &y,
-                                           const Vector &fy, int jok, int *jcur,
-                                           double gamma)
-{
-   int sc = y.Size() / 2;
-   const Vector x(y.GetData() + sc, sc);
-
-   // J = M + dt*(S + dt*grad(H))
-   if (Jacobian) { delete Jacobian; }
-   Jacobian = Add(1.0, M.SpMat(), gamma, S.SpMat());
-   grad_H = dynamic_cast<SparseMatrix *>(&H.GetGradient(x));
-   Jacobian->Add(gamma * gamma, *grad_H);
-
-   // Set Jacobian solve operator
-   J_solver->SetOperator(*Jacobian);
-
-   // Indicate that the Jacobian was updated
-   *jcur = 1;
-
    // Save gamma for use in solve
    saved_gamma = gamma;
 
@@ -879,20 +751,10 @@
    Vector b_x(b.GetData() + sc, sc);
    Vector x_v(x.GetData() +  0, sc);
    Vector x_x(x.GetData() + sc, sc);
->>>>>>> c390dbbc
    Vector rhs(sc);
 
    // rhs = M b_v - dt*grad(H) b_x
    grad_H->Mult(b_x, rhs);
-<<<<<<< HEAD
-   rhs *= -gamma;
-   M.AddMult(b_v, rhs);
-
-   J_solver->iterative_mode = false;
-   J_solver->Mult(rhs, b_v);
-
-   b_x.Add(gamma, b_v);
-=======
    rhs *= -saved_gamma;
    M.AddMult(b_v, rhs);
 
@@ -900,7 +762,6 @@
    J_solver->Mult(rhs, x_v);
 
    add(b_x, saved_gamma, x_v, x_x);
->>>>>>> c390dbbc
 
    return 0;
 }
@@ -932,18 +793,6 @@
    delete model;
 }
 
-int SundialsJacSolver::ODELinSys(double t, Vector y, Vector fy, int jok,
-                                 int *jcur, double gamma)
-{
-   // Save gamma value to use in solve
-   saved_gamma = gamma;
-   return (oper->SundialsSetup(y, jcur, gamma));
-}
-
-int SundialsJacSolver::Solve(Vector &x, Vector b)
-{
-   return (oper->SundialsSolve(saved_gamma, x, b));
-}
 
 double ElasticEnergyCoefficient::Eval(ElementTransformation &T,
                                       const IntegrationPoint &ip)
