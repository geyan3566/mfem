
#include "mfem.hpp"
#include <fstream>
#include <iostream>

using namespace std;
using namespace mfem;

int main(int argc, char *argv[])
{
   // 1. Initialize MPI.
   int num_procs, myid;
   MPI_Init(&argc, &argv);
   MPI_Comm_size(MPI_COMM_WORLD, &num_procs);
   MPI_Comm_rank(MPI_COMM_WORLD, &myid);

   // 2. Parse command-line options.
   const char *mesh_file = "../data/star.mesh";
   int order = 1;
   bool static_cond = false;
   bool visualization = 1;

   OptionsParser args(argc, argv);
   args.AddOption(&mesh_file, "-m", "--mesh",
                  "Mesh file to use.");
   args.AddOption(&order, "-o", "--order",
                  "Finite element order (polynomial degree) or -1 for"
                  " isoparametric space.");
   args.AddOption(&static_cond, "-sc", "--static-condensation", "-no-sc",
                  "--no-static-condensation", "Enable static condensation.");
   args.AddOption(&visualization, "-vis", "--visualization", "-no-vis",
                  "--no-visualization",
                  "Enable or disable GLVis visualization.");
   args.Parse();
   if (!args.Good())
   {
      if (myid == 0)
      {
         args.PrintUsage(cout);
      }
      MPI_Finalize();
      return 1;
   }
   if (myid == 0)
   {
      args.PrintOptions(cout);
   }

   /// Engine *engine = EngineDepot.Select(spec);

   // string occa_spec("mode: 'Serial'");
   // string occa_spec("mode: 'CUDA', deviceID: 0");
   // string occa_spec("mode: 'OpenMP', threads: 4");
   // string occa_spec("mode: 'OpenCL', deviceID: 0, platformID: 0");
   // SharedPtr<Engine> engine(new mfem::occa::Engine(MPI_COMM_WORLD, occa_spec));

   string omp_spec("exec_target:'device', mem_type:'unified'");
   SharedPtr<Engine> engine(new mfem::omp::Engine(MPI_COMM_WORLD, omp_spec));

   // 3. Read the (serial) mesh from the given mesh file on all processors.  We
   //    can handle triangular, quadrilateral, tetrahedral, hexahedral, surface
   //    and volume meshes with the same code.
   Mesh *mesh = new Mesh(mesh_file, 1, 1);
   mesh->SetEngine(*engine);
   int dim = mesh->Dimension();

   // 4. Refine the serial mesh on all processors to increase the resolution. In
   //    this example we do 'ref_levels' of uniform refinement. We choose
   //    'ref_levels' to be the largest number that gives a final mesh with no
   //    more than 10,000 elements.
   {
      int ref_levels =
         (int)floor(log(10000./mesh->GetNE())/log(2.)/dim);
      for (int l = 0; l < ref_levels; l++)
      {
         mesh->UniformRefinement();
      }
   }

   // 5. Define a parallel mesh by a partitioning of the serial mesh. Refine
   //    this mesh further in parallel to increase the resolution. Once the
   //    parallel mesh is defined, the serial mesh can be deleted.
   ParMesh *pmesh = new ParMesh(MPI_COMM_WORLD, *mesh);
   delete mesh;
   {
      int par_ref_levels = 2;
      for (int l = 0; l < par_ref_levels; l++)
      {
         pmesh->UniformRefinement();
      }
   }

   // 6. Define a parallel finite element space on the parallel mesh. Here we
   //    use continuous Lagrange finite elements of the specified order. If
   //    order < 1, we instead use an isoparametric/isogeometric space.
   FiniteElementCollection *fec;
   if (order > 0)
   {
      fec = new H1_FECollection(order, dim);
   }
   else if (pmesh->GetNodes())
   {
      fec = pmesh->GetNodes()->OwnFEC();
      if (myid == 0)
      {
         cout << "Using isoparametric FEs: " << fec->Name() << endl;
      }
   }
   else
   {
      fec = new H1_FECollection(order = 1, dim);
   }
   ParFiniteElementSpace *fespace = new ParFiniteElementSpace(pmesh, fec);
   HYPRE_Int size = fespace->GlobalTrueVSize();
   if (myid == 0)
   {
      cout << "Number of finite element unknowns: " << size << endl;
   }

   // 7. Determine the list of true (i.e. parallel conforming) essential
   //    boundary dofs. In this example, the boundary conditions are defined
   //    by marking all the boundary attributes from the mesh as essential
   //    (Dirichlet) and converting them to a list of true dofs.
   Array<int> ess_tdof_list;
   if (pmesh->bdr_attributes.Size())
   {
      Array<int> ess_bdr(pmesh->bdr_attributes.Max());
      ess_bdr = 1;
      fespace->GetEssentialTrueDofs(ess_bdr, ess_tdof_list);
   }

   // 8. Set up the parallel linear form b(.) which corresponds to the
   //    right-hand side of the FEM linear system, which in this case is
   //    (1,phi_i) where phi_i are the basis functions in fespace.
   ParLinearForm *b = new ParLinearForm(fespace);
   ConstantCoefficient one(1.0);
   b->AddDomainIntegrator(new DomainLFIntegrator(one));
   b->Assemble();

   // 9. Define the solution vector x as a parallel finite element grid function
   //    corresponding to fespace. Initialize x with initial guess of zero,
   //    which satisfies the boundary conditions.
   ParGridFunction x(fespace);
   x.Fill(0.0);

   // 10. Set up the parallel bilinear form a(.,.) on the finite element space
   //     corresponding to the Laplacian operator -Delta, by adding the Diffusion
   //     domain integrator.
   ParBilinearForm *a = new ParBilinearForm(fespace);
   a->AddDomainIntegrator(new DiffusionIntegrator(one));

   // 11. Assemble the parallel bilinear form and the corresponding linear
   //     system, applying any necessary transformations such as: parallel
   //     assembly, eliminating boundary conditions, applying conforming
   //     constraints for non-conforming AMR, static condensation, etc.
   if (static_cond) { a->EnableStaticCondensation(); }
   a->Assemble();

   OperatorHandle A(Operator::ANY_TYPE);
   Vector B, X;
   a->FormLinearSystem(ess_tdof_list, x, *b, A, X, B);

   CGSolver *pcg = new CGSolver(MPI_COMM_WORLD);
   pcg->SetRelTol(1e-6);
   pcg->SetAbsTol(0.0);
   pcg->SetMaxIter(1000);
   pcg->SetPrintLevel(3);
   pcg->SetOperator(*A.Ptr());
   pcg->Mult(B, X);

<<<<<<< HEAD
   // HypreParMatrix *Amat = static_cast<HypreParMatrix*>(A.Ptr());

   // if (myid == 0)
   // {
   //    cout << "Size of linear system: " << Amat->GetGlobalNumRows() << endl;
   // }

   // // 12. Define and apply a parallel PCG solver for AX=B with the BoomerAMG
   // //     preconditioner from hypre.
   // HypreSolver *amg = new HypreBoomerAMG(*Amat);
   // HyprePCG *pcg = new HyprePCG(*Amat);
   // pcg->SetTol(1e-12);
   // pcg->SetMaxIter(200);
   // pcg->SetPrintLevel(2);
   // pcg->SetPreconditioner(*amg);
   // pcg->Mult(B, X);

=======
>>>>>>> d49258aa
   // 13. Recover the parallel grid function corresponding to X. This is the
   //     local finite element solution on each processor.
   a->RecoverFEMSolution(X, *b, x);
   x.Pull();

   // 14. Save the refined mesh and the solution in parallel. This output can
   //     be viewed later using GLVis: "glvis -np <np> -m mesh -g sol".
   {
      ostringstream mesh_name, sol_name;
      mesh_name << "mesh." << setfill('0') << setw(6) << myid;
      sol_name << "sol." << setfill('0') << setw(6) << myid;

      ofstream mesh_ofs(mesh_name.str().c_str());
      mesh_ofs.precision(8);
      pmesh->Print(mesh_ofs);

      ofstream sol_ofs(sol_name.str().c_str());
      sol_ofs.precision(8);
      x.Save(sol_ofs);
   }

   // 15. Send the solution by socket to a GLVis server.
   if (visualization)
   {
      char vishost[] = "localhost";
      int  visport   = 19916;
      socketstream sol_sock(vishost, visport);
      sol_sock << "parallel " << num_procs << " " << myid << "\n";
      sol_sock.precision(8);
      sol_sock << "solution\n" << *pmesh << x << flush;
   }

   // 16. Free the used memory.
   delete pcg;
<<<<<<< HEAD
   // delete amg;
=======
>>>>>>> d49258aa
   delete a;
   delete b;
   delete fespace;
   if (order > 0) { delete fec; }
   delete pmesh;

   MPI_Finalize();

   return 0;
}<|MERGE_RESOLUTION|>--- conflicted
+++ resolved
@@ -168,26 +168,6 @@
    pcg->SetOperator(*A.Ptr());
    pcg->Mult(B, X);
 
-<<<<<<< HEAD
-   // HypreParMatrix *Amat = static_cast<HypreParMatrix*>(A.Ptr());
-
-   // if (myid == 0)
-   // {
-   //    cout << "Size of linear system: " << Amat->GetGlobalNumRows() << endl;
-   // }
-
-   // // 12. Define and apply a parallel PCG solver for AX=B with the BoomerAMG
-   // //     preconditioner from hypre.
-   // HypreSolver *amg = new HypreBoomerAMG(*Amat);
-   // HyprePCG *pcg = new HyprePCG(*Amat);
-   // pcg->SetTol(1e-12);
-   // pcg->SetMaxIter(200);
-   // pcg->SetPrintLevel(2);
-   // pcg->SetPreconditioner(*amg);
-   // pcg->Mult(B, X);
-
-=======
->>>>>>> d49258aa
    // 13. Recover the parallel grid function corresponding to X. This is the
    //     local finite element solution on each processor.
    a->RecoverFEMSolution(X, *b, x);
@@ -222,10 +202,6 @@
 
    // 16. Free the used memory.
    delete pcg;
-<<<<<<< HEAD
-   // delete amg;
-=======
->>>>>>> d49258aa
    delete a;
    delete b;
    delete fespace;
