//                       MFEM Example 1 - Parallel Version
//
// Compile with: make ex1p
//
// Sample runs:  mpirun -np 4 ex1p -m ../data/square-disc.mesh
//               mpirun -np 4 ex1p -m ../data/star.mesh
//               mpirun -np 4 ex1p -m ../data/star-mixed.mesh
//               mpirun -np 4 ex1p -m ../data/escher.mesh
//               mpirun -np 4 ex1p -m ../data/fichera.mesh
//               mpirun -np 4 ex1p -m ../data/fichera-mixed.mesh
//               mpirun -np 4 ex1p -m ../data/toroid-wedge.mesh
<<<<<<< HEAD
//               mpirun -np 4 ex1p -m ../data/annulus-pi-3.msh
//               mpirun -np 4 ex1p -m ../data/torus-pi-3.msh
=======
//               mpirun -np 4 ex1p -m ../data/periodic-annulus-sector.msh
//               mpirun -np 4 ex1p -m ../data/periodic-torus-sector.msh
>>>>>>> dc4715e0
//               mpirun -np 4 ex1p -m ../data/square-disc-p2.vtk -o 2
//               mpirun -np 4 ex1p -m ../data/square-disc-p3.mesh -o 3
//               mpirun -np 4 ex1p -m ../data/square-disc-nurbs.mesh -o -1
//               mpirun -np 4 ex1p -m ../data/star-mixed-p2.mesh -o 2
//               mpirun -np 4 ex1p -m ../data/disc-nurbs.mesh -o -1
//               mpirun -np 4 ex1p -m ../data/pipe-nurbs.mesh -o -1
//               mpirun -np 4 ex1p -m ../data/ball-nurbs.mesh -o 2
//               mpirun -np 4 ex1p -m ../data/fichera-mixed-p2.mesh -o 2
//               mpirun -np 4 ex1p -m ../data/star-surf.mesh
//               mpirun -np 4 ex1p -m ../data/square-disc-surf.mesh
//               mpirun -np 4 ex1p -m ../data/inline-segment.mesh
//               mpirun -np 4 ex1p -m ../data/amr-quad.mesh
//               mpirun -np 4 ex1p -m ../data/amr-hex.mesh
//               mpirun -np 4 ex1p -m ../data/mobius-strip.mesh
//               mpirun -np 4 ex1p -m ../data/mobius-strip.mesh -o -1 -sc
//
// Device sample runs:
//               mpirun -np 4 ex1p -pa -d cuda
//               mpirun -np 4 ex1p -pa -d occa-cuda
//               mpirun -np 4 ex1p -pa -d raja-omp
//               mpirun -np 4 ex1p -pa -d ceed-cpu
//               mpirun -np 4 ex1p -pa -d ceed-cuda
//               mpirun -np 4 ex1p -m ../data/beam-tet.mesh -pa -d ceed-cpu
//
// Description:  This example code demonstrates the use of MFEM to define a
//               simple finite element discretization of the Laplace problem
//               -Delta u = 1 with homogeneous Dirichlet boundary conditions.
//               Specifically, we discretize using a FE space of the specified
//               order, or if order < 1 using an isoparametric/isogeometric
//               space (i.e. quadratic for quadratic curvilinear mesh, NURBS for
//               NURBS mesh, etc.)
//
//               The example highlights the use of mesh refinement, finite
//               element grid functions, as well as linear and bilinear forms
//               corresponding to the left-hand side and right-hand side of the
//               discrete linear system. We also cover the explicit elimination
//               of essential boundary conditions, static condensation, and the
//               optional connection to the GLVis tool for visualization.

#include "mfem.hpp"
#include <fstream>
#include <iostream>

using namespace std;
using namespace mfem;

int main(int argc, char *argv[])
{
   // 1. Initialize MPI.
   int num_procs, myid;
   MPI_Init(&argc, &argv);
   MPI_Comm_size(MPI_COMM_WORLD, &num_procs);
   MPI_Comm_rank(MPI_COMM_WORLD, &myid);

   // 2. Parse command-line options.
   const char *mesh_file = "../data/star.mesh";
   int order = 1;
   bool static_cond = false;
   bool pa = false;
   const char *device_config = "cpu";
   bool visualization = true;

   OptionsParser args(argc, argv);
   args.AddOption(&mesh_file, "-m", "--mesh",
                  "Mesh file to use.");
   args.AddOption(&order, "-o", "--order",
                  "Finite element order (polynomial degree) or -1 for"
                  " isoparametric space.");
   args.AddOption(&static_cond, "-sc", "--static-condensation", "-no-sc",
                  "--no-static-condensation", "Enable static condensation.");
   args.AddOption(&pa, "-pa", "--partial-assembly", "-no-pa",
                  "--no-partial-assembly", "Enable Partial Assembly.");
   args.AddOption(&device_config, "-d", "--device",
                  "Device configuration string, see Device::Configure().");
   args.AddOption(&visualization, "-vis", "--visualization", "-no-vis",
                  "--no-visualization",
                  "Enable or disable GLVis visualization.");
   args.Parse();
   if (!args.Good())
   {
      if (myid == 0)
      {
         args.PrintUsage(cout);
      }
      MPI_Finalize();
      return 1;
   }
   if (myid == 0)
   {
      args.PrintOptions(cout);
   }

   // 3. Enable hardware devices such as GPUs, and programming models such as
   //    CUDA, OCCA, RAJA and OpenMP based on command line options.
   Device device(device_config);
   if (myid == 0) { device.Print(); }

   // 4. Read the (serial) mesh from the given mesh file on all processors.  We
   //    can handle triangular, quadrilateral, tetrahedral, hexahedral, surface
   //    and volume meshes with the same code.
   Mesh *mesh = new Mesh(mesh_file, 1, 1);
   int dim = mesh->Dimension();

   // 5. Refine the serial mesh on all processors to increase the resolution. In
   //    this example we do 'ref_levels' of uniform refinement. We choose
   //    'ref_levels' to be the largest number that gives a final mesh with no
   //    more than 10,000 elements.
   {
      int ref_levels =
         (int)floor(log(10000./mesh->GetNE())/log(2.)/dim);
      for (int l = 0; l < ref_levels; l++)
      {
         mesh->UniformRefinement();
      }
   }

   // 6. Define a parallel mesh by a partitioning of the serial mesh. Refine
   //    this mesh further in parallel to increase the resolution. Once the
   //    parallel mesh is defined, the serial mesh can be deleted.
   ParMesh *pmesh = new ParMesh(MPI_COMM_WORLD, *mesh);
   delete mesh;
   {
      int par_ref_levels = 2;
      for (int l = 0; l < par_ref_levels; l++)
      {
         pmesh->UniformRefinement();
      }
   }

   // 7. Define a parallel finite element space on the parallel mesh. Here we
   //    use continuous Lagrange finite elements of the specified order. If
   //    order < 1, we instead use an isoparametric/isogeometric space.
   FiniteElementCollection *fec;
   if (order > 0)
   {
      fec = new H1_FECollection(order, dim);
   }
   else if (pmesh->GetNodes())
   {
      fec = pmesh->GetNodes()->OwnFEC();
      if (myid == 0)
      {
         cout << "Using isoparametric FEs: " << fec->Name() << endl;
      }
   }
   else
   {
      fec = new H1_FECollection(order = 1, dim);
   }
   ParFiniteElementSpace *fespace = new ParFiniteElementSpace(pmesh, fec);
   HYPRE_Int size = fespace->GlobalTrueVSize();
   if (myid == 0)
   {
      cout << "Number of finite element unknowns: " << size << endl;
   }

   // 8. Determine the list of true (i.e. parallel conforming) essential
   //    boundary dofs. In this example, the boundary conditions are defined
   //    by marking all the boundary attributes from the mesh as essential
   //    (Dirichlet) and converting them to a list of true dofs.
   Array<int> ess_tdof_list;
   if (pmesh->bdr_attributes.Size())
   {
      Array<int> ess_bdr(pmesh->bdr_attributes.Max());
      ess_bdr = 1;
      fespace->GetEssentialTrueDofs(ess_bdr, ess_tdof_list);
   }

   // 9. Set up the parallel linear form b(.) which corresponds to the
   //    right-hand side of the FEM linear system, which in this case is
   //    (1,phi_i) where phi_i are the basis functions in fespace.
   ParLinearForm *b = new ParLinearForm(fespace);
   ConstantCoefficient one(1.0);
   b->AddDomainIntegrator(new DomainLFIntegrator(one));
   b->Assemble();

   // 10. Define the solution vector x as a parallel finite element grid function
   //     corresponding to fespace. Initialize x with initial guess of zero,
   //     which satisfies the boundary conditions.
   ParGridFunction x(fespace);
   x = 0.0;

   // 11. Set up the parallel bilinear form a(.,.) on the finite element space
   //     corresponding to the Laplacian operator -Delta, by adding the Diffusion
   //     domain integrator.
   ParBilinearForm *a = new ParBilinearForm(fespace);
   if (pa) { a->SetAssemblyLevel(AssemblyLevel::PARTIAL); }
   a->AddDomainIntegrator(new DiffusionIntegrator(one));

   // 12. Assemble the parallel bilinear form and the corresponding linear
   //     system, applying any necessary transformations such as: parallel
   //     assembly, eliminating boundary conditions, applying conforming
   //     constraints for non-conforming AMR, static condensation, etc.
   if (static_cond) { a->EnableStaticCondensation(); }
   a->Assemble();

   OperatorPtr A;
   Vector B, X;
   a->FormLinearSystem(ess_tdof_list, x, *b, A, X, B);

   // 13. Solve the linear system A X = B.
   //     * With full assembly, use the BoomerAMG preconditioner from hypre.
   //     * With partial assembly, use Jacobi smoothing, for now.
   Solver *prec = NULL;
   if (pa)
   {
      if (UsesTensorBasis(*fespace))
      {
         prec = new OperatorJacobiSmoother(*a, ess_tdof_list);
      }
   }
   else
   {
      prec = new HypreBoomerAMG;
   }
   CGSolver cg(MPI_COMM_WORLD);
   cg.SetRelTol(1e-12);
   cg.SetMaxIter(2000);
   cg.SetPrintLevel(1);
   if (prec) { cg.SetPreconditioner(*prec); }
   cg.SetOperator(*A);
   cg.Mult(B, X);
   delete prec;

   // 14. Recover the parallel grid function corresponding to X. This is the
   //     local finite element solution on each processor.
   a->RecoverFEMSolution(X, *b, x);

   // 15. Save the refined mesh and the solution in parallel. This output can
   //     be viewed later using GLVis: "glvis -np <np> -m mesh -g sol".
   {
      ostringstream mesh_name, sol_name;
      mesh_name << "mesh." << setfill('0') << setw(6) << myid;
      sol_name << "sol." << setfill('0') << setw(6) << myid;

      ofstream mesh_ofs(mesh_name.str().c_str());
      mesh_ofs.precision(8);
      pmesh->Print(mesh_ofs);

      ofstream sol_ofs(sol_name.str().c_str());
      sol_ofs.precision(8);
      x.Save(sol_ofs);
   }

   // 16. Send the solution by socket to a GLVis server.
   if (visualization)
   {
      char vishost[] = "localhost";
      int  visport   = 19916;
      socketstream sol_sock(vishost, visport);
      sol_sock << "parallel " << num_procs << " " << myid << "\n";
      sol_sock.precision(8);
      sol_sock << "solution\n" << *pmesh << x << flush;
   }

   // 17. Free the used memory.
   delete a;
   delete b;
   delete fespace;
   if (order > 0) { delete fec; }
   delete pmesh;

   MPI_Finalize();

   return 0;
}<|MERGE_RESOLUTION|>--- conflicted
+++ resolved
@@ -9,13 +9,8 @@
 //               mpirun -np 4 ex1p -m ../data/fichera.mesh
 //               mpirun -np 4 ex1p -m ../data/fichera-mixed.mesh
 //               mpirun -np 4 ex1p -m ../data/toroid-wedge.mesh
-<<<<<<< HEAD
-//               mpirun -np 4 ex1p -m ../data/annulus-pi-3.msh
-//               mpirun -np 4 ex1p -m ../data/torus-pi-3.msh
-=======
 //               mpirun -np 4 ex1p -m ../data/periodic-annulus-sector.msh
 //               mpirun -np 4 ex1p -m ../data/periodic-torus-sector.msh
->>>>>>> dc4715e0
 //               mpirun -np 4 ex1p -m ../data/square-disc-p2.vtk -o 2
 //               mpirun -np 4 ex1p -m ../data/square-disc-p3.mesh -o 3
 //               mpirun -np 4 ex1p -m ../data/square-disc-nurbs.mesh -o -1
