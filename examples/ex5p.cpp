//                       MFEM Example 5 - Parallel Version
//
// Compile with: make ex5p
//
// Sample runs:  mpirun -np 4 ex5p -m ../data/square-disc.mesh
//               mpirun -np 4 ex5p -m ../data/star.mesh
//               mpirun -np 4 ex5p -m ../data/star.mesh -r 2 -pa
//               mpirun -np 4 ex5p -m ../data/beam-tet.mesh
//               mpirun -np 4 ex5p -m ../data/beam-hex.mesh
//               mpirun -np 4 ex5p -m ../data/beam-hex.mesh -pa
//               mpirun -np 4 ex5p -m ../data/escher.mesh
//               mpirun -np 4 ex5p -m ../data/fichera.mesh
//
// Description:  This example code solves a simple 2D/3D mixed Darcy problem
//               corresponding to the saddle point system
//                                 k*u + grad p = f
//                                 - div u      = g
//               with natural boundary condition -p = <given pressure>.
//               Here, we use a given exact solution (u,p) and compute the
//               corresponding r.h.s. (f,g).  We discretize with Raviart-Thomas
//               finite elements (velocity u) and piecewise discontinuous
//               polynomials (pressure p).
//
//               The example demonstrates the use of the BlockMatrix class, as
//               well as the collective saving of several grid functions in
//               VisIt (visit.llnl.gov) and ParaView (paraview.org) formats.
//               Optional saving with ADIOS2 (adios2.readthedocs.io) streams is
//               also illustrated.
//
//               We recommend viewing examples 1-4 before viewing this example.

#include "mfem.hpp"
#include <fstream>
#include <iostream>

using namespace std;
using namespace mfem;

// Define the analytical solution and forcing terms / boundary conditions
void uFun_ex(const Vector & x, Vector & u);
double pFun_ex(const Vector & x);
void fFun(const Vector & x, Vector & f);
double gFun(const Vector & x);
double f_natural(const Vector & x);

int main(int argc, char *argv[])
{
   StopWatch chrono;

   // 1. Initialize MPI.
   int num_procs, myid;
   MPI_Init(&argc, &argv);
   MPI_Comm_size(MPI_COMM_WORLD, &num_procs);
   MPI_Comm_rank(MPI_COMM_WORLD, &myid);
   bool verbose = (myid == 0);

   // 2. Parse command-line options.
   const char *mesh_file = "../data/star.mesh";
<<<<<<< HEAD
   int ser_ref_levels = -1;
   int par_ref_levels = 2;
=======
   int ref_levels = -1;
>>>>>>> 551f5077
   int order = 1;
   bool par_format = false;
   bool pa = false;
   bool visualization = 1;
   bool adios2 = false;

   OptionsParser args(argc, argv);
   args.AddOption(&mesh_file, "-m", "--mesh",
                  "Mesh file to use.");
<<<<<<< HEAD
   args.AddOption(&ser_ref_levels, "-rs", "--refine-serial",
                  "Number of times to refine the mesh uniformly in serial;"
                  " -1 = auto: <= 10,000 elements.");
   args.AddOption(&par_ref_levels, "-rp", "--refine-parallel",
                  "Number of times to refine the mesh uniformly in parallel.");
=======
   args.AddOption(&ref_levels, "-r", "--refine",
                  "Number of times to refine the mesh uniformly.");
>>>>>>> 551f5077
   args.AddOption(&order, "-o", "--order",
                  "Finite element order (polynomial degree).");
   args.AddOption(&par_format, "-pf", "--parallel-format", "-sf",
                  "--serial-format",
                  "Format to use when saving the results for VisIt.");
   args.AddOption(&pa, "-pa", "--partial-assembly", "-no-pa",
                  "--no-partial-assembly", "Enable Partial Assembly.");
   args.AddOption(&visualization, "-vis", "--visualization", "-no-vis",
                  "--no-visualization",
                  "Enable or disable GLVis visualization.");
   args.AddOption(&adios2, "-adios2", "--adios2-streams", "-no-adios2",
                  "--no-adios2-streams",
                  "Save data using adios2 streams.");
   args.Parse();
   if (!args.Good())
   {
      if (verbose)
      {
         args.PrintUsage(cout);
      }
      MPI_Finalize();
      return 1;
   }
   if (verbose)
   {
      args.PrintOptions(cout);
   }

   // 3. Read the (serial) mesh from the given mesh file on all processors.  We
   //    can handle triangular, quadrilateral, tetrahedral, hexahedral, surface
   //    and volume meshes with the same code.
   Mesh *mesh = new Mesh(mesh_file, 1, 1);
   int dim = mesh->Dimension();

   // 4. Refine the serial mesh on all processors to increase the resolution. In
   //    this example we do 'ref_levels' of uniform refinement. We choose
   //    'ref_levels' to be the largest number that gives a final mesh with no
<<<<<<< HEAD
   //    more than 10,000 elements, or as specified on the command line with the
   //    option '--refine-serial'.
   {
      int ref_levels = (ser_ref_levels != -1) ? ser_ref_levels :
                       (int)floor(log(10000./mesh->GetNE())/log(2.)/dim);
=======
   //    more than 10,000 elements, unless the user specifies it as input.
   {
      if (ref_levels == -1)
      {
         ref_levels = (int)floor(log(10000./mesh->GetNE())/log(2.)/dim);
      }

>>>>>>> 551f5077
      for (int l = 0; l < ref_levels; l++)
      {
         mesh->UniformRefinement();
      }
   }

   // 5. Define a parallel mesh by a partitioning of the serial mesh. Refine
   //    this mesh further in parallel to increase the resolution. Once the
   //    parallel mesh is defined, the serial mesh can be deleted.
   ParMesh *pmesh = new ParMesh(MPI_COMM_WORLD, *mesh);
   delete mesh;
   {
      for (int l = 0; l < par_ref_levels; l++)
      {
         pmesh->UniformRefinement();
      }
   }

   // 6. Define a parallel finite element space on the parallel mesh. Here we
   //    use the Raviart-Thomas finite elements of the specified order.
   FiniteElementCollection *hdiv_coll(new RT_FECollection(order, dim));
   FiniteElementCollection *l2_coll(new L2_FECollection(order, dim));

   ParFiniteElementSpace *R_space = new ParFiniteElementSpace(pmesh, hdiv_coll);
   ParFiniteElementSpace *W_space = new ParFiniteElementSpace(pmesh, l2_coll);

   HYPRE_Int dimR = R_space->GlobalTrueVSize();
   HYPRE_Int dimW = W_space->GlobalTrueVSize();

   if (verbose)
   {
      std::cout << "***********************************************************\n";
      std::cout << "dim(R) = " << dimR << "\n";
      std::cout << "dim(W) = " << dimW << "\n";
      std::cout << "dim(R+W) = " << dimR + dimW << "\n";
      std::cout << "***********************************************************\n";
   }

   // 7. Define the two BlockStructure of the problem.  block_offsets is used
   //    for Vector based on dof (like ParGridFunction or ParLinearForm),
   //    block_trueOffstes is used for Vector based on trueDof (HypreParVector
   //    for the rhs and solution of the linear system).  The offsets computed
   //    here are local to the processor.
   Array<int> block_offsets(3); // number of variables + 1
   block_offsets[0] = 0;
   block_offsets[1] = R_space->GetVSize();
   block_offsets[2] = W_space->GetVSize();
   block_offsets.PartialSum();

   Array<int> block_trueOffsets(3); // number of variables + 1
   block_trueOffsets[0] = 0;
   block_trueOffsets[1] = R_space->TrueVSize();
   block_trueOffsets[2] = W_space->TrueVSize();
   block_trueOffsets.PartialSum();

   // 8. Define the coefficients, analytical solution, and rhs of the PDE.
   ConstantCoefficient k(1.0);

   VectorFunctionCoefficient fcoeff(dim, fFun);
   FunctionCoefficient fnatcoeff(f_natural);
   FunctionCoefficient gcoeff(gFun);

   VectorFunctionCoefficient ucoeff(dim, uFun_ex);
   FunctionCoefficient pcoeff(pFun_ex);

   // 9. Define the parallel grid function and parallel linear forms, solution
   //    vector and rhs.
   BlockVector x(block_offsets), rhs(block_offsets);
   BlockVector trueX(block_trueOffsets), trueRhs(block_trueOffsets);

   ParLinearForm *fform(new ParLinearForm);
   fform->Update(R_space, rhs.GetBlock(0), 0);
   fform->AddDomainIntegrator(new VectorFEDomainLFIntegrator(fcoeff));
   fform->AddBoundaryIntegrator(new VectorFEBoundaryFluxLFIntegrator(fnatcoeff));
   fform->Assemble();
   fform->ParallelAssemble(trueRhs.GetBlock(0));

   ParLinearForm *gform(new ParLinearForm);
   gform->Update(W_space, rhs.GetBlock(1), 0);
   gform->AddDomainIntegrator(new DomainLFIntegrator(gcoeff));
   gform->Assemble();
   gform->ParallelAssemble(trueRhs.GetBlock(1));

   // 10. Assemble the finite element matrices for the Darcy operator
   //
   //                            D = [ M  B^T ]
   //                                [ B   0  ]
   //     where:
   //
   //     M = \int_\Omega k u_h \cdot v_h d\Omega   u_h, v_h \in R_h
   //     B   = -\int_\Omega \div u_h q_h d\Omega   u_h \in R_h, q_h \in W_h
   ParBilinearForm *mVarf(new ParBilinearForm(R_space));
   ParMixedBilinearForm *bVarf(new ParMixedBilinearForm(R_space, W_space));

   HypreParMatrix *M = NULL;
   HypreParMatrix *B = NULL;

   if (pa) { mVarf->SetAssemblyLevel(AssemblyLevel::PARTIAL); }
   mVarf->AddDomainIntegrator(new VectorFEMassIntegrator(k));
   mVarf->Assemble();
   if (!pa) { mVarf->Finalize(); }

   if (pa) { bVarf->SetAssemblyLevel(AssemblyLevel::PARTIAL); }
   bVarf->AddDomainIntegrator(new VectorFEDivergenceIntegrator);
   bVarf->Assemble();
   if (!pa) { bVarf->Finalize(); }

   BlockOperator *darcyOp = new BlockOperator(block_trueOffsets);

   Array<int> empty_tdof_list;  // empty
   OperatorPtr opM, opB;

   TransposeOperator *Bt = NULL;

   if (pa)
   {
      mVarf->FormSystemMatrix(empty_tdof_list, opM);
      bVarf->FormRectangularSystemMatrix(empty_tdof_list, empty_tdof_list, opB);
      Bt = new TransposeOperator(opB.Ptr());

      darcyOp->SetBlock(0,0, opM.Ptr());
      darcyOp->SetBlock(0,1, Bt, -1.0);
      darcyOp->SetBlock(1,0, opB.Ptr(), -1.0);
   }
   else
   {
      M = mVarf->ParallelAssemble();
      B = bVarf->ParallelAssemble();
      (*B) *= -1;
      Bt = new TransposeOperator(B);

      darcyOp->SetBlock(0,0, M);
      darcyOp->SetBlock(0,1, Bt);
      darcyOp->SetBlock(1,0, B);
   }

   // 11. Construct the operators for preconditioner
   //
   //                 P = [ diag(M)         0         ]
   //                     [  0       B diag(M)^-1 B^T ]
   //
   //     Here we use Symmetric Gauss-Seidel to approximate the inverse of the
   //     pressure Schur Complement.
   HypreParMatrix *MinvBt = NULL;
   HypreParVector *Md = NULL;
   HypreParMatrix *S = NULL;
   Vector Md_PA;
   Solver *invM, *invS;

   if (pa)
   {
      Md_PA.SetSize(R_space->GetTrueVSize());
      mVarf->AssembleDiagonal(Md_PA);
      Vector invMd(Md_PA.Size());
      for (int i=0; i<Md_PA.Size(); ++i)
      {
         invMd(i) = 1.0 / Md_PA(i);
      }

      Vector BMBt_diag(W_space->GetTrueVSize());
      bVarf->AssembleDiagonal_ADAt(invMd, BMBt_diag);

      Array<int> ess_tdof_list;  // empty

      invM = new OperatorJacobiSmoother(Md_PA, ess_tdof_list);
      invS = new OperatorJacobiSmoother(BMBt_diag, ess_tdof_list);
   }
   else
   {
      Md = new HypreParVector(MPI_COMM_WORLD, M->GetGlobalNumRows(),
                              M->GetRowStarts());
      M->GetDiag(*Md);

      MinvBt = B->Transpose();
      MinvBt->InvScaleRows(*Md);
      S = ParMult(B, MinvBt);

      invM = new HypreDiagScale(*M);
      invS = new HypreBoomerAMG(*S);
   }

   invM->iterative_mode = false;
   invS->iterative_mode = false;

   BlockDiagonalPreconditioner *darcyPr = new BlockDiagonalPreconditioner(
      block_trueOffsets);
   darcyPr->SetDiagonalBlock(0, invM);
   darcyPr->SetDiagonalBlock(1, invS);

   // 12. Solve the linear system with MINRES.
   //     Check the norm of the unpreconditioned residual.
   int maxIter(pa ? 1000 : 500);
   double rtol(1.e-6);
   double atol(1.e-10);

   chrono.Clear();
   chrono.Start();
   MINRESSolver solver(MPI_COMM_WORLD);
   solver.SetAbsTol(atol);
   solver.SetRelTol(rtol);
   solver.SetMaxIter(maxIter);
   solver.SetOperator(*darcyOp);
   solver.SetPreconditioner(*darcyPr);
   solver.SetPrintLevel(verbose);
   trueX = 0.0;
   solver.Mult(trueRhs, trueX);
   chrono.Stop();

   if (verbose)
   {
      if (solver.GetConverged())
         std::cout << "MINRES converged in " << solver.GetNumIterations()
                   << " iterations with a residual norm of " << solver.GetFinalNorm() << ".\n";
      else
         std::cout << "MINRES did not converge in " << solver.GetNumIterations()
                   << " iterations. Residual norm is " << solver.GetFinalNorm() << ".\n";
      std::cout << "MINRES solver took " << chrono.RealTime() << "s. \n";
   }

   // 13. Extract the parallel grid function corresponding to the finite element
   //     approximation X. This is the local solution on each processor. Compute
   //     L2 error norms.
   ParGridFunction *u(new ParGridFunction);
   ParGridFunction *p(new ParGridFunction);
   u->MakeRef(R_space, x.GetBlock(0), 0);
   p->MakeRef(W_space, x.GetBlock(1), 0);
   u->Distribute(&(trueX.GetBlock(0)));
   p->Distribute(&(trueX.GetBlock(1)));

   int order_quad = max(2, 2*order+1);
   const IntegrationRule *irs[Geometry::NumGeom];
   for (int i=0; i < Geometry::NumGeom; ++i)
   {
      irs[i] = &(IntRules.Get(i, order_quad));
   }

   double err_u  = u->ComputeL2Error(ucoeff, irs);
   double norm_u = ComputeGlobalLpNorm(2, ucoeff, *pmesh, irs);
   double err_p  = p->ComputeL2Error(pcoeff, irs);
   double norm_p = ComputeGlobalLpNorm(2, pcoeff, *pmesh, irs);

   if (verbose)
   {
      std::cout << "|| u_h - u_ex || / || u_ex || = " << err_u / norm_u << "\n";
      std::cout << "|| p_h - p_ex || / || p_ex || = " << err_p / norm_p << "\n";
   }

   // 14. Save the refined mesh and the solution in parallel. This output can be
   //     viewed later using GLVis: "glvis -np <np> -m mesh -g sol_*".
   {
      ostringstream mesh_name, u_name, p_name;
      mesh_name << "mesh." << setfill('0') << setw(6) << myid;
      u_name << "sol_u." << setfill('0') << setw(6) << myid;
      p_name << "sol_p." << setfill('0') << setw(6) << myid;

      ofstream mesh_ofs(mesh_name.str().c_str());
      mesh_ofs.precision(8);
      pmesh->Print(mesh_ofs);

      ofstream u_ofs(u_name.str().c_str());
      u_ofs.precision(8);
      u->Save(u_ofs);

      ofstream p_ofs(p_name.str().c_str());
      p_ofs.precision(8);
      p->Save(p_ofs);
   }

   // 15. Save data in the VisIt format
   VisItDataCollection visit_dc("Example5-Parallel", pmesh);
   visit_dc.RegisterField("velocity", u);
   visit_dc.RegisterField("pressure", p);
   visit_dc.SetFormat(!par_format ?
                      DataCollection::SERIAL_FORMAT :
                      DataCollection::PARALLEL_FORMAT);
   visit_dc.Save();

   // 16. Save data in the ParaView format
   ParaViewDataCollection paraview_dc("Example5P", pmesh);
   paraview_dc.SetPrefixPath("ParaView");
   paraview_dc.SetLevelsOfDetail(order);
   paraview_dc.SetDataFormat(VTKFormat::BINARY);
   paraview_dc.SetHighOrderOutput(true);
   paraview_dc.SetCycle(0);
   paraview_dc.SetTime(0.0);
   paraview_dc.RegisterField("velocity",u);
   paraview_dc.RegisterField("pressure",p);
   paraview_dc.Save();

   // 17. Optionally output a BP (binary pack) file using ADIOS2. This can be
   //     visualized with the ParaView VTX reader.
#ifdef MFEM_USE_ADIOS2
   if (adios2)
   {
      std::string postfix(mesh_file);
      postfix.erase(0, std::string("../data/").size() );
      postfix += "_o" + std::to_string(order);
      const std::string collection_name = "ex5-p_" + postfix + ".bp";

      ADIOS2DataCollection adios2_dc(MPI_COMM_WORLD, collection_name, pmesh);
      adios2_dc.SetLevelsOfDetail(1);
      adios2_dc.SetCycle(1);
      adios2_dc.SetTime(0.0);
      adios2_dc.RegisterField("velocity",u);
      adios2_dc.RegisterField("pressure",p);
      adios2_dc.Save();
   }
#endif

   // 18. Send the solution by socket to a GLVis server.
   if (visualization)
   {
      char vishost[] = "localhost";
      int  visport   = 19916;
      socketstream u_sock(vishost, visport);
      u_sock << "parallel " << num_procs << " " << myid << "\n";
      u_sock.precision(8);
      u_sock << "solution\n" << *pmesh << *u << "window_title 'Velocity'"
             << endl;
      // Make sure all ranks have sent their 'u' solution before initiating
      // another set of GLVis connections (one from each rank):
      MPI_Barrier(pmesh->GetComm());
      socketstream p_sock(vishost, visport);
      p_sock << "parallel " << num_procs << " " << myid << "\n";
      p_sock.precision(8);
      p_sock << "solution\n" << *pmesh << *p << "window_title 'Pressure'"
             << endl;
   }

   // 19. Free the used memory.
   delete fform;
   delete gform;
   delete u;
   delete p;
   delete darcyOp;
   delete darcyPr;
   delete invM;
   delete invS;
   delete S;
   delete Md;
   delete MinvBt;
   delete Bt;
   delete B;
   delete M;
   delete mVarf;
   delete bVarf;
   delete W_space;
   delete R_space;
   delete l2_coll;
   delete hdiv_coll;
   delete pmesh;

   MPI_Finalize();

   return 0;
}


void uFun_ex(const Vector & x, Vector & u)
{
   double xi(x(0));
   double yi(x(1));
   double zi(0.0);
   if (x.Size() == 3)
   {
      zi = x(2);
   }

   u(0) = - exp(xi)*sin(yi)*cos(zi);
   u(1) = - exp(xi)*cos(yi)*cos(zi);

   if (x.Size() == 3)
   {
      u(2) = exp(xi)*sin(yi)*sin(zi);
   }
}

// Change if needed
double pFun_ex(const Vector & x)
{
   double xi(x(0));
   double yi(x(1));
   double zi(0.0);

   if (x.Size() == 3)
   {
      zi = x(2);
   }

   return exp(xi)*sin(yi)*cos(zi);
}

void fFun(const Vector & x, Vector & f)
{
   f = 0.0;
}

double gFun(const Vector & x)
{
   if (x.Size() == 3)
   {
      return -pFun_ex(x);
   }
   else
   {
      return 0;
   }
}

double f_natural(const Vector & x)
{
   return (-pFun_ex(x));
}<|MERGE_RESOLUTION|>--- conflicted
+++ resolved
@@ -56,12 +56,8 @@
 
    // 2. Parse command-line options.
    const char *mesh_file = "../data/star.mesh";
-<<<<<<< HEAD
    int ser_ref_levels = -1;
    int par_ref_levels = 2;
-=======
-   int ref_levels = -1;
->>>>>>> 551f5077
    int order = 1;
    bool par_format = false;
    bool pa = false;
@@ -71,16 +67,10 @@
    OptionsParser args(argc, argv);
    args.AddOption(&mesh_file, "-m", "--mesh",
                   "Mesh file to use.");
-<<<<<<< HEAD
    args.AddOption(&ser_ref_levels, "-rs", "--refine-serial",
-                  "Number of times to refine the mesh uniformly in serial;"
-                  " -1 = auto: <= 10,000 elements.");
+                  "Number of times to refine the mesh uniformly in serial;");
    args.AddOption(&par_ref_levels, "-rp", "--refine-parallel",
                   "Number of times to refine the mesh uniformly in parallel.");
-=======
-   args.AddOption(&ref_levels, "-r", "--refine",
-                  "Number of times to refine the mesh uniformly.");
->>>>>>> 551f5077
    args.AddOption(&order, "-o", "--order",
                   "Finite element order (polynomial degree).");
    args.AddOption(&par_format, "-pf", "--parallel-format", "-sf",
@@ -118,21 +108,11 @@
    // 4. Refine the serial mesh on all processors to increase the resolution. In
    //    this example we do 'ref_levels' of uniform refinement. We choose
    //    'ref_levels' to be the largest number that gives a final mesh with no
-<<<<<<< HEAD
    //    more than 10,000 elements, or as specified on the command line with the
    //    option '--refine-serial'.
    {
       int ref_levels = (ser_ref_levels != -1) ? ser_ref_levels :
                        (int)floor(log(10000./mesh->GetNE())/log(2.)/dim);
-=======
-   //    more than 10,000 elements, unless the user specifies it as input.
-   {
-      if (ref_levels == -1)
-      {
-         ref_levels = (int)floor(log(10000./mesh->GetNE())/log(2.)/dim);
-      }
-
->>>>>>> 551f5077
       for (int l = 0; l < ref_levels; l++)
       {
          mesh->UniformRefinement();
