--- conflicted
+++ resolved
@@ -134,7 +134,7 @@
    level_set_val.ProjectCoefficient(dist_fun_level_coef);
    level_set_val.ExchangeFaceNbrData();
 
-   ShiftedFaceMarker marker(pmesh, level_set_val, pfespace);
+   ShiftedFaceMarker marker(pmesh, level_set_val, pfespace, include_cut_cell);
    Array<int> elem_marker;
    marker.MarkElements(elem_marker);
 
@@ -159,123 +159,14 @@
    Array<int> sbm_dofs; // Array of dofs on SBM faces
    marker.ListShiftedFaceDofs(elem_marker, sbm_dofs);
 
-<<<<<<< HEAD
-   // Setup Dirichlet boundaries
-   Array<int> ess_bdr(pmesh.bdr_attributes.Max());
-   int pmesh_bdr_attr_max = 0;
-   if (pmesh.bdr_attributes.Size())
-   {
-      pmesh_bdr_attr_max = pmesh.bdr_attributes.Max();
-      ess_bdr = 1;
-   }
-
-   // First we check interior faces of the mesh (excluding interior faces that
-   // are on the processor boundaries)
-   for (int i = 0; i < pmesh.GetNumFaces(); i++)
-   {
-      FaceElementTransformations *tr = NULL;
-      tr = pmesh.GetInteriorFaceTransformations (i);
-      const int faceno = i;
-      if (tr != NULL)
-      {
-         int ne1 = tr->Elem1No;
-         int ne2 = tr->Elem2No;
-         int te1 = elem_marker[ne1], te2 = elem_marker[ne2];
-         if (!include_cut_cell &&
-             te1 == ShiftedFaceMarker::SBElementType::CUT &&
-             te2 == ShiftedFaceMarker::SBElementType::INSIDE)
-         {
-            pfespace.GetFaceDofs(faceno, dofs);
-            sbm_dofs.Append(dofs);
-         }
-         if (!include_cut_cell &&
-             te1 == ShiftedFaceMarker::SBElementType::INSIDE &&
-             te2 == ShiftedFaceMarker::SBElementType::CUT)
-         {
-            pfespace.GetFaceDofs(faceno, dofs);
-            sbm_dofs.Append(dofs);
-         }
-         if (include_cut_cell &&
-             te1 == ShiftedFaceMarker::SBElementType::CUT &&
-             te2 == ShiftedFaceMarker::SBElementType::OUTSIDE)
-         {
-            pfespace.GetFaceDofs(faceno, dofs);
-            sbm_dofs.Append(dofs);
-         }
-         if (include_cut_cell &&
-             te1 == ShiftedFaceMarker::SBElementType::OUTSIDE &&
-             te2 == ShiftedFaceMarker::SBElementType::CUT)
-         {
-            pfespace.GetFaceDofs(faceno, dofs);
-            sbm_dofs.Append(dofs);
-         }
-      }
-   }
-
-
-   // Here we add boundary faces that we want to model as SBM faces.
-   // For the method where we clip inside the domain, a boundary face
-   // has to be set as SBM face using its attribute.
-
-   bool sbm_at_true_boundary = false;
-   if (include_cut_cell)
-   {
-      for (int i = 0; i < pmesh.GetNBE(); i++)
-      {
-         int attr = pmesh.GetBdrAttribute(i);
-         FaceElementTransformations *tr;
-         tr = pmesh.GetBdrFaceTransformations (i);
-         if (tr != NULL)
-         {
-            int ne1 = tr->Elem1No;
-            int te1 = elem_marker[ne1];
-            const int faceno = pmesh.GetBdrFace(i);
-            if (te1 == ShiftedFaceMarker::SBElementType::CUT)
-            {
-               pfespace.GetFaceDofs(faceno, dofs);
-               sbm_dofs.Append(dofs);
-               sbm_at_true_boundary = true;
-               pmesh.SetBdrAttribute(i, pmesh_bdr_attr_max+1);
-            }
-         }
-      }
-   }
-   if (sbm_at_true_boundary) { ess_bdr.Append(0); }
-
    // Now we add interior faces that are on processor boundaries.
-   for (int i = 0; i < pmesh.GetNSharedFaces(); i++)
-=======
    if (visualization)
->>>>>>> 97a25e26
    {
       ParGridFunction face_dofs(&pfespace);
       face_dofs = 0.0;
       for (int i = 0; i < sbm_dofs.Size(); i++)
       {
-<<<<<<< HEAD
-         int ne1 = tr->Elem1No;
-         int te1 = elem_marker[ne1];
-         int te2 = elem_marker[i+pmesh.GetNE()];
-         const int faceno = pmesh.GetSharedFace(i);
-         // Add if the element on this proc is completely inside the domain
-         // and the the element on other proc is not
-         if (!include_cut_cell &&
-             te2 == ShiftedFaceMarker::SBElementType::CUT &&
-             te1 == ShiftedFaceMarker::SBElementType::INSIDE)
-         {
-            pfespace.GetFaceDofs(faceno, dofs);
-            sbm_dofs.Append(dofs);
-         }
-         if (include_cut_cell &&
-             te2 == ShiftedFaceMarker::SBElementType::OUTSIDE &&
-             te1 == ShiftedFaceMarker::SBElementType::CUT)
-         {
-            pfespace.GetFaceDofs(faceno, dofs);
-            sbm_dofs.Append(dofs);
-         }
-=======
          face_dofs(sbm_dofs[i]) = 1.0;
->>>>>>> 97a25e26
       }
       char vishost[] = "localhost";
       int  visport   = 19916, s = 350;
@@ -284,101 +175,11 @@
                              "Shifted Face Dofs", 0, s, s, s, "Rjmpc");
    }
 
-<<<<<<< HEAD
-   // Determine the list of true (i.e. conforming) essential boundary dofs.
-   // To do this, we first make a list of all dofs that are on the real boundary
-   // of the mesh, then add all the dofs of the elements that are completely
-   // outside or intersect shifted boundary. Then we remove the dofs from
-   // SBM faces.
-
-   // Make a list of dofs on all boundaries
-   Array<int> ess_tdof_list;
-   Array<int> ess_shift_bdr = ess_bdr;
-   if (pmesh.bdr_attributes.Size())
-   {
-      for (int i = 0; i < ess_bdr.Size(); i++)
-      {
-         ess_shift_bdr[i] = 1 - ess_bdr[i];
-      }
-   }
-   Array<int> ess_vdofs_bdr;
-   pfespace.GetEssentialVDofs(ess_bdr, ess_vdofs_bdr);
-
-   // Get all dofs associated with elements outside the domain or intersected
-   // by the boundary.
-   Array<int> ess_vdofs_hole(ess_vdofs_bdr.Size());
-   ess_vdofs_hole = 0;
-   for (int e = 0; e < pmesh.GetNE(); e++)
-   {
-      if (!include_cut_cell &&
-          (elem_marker[e] == ShiftedFaceMarker::SBElementType::OUTSIDE ||
-           elem_marker[e] == ShiftedFaceMarker::SBElementType::CUT))
-      {
-         pfespace.GetElementVDofs(e, dofs);
-         for (int i = 0; i < dofs.Size(); i++)
-         {
-            ess_vdofs_hole[dofs[i]] = -1;
-         }
-      }
-      if (include_cut_cell &&
-          elem_marker[e] == ShiftedFaceMarker::SBElementType::OUTSIDE)
-      {
-         pfespace.GetElementVDofs(e, dofs);
-         for (int i = 0; i < dofs.Size(); i++)
-         {
-            ess_vdofs_hole[dofs[i]] = -1;
-         }
-      }
-   }
-
-   // Combine the lists to mark essential dofs.
-   for (int i = 0; i < ess_vdofs_hole.Size(); i++)
-   {
-      if (ess_vdofs_bdr[i] == -1) { ess_vdofs_hole[i] = -1; }
-   }
-
-   // Unmark dofs that are on SBM faces (but not on dirichlet boundaries)
-   for (int i = 0; i < sbm_dofs.Size(); i++)
-   {
-      if (ess_vdofs_bdr[sbm_dofs[i]] != -1)
-      {
-         ess_vdofs_hole[sbm_dofs[i]] = 0;
-      }
-   }
-
-   // Synchronize
-   for (int i = 0; i < ess_vdofs_hole.Size() ; i++)
-   {
-      ess_vdofs_hole[i] += 1;
-   }
-
-   pfespace.Synchronize(ess_vdofs_hole);
-
-   for (int i = 0; i < ess_vdofs_hole.Size() ; i++)
-   {
-      ess_vdofs_hole[i] -= 1;
-   }
-
-   // convert to tdofs
-   Array<int> ess_tdofs;
-   pfespace.GetRestrictionMatrix()->BooleanMult(ess_vdofs_hole,
-                                                ess_tdofs);
-   pfespace.MarkerToList(ess_tdofs, ess_tdof_list);
-=======
    // Make a list of inactive tdofs that will be eleminated from the system.
    Array<int> ess_tdof_list;
-   marker.ListEssentialTDofs(elem_marker, sbm_dofs, ess_tdof_list);
-
-   Array<int> ess_shift_bdr(pmesh.bdr_attributes.Max());
-   if (pmesh.bdr_attributes.Size())
-   {
-      ess_shift_bdr = 0;
-      if (level_set_type == 4)
-      {
-         ess_shift_bdr[0] = 1;
-      }
-   }
->>>>>>> 97a25e26
+   Array<int> ess_shift_bdr;
+   marker.ListEssentialTDofs(elem_marker, sbm_dofs, ess_tdof_list,
+                             ess_shift_bdr);
 
    // Compute Distance Vector - Use analytic distance vectors for now.
    auto distance_vec_space = new ParFiniteElementSpace(pfespace.GetParMesh(),
