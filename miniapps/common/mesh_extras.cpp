// Copyright (c) 2010-2020, Lawrence Livermore National Security, LLC. Produced
// at the Lawrence Livermore National Laboratory. All Rights reserved. See files
// LICENSE and NOTICE for details. LLNL-CODE-806117.
//
// This file is part of the MFEM library. For more information and source code
// availability visit https://mfem.org.
//
// MFEM is free software; you can redistribute it and/or modify it under the
// terms of the BSD-3 license. We welcome feedback and contributions, see file
// CONTRIBUTING.md for details.

#include "mesh_extras.hpp"
#include <map>
#include <set>

using namespace std;

namespace mfem
{

namespace common
{

ElementMeshStream::ElementMeshStream(Element::Type e)
{
   *this << "MFEM mesh v1.0" << endl;
   switch (e)
   {
      case Element::SEGMENT:
         *this << "dimension" << endl << 1 << endl
               << "elements" << endl << 1 << endl
               << "1 1 0 1" << endl
               << "boundary" << endl << 2 << endl
               << "1 0 0" << endl
               << "1 0 1" << endl
               << "vertices" << endl
               << 2 << endl
               << 1 << endl
               << 0 << endl
               << 1 << endl;
         break;
      case Element::TRIANGLE:
         *this << "dimension" << endl << 2 << endl
               << "elements" << endl << 1 << endl
               << "1 2 0 1 2" << endl
               << "boundary" << endl << 3 << endl
               << "1 1 0 1" << endl
               << "1 1 1 2" << endl
               << "1 1 2 0" << endl
               << "vertices" << endl
               << "3" << endl
               << "2" << endl
               << "0 0" << endl
               << "1 0" << endl
               << "0 1" << endl;
         break;
      case Element::QUADRILATERAL:
         *this << "dimension" << endl << 2 << endl
               << "elements" << endl << 1 << endl
               << "1 3 0 1 2 3" << endl
               << "boundary" << endl << 4 << endl
               << "1 1 0 1" << endl
               << "1 1 1 2" << endl
               << "1 1 2 3" << endl
               << "1 1 3 0" << endl
               << "vertices" << endl
               << "4" << endl
               << "2" << endl
               << "0 0" << endl
               << "1 0" << endl
               << "1 1" << endl
               << "0 1" << endl;
         break;
      case Element::TETRAHEDRON:
         *this << "dimension" << endl << 3 << endl
               << "elements" << endl << 1 << endl
               << "1 4 0 1 2 3" << endl
               << "boundary" << endl << 4 << endl
               << "1 2 0 2 1" << endl
               << "1 2 1 2 3" << endl
               << "1 2 2 0 3" << endl
               << "1 2 0 1 3" << endl
               << "vertices" << endl
               << "4" << endl
               << "3" << endl
               << "0 0 0" << endl
               << "1 0 0" << endl
               << "0 1 0" << endl
               << "0 0 1" << endl;
         break;
      case Element::HEXAHEDRON:
         *this << "dimension" << endl << 3 << endl
               << "elements" << endl << 1 << endl
               << "1 5 0 1 2 3 4 5 6 7" << endl
               << "boundary" << endl << 6 << endl
               << "1 3 0 3 2 1" << endl
               << "1 3 4 5 6 7" << endl
               << "1 3 0 1 5 4" << endl
               << "1 3 1 2 6 5" << endl
               << "1 3 2 3 7 6" << endl
               << "1 3 3 0 4 7" << endl
               << "vertices" << endl
               << "8" << endl
               << "3" << endl
               << "0 0 0" << endl
               << "1 0 0" << endl
               << "1 1 0" << endl
               << "0 1 0" << endl
               << "0 0 1" << endl
               << "1 0 1" << endl
               << "1 1 1" << endl
               << "0 1 1" << endl;
         break;
      default:
         mfem_error("Invalid element type!");
         break;
   }

}

void
MergeMeshNodes(Mesh * mesh, int logging)
{
   int dim  = mesh->Dimension();
   int sdim = mesh->SpaceDimension();

   double h_min, h_max, k_min, k_max;
   mesh->GetCharacteristics(h_min, h_max, k_min, k_max);

   // Set tolerance for merging vertices
   double tol = 1.0e-8 * h_min;

   if ( logging > 0 )
      cout << "Euler Number of Initial Mesh:  "
           << ((dim==3)?mesh->EulerNumber() :
               ((dim==2)?mesh->EulerNumber2D() :
                mesh->GetNV() - mesh->GetNE())) << endl;

   vector<int> v2v(mesh->GetNV());

   Vector vd(sdim);

   for (int i = 0; i < mesh->GetNV(); i++)
   {
      Vector vi(mesh->GetVertex(i), sdim);

      v2v[i] = -1;

      for (int j = 0; j < i; j++)
      {
         Vector vj(mesh->GetVertex(j), sdim);
         add(vi, -1.0, vj, vd);

         if ( vd.Norml2() < tol )
         {
            v2v[i] = j;
            break;
         }
      }
      if ( v2v[i] < 0 ) { v2v[i] = i; }
   }

   // renumber elements
   for (int i = 0; i < mesh->GetNE(); i++)
   {
      Element *el = mesh->GetElement(i);
      int *v = el->GetVertices();
      int nv = el->GetNVertices();
      for (int j = 0; j < nv; j++)
      {
         v[j] = v2v[v[j]];
      }
   }
   // renumber boundary elements
   for (int i = 0; i < mesh->GetNBE(); i++)
   {
      Element *el = mesh->GetBdrElement(i);
      int *v = el->GetVertices();
      int nv = el->GetNVertices();
      for (int j = 0; j < nv; j++)
      {
         v[j] = v2v[v[j]];
      }
   }

   mesh->RemoveUnusedVertices();

   if ( logging > 0 )
   {
      cout << "Euler Number of Final Mesh:    "
           << ((dim==3) ? mesh->EulerNumber() :
               ((dim==2) ? mesh->EulerNumber2D() :
                mesh->GetNV() - mesh->GetNE()))
           << endl;
   }
}

<<<<<<< HEAD
void
IdentifyPeriodicMeshVertices(const Mesh & mesh,
                             const vector<Vector> & trans_vecs,
                             Array<int> & v2v,
                             int logging)
{
   int sdim = mesh.SpaceDimension();

   double tol = 1.0e-8;
   double dia = -1.0;

   // map<int,map<int,map<int,int> > > c2v;
   set<int> v;
   set<int>::iterator si, sj, sk;
   map<int,int>::iterator mi;
   map<int,set<int> >::iterator msi;

   Vector coord(NULL, sdim);

   // map<int,vector<double> > bnd_vtx;
   // map<int,vector<double> > shft_bnd_vtx;

   // int d = 5;
   Vector xMax(sdim), xMin(sdim), xDiff(sdim);
   xMax = xMin = xDiff = 0.0;

   for (int be=0; be<mesh.GetNBE(); be++)
   {
      Array<int> dofs;
      mesh.GetBdrElementVertices(be,dofs);

      for (int i=0; i<dofs.Size(); i++)
      {
         v.insert(dofs[i]);

         coord.SetData(const_cast<double*>(mesh.GetVertex(dofs[i])));
         for (int j=0; j<sdim; j++)
         {
            xMax[j] = max(xMax[j],coord[j]);
            xMin[j] = min(xMin[j],coord[j]);
         }
      }
   }
   add(xMax, -1.0, xMin, xDiff);
   dia = xDiff.Norml2();

   if ( logging > 0 )
   {
      cout << "Number of Boundary Vertices:  " << v.size() << endl;

      cout << "xMin: ";
      xMin.Print(cout,sdim);
      cout << "xMax: ";
      xMax.Print(cout,sdim);
      cout << "xDiff: ";
      xDiff.Print(cout,sdim);
   }

   if ( logging > 0 )
   {
      for (si=v.begin(); si!=v.end(); si++)
      {
         cout << *si << ": ";
         coord.SetData(const_cast<double*>(mesh.GetVertex(*si)));
         coord.Print(cout);
      }
   }

   map<int,int>        slaves;
   map<int,set<int> > masters;

   for (si=v.begin(); si!=v.end(); si++) { masters[*si]; }

   Vector at(sdim);
   Vector dx(sdim);

   for (unsigned int i=0; i<trans_vecs.size(); i++)
   {
      int c = 0;
      if ( logging > 0 )
      {
         cout << "trans_vecs = ";
         trans_vecs[i].Print(cout,sdim);
      }

      for (si=v.begin(); si!=v.end(); si++)
      {
         coord.SetData(const_cast<double*>(mesh.GetVertex(*si)));

         add(coord, trans_vecs[i], at);

         for (sj=v.begin(); sj!=v.end(); sj++)
         {
            coord.SetData(const_cast<double*>(mesh.GetVertex(*sj)));
            add(at, -1.0, coord, dx);

            if ( dx.Norml2() > dia * tol )
            {
               continue;
            }

            int master = *si;
            int slave  = *sj;

            bool mInM = masters.find(master) != masters.end();
            bool sInM = masters.find(slave)  != masters.end();

            if ( mInM && sInM )
            {
               // Both vertices are currently masters
               //   Demote "slave" to be a slave of master
               if ( logging > 0 )
               {
                  cout << "Both " << master << " and " << slave
                       << " are masters." << endl;
               }
               masters[master].insert(slave);
               slaves[slave] = master;
               for (sk=masters[slave].begin();
                    sk!=masters[slave].end(); sk++)
               {
                  masters[master].insert(*sk);
                  slaves[*sk] = master;
               }
               masters.erase(slave);
            }
            else if ( mInM && !sInM )
            {
               // "master" is already a master and "slave" is already a slave
               // Make "master" and its slaves slaves of "slave"'s master
               if ( logging > 0 )
               {
                  cout << master << " is already a master and " << slave
                       << " is already a slave of " << slaves[slave]
                       << "." << endl;
               }
               if ( master != slaves[slave] )
               {
                  masters[slaves[slave]].insert(master);
                  slaves[master] = slaves[slave];
                  for (sk=masters[master].begin();
                       sk!=masters[master].end(); sk++)
                  {
                     masters[slaves[slave]].insert(*sk);
                     slaves[*sk] = slaves[slave];
                  }
                  masters.erase(master);
               }
            }
            else if ( !mInM && sInM )
            {
               // "master" is currently a slave and
               // "slave" is currently a master
               // Make "slave" and its slaves slaves of "master"'s master
               if ( logging > 0 )
               {
                  cout << master << " is currently a slave of "
                       << slaves[master]<< " and " << slave
                       << " is currently a master." << endl;
               }
               if ( slave != slaves[master] )
               {
                  masters[slaves[master]].insert(slave);
                  slaves[slave] = slaves[master];
                  for (sk=masters[slave].begin();
                       sk!=masters[slave].end(); sk++)
                  {
                     masters[slaves[master]].insert(*sk);
                     slaves[*sk] = slaves[master];
                  }
                  masters.erase(slave);
               }
            }
            else
            {
               // Both vertices are currently slaves
               // Make "slave" and its fellow slaves slaves
               // of "master"'s master
               if ( logging > 0 )
               {
                  cout << "Both " << master << " and " << slave
                       << " are slaves of " << slaves[master] << " and "
                       << slaves[slave] << " respectively." << endl;
               }

               int master_of_master = slaves[master];
               int master_of_slave  = slaves[slave];

               // Move slave and its fellow slaves to master_of_master
               if ( slaves[master] != slaves[slave] )
               {
                  for (sk=masters[master_of_slave].begin();
                       sk!=masters[master_of_slave].end(); sk++)
                  {
                     masters[master_of_master].insert(*sk);
                     slaves[*sk] = master_of_master;
                  }
                  masters.erase(master_of_slave);
                  slaves[master_of_slave] = master_of_master;
               }
            }
            c++;
            break;
         }
      }
      if ( logging > 0 )
      {
         cout << "Found " << c << " possible node";
         if ( c != 1 ) { cout << "s"; }
         cout <<" to project." << endl;
      }
   }
   if ( logging > 0 )
   {
      cout << "Number of Master Vertices:  " << masters.size() << endl;
      cout << "Number of Slave Vertices:   " << slaves.size() << endl;
      cout << "Master to slave mapping:" << endl;
      for (msi=masters.begin(); msi!=masters.end(); msi++)
      {
         cout << msi->first << " ->";
         for (si=msi->second.begin(); si!=msi->second.end(); si++)
         {
            cout << " " << *si;
         }
         cout << endl;
      }
      cout << "Slave to master mapping:" << endl;
      for (mi=slaves.begin(); mi!=slaves.end(); mi++)
      {
         cout << mi->first << " <- " << mi->second << endl;
      }
   }

   v2v.SetSize(mesh.GetNV());

   for (int i=0; i<v2v.Size(); i++)
   {
      v2v[i] = i;
   }

   for (mi=slaves.begin(); mi!=slaves.end(); mi++)
   {
      v2v[mi->first] = mi->second;
   }
}

Mesh *
MakePeriodicMesh(Mesh * mesh, const Array<int> & v2v,
                 int logging)
{
   int dim  = mesh->Dimension();

   if ( logging > 0 )
      cout << "Euler Number of Initial Mesh:  "
           << ((dim==3)?mesh->EulerNumber():mesh->EulerNumber2D()) << endl;

   Mesh *per_mesh = new Mesh(*mesh, true);

   per_mesh->SetCurvature(1, true);

   // renumber elements
   for (int i = 0; i < per_mesh->GetNE(); i++)
   {
      Element *el = per_mesh->GetElement(i);
      int *v = el->GetVertices();
      int nv = el->GetNVertices();
      for (int j = 0; j < nv; j++)
      {
         v[j] = v2v[v[j]];
      }
   }
   // renumber boundary elements
   for (int i = 0; i < per_mesh->GetNBE(); i++)
   {
      Element *el = per_mesh->GetBdrElement(i);
      int *v = el->GetVertices();
      int nv = el->GetNVertices();
      for (int j = 0; j < nv; j++)
      {
         v[j] = v2v[v[j]];
      }
   }

   per_mesh->RemoveUnusedVertices();
   // per_mesh->RemoveInternalBoundaries();

   if ( logging > 0 )
   {
      cout << "Euler Number of Final Mesh:    "
           << ((dim==3)?per_mesh->EulerNumber():per_mesh->EulerNumber2D())
           << endl;
   }
   return per_mesh;
}

=======
>>>>>>> 4134e949
void AttrToMarker(int max_attr, const Array<int> &attrs, Array<int> &marker)
{
   MFEM_ASSERT(attrs.Max() <= max_attr, "Invalid attribute number present.");

   marker.SetSize(max_attr);
   if (attrs.Size() == 1 && attrs[0] == -1)
   {
      marker = 1;
   }
   else
   {
      marker = 0;
      for (int j=0; j<attrs.Size(); j++)
      {
         int attr = attrs[j];
         MFEM_VERIFY(attr > 0, "Attribute number less than one!");
         marker[attr-1] = 1;
      }
   }
}

} // namespace common

} // namespace mfem<|MERGE_RESOLUTION|>--- conflicted
+++ resolved
@@ -195,7 +195,6 @@
    }
 }
 
-<<<<<<< HEAD
 void
 IdentifyPeriodicMeshVertices(const Mesh & mesh,
                              const vector<Vector> & trans_vecs,
@@ -491,8 +490,6 @@
    return per_mesh;
 }
 
-=======
->>>>>>> 4134e949
 void AttrToMarker(int max_attr, const Array<int> &attrs, Array<int> &marker)
 {
    MFEM_ASSERT(attrs.Max() <= max_attr, "Invalid attribute number present.");
