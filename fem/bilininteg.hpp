--- conflicted
+++ resolved
@@ -2626,20 +2626,6 @@
    VectorCoefficient *VQ = NULL;
    MatrixCoefficient *MQ = NULL;
 
-<<<<<<< HEAD
-   int vdim;
-   DenseMatrix Jinv;
-   DenseMatrix dshape;
-   DenseMatrix gshape;
-   DenseMatrix pelmat;
-
-public:
-   VectorDiffusionIntegrator() { Q = NULL; vdim = -1; }
-   VectorDiffusionIntegrator(Coefficient &q) { Q = &q; vdim = -1;}
-
-   int GetVDim() const { return vdim; }
-   void SetVDim(int vdim) { this->vdim = vdim; }
-=======
    // PA extension
    const DofToQuad *maps;         ///< Not owned
    const GeometricFactors *geom;  ///< Not owned
@@ -2700,7 +2686,6 @@
        the resulting element matrix will be mathematically invalid. */
    VectorDiffusionIntegrator(MatrixCoefficient& mq)
       : MQ(&mq), vdim(mq.GetVDim()) { }
->>>>>>> 35a79116
 
    virtual void AssembleElementMatrix(const FiniteElement &el,
                                       ElementTransformation &Trans,
@@ -3344,7 +3329,6 @@
    VectorCoefficient *VQ;
 };
 
-<<<<<<< HEAD
 class DivSkewDivSkewIntegrator: public BilinearFormIntegrator
 {
 private:
@@ -3519,11 +3503,6 @@
    { mfem_error("HeatEquationIntegrator::ComputeFluxEnergy: not implemented!"); return -1;}
 };
 
-
-
-}
-=======
->>>>>>> 35a79116
 
 
 // PA Diffusion Assemble 2D kernel
