// Copyright (c) 2010-2020, Lawrence Livermore National Security, LLC. Produced
// at the Lawrence Livermore National Laboratory. All Rights reserved. See files
// LICENSE and NOTICE for details. LLNL-CODE-806117.
//
// This file is part of the MFEM library. For more information and source code
// availability visit https://mfem.org.
//
// MFEM is free software; you can redistribute it and/or modify it under the
// terms of the BSD-3 license. We welcome feedback and contributions, see file
// CONTRIBUTING.md for details.

#ifndef MFEM_BILININTEG
#define MFEM_BILININTEG

#include "../config/config.hpp"
#include "nonlininteg.hpp"
#include "fespace.hpp"
#include "libceed/ceed.hpp"

namespace mfem
{

// Local maximum size of dofs and quads in 1D
constexpr int HCURL_MAX_D1D = 5;
constexpr int HCURL_MAX_Q1D = 6;

constexpr int HDIV_MAX_D1D = 5;
constexpr int HDIV_MAX_Q1D = 6;

/// Abstract base class BilinearFormIntegrator
class BilinearFormIntegrator : public NonlinearFormIntegrator
{
protected:
   BilinearFormIntegrator(const IntegrationRule *ir = NULL)
      : NonlinearFormIntegrator(ir) { }

public:
   // TODO: add support for other assembly levels (in addition to PA) and their
   // actions.

   // TODO: for mixed meshes the quadrature rules to be used by methods like
   // AssemblePA() can be given as a QuadratureSpace, e.g. using a new method:
   // SetQuadratureSpace().

   // TODO: the methods for the various assembly levels make sense even in the
   // base class NonlinearFormIntegrator, except that not all assembly levels
   // make sense for the action of the nonlinear operator (but they all make
   // sense for its Jacobian).

   using NonlinearFormIntegrator::AssemblePA;

   /// Method defining partial assembly.
   /** The result of the partial assembly is stored internally so that it can be
       used later in the methods AddMultPA() and AddMultTransposePA(). */
   virtual void AssemblePA(const FiniteElementSpace &fes);
   /** Used with BilinearFormIntegrators that have different spaces. */
   virtual void AssemblePA(const FiniteElementSpace &trial_fes,
                           const FiniteElementSpace &test_fes);

   virtual void AssemblePAInteriorFaces(const FiniteElementSpace &fes);

   virtual void AssemblePABoundaryFaces(const FiniteElementSpace &fes);

   /// Assemble diagonal and add it to Vector @a diag.
   virtual void AssembleDiagonalPA(Vector &diag);

   /// Assemble diagonal of ADA^T (A is this integrator) and add it to @a diag.
   virtual void AssembleDiagonalPA_ADAt(const Vector &D, Vector &diag);

   /// Method for partially assembled action.
   /** Perform the action of integrator on the input @a x and add the result to
       the output @a y. Both @a x and @a y are E-vectors, i.e. they represent
       the element-wise discontinuous version of the FE space.

       This method can be called only after the method AssemblePA() has been
       called. */
   virtual void AddMultPA(const Vector &x, Vector &y) const;

   /// Method for partially assembled transposed action.
   /** Perform the transpose action of integrator on the input @a x and add the
       result to the output @a y. Both @a x and @a y are E-vectors, i.e. they
       represent the element-wise discontinuous version of the FE space.

       This method can be called only after the method AssemblePA() has been
       called. */
   virtual void AddMultTransposePA(const Vector &x, Vector &y) const;

   /// Method defining element assembly.
   /** The result of the element assembly is added to the @a emat Vector if
       @a add is true. Otherwise, if @a add is false, we set @a emat. */
   virtual void AssembleEA(const FiniteElementSpace &fes, Vector &emat,
                           const bool add = true);
   /** Used with BilinearFormIntegrators that have different spaces. */
   // virtual void AssembleEA(const FiniteElementSpace &trial_fes,
   //                         const FiniteElementSpace &test_fes,
   //                         Vector &emat);

   /// Method defining matrix-free assembly.
   /** The result of fully matrix-free assembly is stored internally so that it
       can be used later in the methods AddMultMF() and AddMultTransposeMF(). */
   virtual void AssembleMF(const FiniteElementSpace &fes);

   /** Perform the action of integrator on the input @a x and add the result to
       the output @a y. Both @a x and @a y are E-vectors, i.e. they represent
       the element-wise discontinuous version of the FE space.

       This method can be called only after the method AssembleMF() has been
       called. */
   virtual void AddMultMF(const Vector &x, Vector &y) const;

   /** Perform the transpose action of integrator on the input @a x and add the
       result to the output @a y. Both @a x and @a y are E-vectors, i.e. they
       represent the element-wise discontinuous version of the FE space.

       This method can be called only after the method AssemblePA() has been
       called. */
   virtual void AddMultTransposeMF(const Vector &x, Vector &y) const;

   /// Assemble diagonal and add it to Vector @a diag.
   virtual void AssembleDiagonalMF(Vector &diag);

   virtual void AssembleEAInteriorFaces(const FiniteElementSpace &fes,
                                        Vector &ea_data_int,
                                        Vector &ea_data_ext,
                                        const bool add = true);

   virtual void AssembleEABoundaryFaces(const FiniteElementSpace &fes,
                                        Vector &ea_data_bdr,
                                        const bool add = true);

   /// Given a particular Finite Element computes the element matrix elmat.
   virtual void AssembleElementMatrix(const FiniteElement &el,
                                      ElementTransformation &Trans,
                                      DenseMatrix &elmat);

   /** Compute the local matrix representation of a bilinear form
       a(u,v) defined on different trial (given by u) and test
       (given by v) spaces. The rows in the local matrix correspond
       to the test dofs and the columns -- to the trial dofs. */
   virtual void AssembleElementMatrix2(const FiniteElement &trial_fe,
                                       const FiniteElement &test_fe,
                                       ElementTransformation &Trans,
                                       DenseMatrix &elmat);

   virtual void AssembleFaceMatrix(const FiniteElement &el1,
                                   const FiniteElement &el2,
                                   FaceElementTransformations &Trans,
                                   DenseMatrix &elmat);

   /** Abstract method used for assembling TraceFaceIntegrators in a
       MixedBilinearForm. */
   virtual void AssembleFaceMatrix(const FiniteElement &trial_face_fe,
                                   const FiniteElement &test_fe1,
                                   const FiniteElement &test_fe2,
                                   FaceElementTransformations &Trans,
                                   DenseMatrix &elmat);

   /// @brief Perform the local action of the BilinearFormIntegrator.
   /// Note that the default implementation in the base class is general but not
   /// efficient.
   virtual void AssembleElementVector(const FiniteElement &el,
                                      ElementTransformation &Tr,
                                      const Vector &elfun, Vector &elvect);

   /// @brief Perform the local action of the BilinearFormIntegrator resulting
   /// from a face integral term.
   /// Note that the default implementation in the base class is general but not
   /// efficient.
   virtual void AssembleFaceVector(const FiniteElement &el1,
                                   const FiniteElement &el2,
                                   FaceElementTransformations &Tr,
                                   const Vector &elfun, Vector &elvect);

   virtual void AssembleElementGrad(const FiniteElement &el,
                                    ElementTransformation &Tr,
                                    const Vector &elfun, DenseMatrix &elmat)
   { AssembleElementMatrix(el, Tr, elmat); }

   virtual void AssembleFaceGrad(const FiniteElement &el1,
                                 const FiniteElement &el2,
                                 FaceElementTransformations &Tr,
                                 const Vector &elfun, DenseMatrix &elmat)
   { AssembleFaceMatrix(el1, el2, Tr, elmat); }

   /** @brief Virtual method required for Zienkiewicz-Zhu type error estimators.

       The purpose of the method is to compute a local "flux" finite element
       function given a local finite element solution. The "flux" function has
       to be computed in terms of its coefficients (represented by the Vector
       @a flux) which multiply the basis functions defined by the FiniteElement
       @a fluxelem. Typically, the "flux" function will have more than one
       component and consequently @a flux should be store the coefficients of
       all components: first all coefficient for component 0, then all
       coefficients for component 1, etc. What the "flux" function represents
       depends on the specific integrator. For example, in the case of
       DiffusionIntegrator, the flux is the gradient of the solution multiplied
       by the diffusion coefficient.

       @param[in] el     FiniteElement of the solution.
       @param[in] Trans  The ElementTransformation describing the physical
                         position of the mesh element.
       @param[in] u      Solution coefficients representing the expansion of the
                         solution function in the basis of @a el.
       @param[in] fluxelem  FiniteElement of the "flux".
       @param[out] flux  "Flux" coefficients representing the expansion of the
                         "flux" function in the basis of @a fluxelem. The size
                         of @a flux as a Vector has to be set by this method,
                         e.g. using Vector::SetSize().
       @param[in] with_coef  If zero (the default value is 1) the implementation
                             of the method may choose not to scale the "flux"
                             function by any coefficients describing the
                             integrator.
    */
   virtual void ComputeElementFlux(const FiniteElement &el,
                                   ElementTransformation &Trans,
                                   Vector &u,
                                   const FiniteElement &fluxelem,
                                   Vector &flux, bool with_coef = true) { }

   /** @brief Virtual method required for Zienkiewicz-Zhu type error estimators.

       The purpose of this method is to compute a local number that measures the
       energy of a given "flux" function (see ComputeElementFlux() for a
       description of the "flux" function). Typically, the energy of a "flux"
       function should be equal to a_local(u,u), if the "flux" is defined from
       a solution u; here a_local(.,.) denotes the element-local bilinear
       form represented by the integrator.

       @param[in] fluxelem  FiniteElement of the "flux".
       @param[in] Trans  The ElementTransformation describing the physical
                         position of the mesh element.
       @param[in] flux   "Flux" coefficients representing the expansion of the
                         "flux" function in the basis of @a fluxelem.
       @param[out] d_energy  If not NULL, the given Vector should be set to
                             represent directional energy split that can be used
                             for anisotropic error estimation.
       @returns The computed energy.
    */
   virtual double ComputeFluxEnergy(const FiniteElement &fluxelem,
                                    ElementTransformation &Trans,
                                    Vector &flux, Vector *d_energy = NULL)
   { return 0.0; }

   virtual ~BilinearFormIntegrator() { }
};

/** Wraps a given @a BilinearFormIntegrator and transposes the resulting element
    matrices. See for example ex9, ex9p. */
class TransposeIntegrator : public BilinearFormIntegrator
{
private:
   int own_bfi;
   BilinearFormIntegrator *bfi;

   DenseMatrix bfi_elmat;

public:
   TransposeIntegrator (BilinearFormIntegrator *_bfi, int _own_bfi = 1)
   { bfi = _bfi; own_bfi = _own_bfi; }

   virtual void AssembleElementMatrix(const FiniteElement &el,
                                      ElementTransformation &Trans,
                                      DenseMatrix &elmat);

   virtual void AssembleElementMatrix2(const FiniteElement &trial_fe,
                                       const FiniteElement &test_fe,
                                       ElementTransformation &Trans,
                                       DenseMatrix &elmat);

   using BilinearFormIntegrator::AssembleFaceMatrix;
   virtual void AssembleFaceMatrix(const FiniteElement &el1,
                                   const FiniteElement &el2,
                                   FaceElementTransformations &Trans,
                                   DenseMatrix &elmat);

   using BilinearFormIntegrator::AssemblePA;

   virtual void AssemblePA(const FiniteElementSpace& fes)
   {
      bfi->AssemblePA(fes);
   }

   virtual void AssemblePAInteriorFaces(const FiniteElementSpace &fes)
   {
      bfi->AssemblePAInteriorFaces(fes);
   }

   virtual void AssemblePABoundaryFaces(const FiniteElementSpace &fes)
   {
      bfi->AssemblePABoundaryFaces(fes);
   }

   virtual void AddMultTransposePA(const Vector &x, Vector &y) const
   {
      bfi->AddMultPA(x, y);
   }

   virtual void AddMultPA(const Vector& x, Vector& y) const
   {
      bfi->AddMultTransposePA(x, y);
   }

   virtual void AssembleEA(const FiniteElementSpace &fes, Vector &emat,
                           const bool add);

   virtual void AssembleEAInteriorFaces(const FiniteElementSpace &fes,
                                        Vector &ea_data_int,
                                        Vector &ea_data_ext,
                                        const bool add);

   virtual void AssembleEABoundaryFaces(const FiniteElementSpace &fes,
                                        Vector &ea_data_bdr,
                                        const bool add);

   virtual ~TransposeIntegrator() { if (own_bfi) { delete bfi; } }
};

class LumpedIntegrator : public BilinearFormIntegrator
{
private:
   int own_bfi;
   BilinearFormIntegrator *bfi;

public:
   LumpedIntegrator (BilinearFormIntegrator *_bfi, int _own_bfi = 1)
   { bfi = _bfi; own_bfi = _own_bfi; }

   virtual void AssembleElementMatrix(const FiniteElement &el,
                                      ElementTransformation &Trans,
                                      DenseMatrix &elmat);

   virtual ~LumpedIntegrator() { if (own_bfi) { delete bfi; } }
};

/// Integrator that inverts the matrix assembled by another integrator.
class InverseIntegrator : public BilinearFormIntegrator
{
private:
   int own_integrator;
   BilinearFormIntegrator *integrator;

public:
   InverseIntegrator(BilinearFormIntegrator *integ, int own_integ = 1)
   { integrator = integ; own_integrator = own_integ; }

   virtual void AssembleElementMatrix(const FiniteElement &el,
                                      ElementTransformation &Trans,
                                      DenseMatrix &elmat);

   virtual ~InverseIntegrator() { if (own_integrator) { delete integrator; } }
};

/// Integrator defining a sum of multiple Integrators.
class SumIntegrator : public BilinearFormIntegrator
{
private:
   int own_integrators;
   DenseMatrix elem_mat;
   Array<BilinearFormIntegrator*> integrators;

public:
   SumIntegrator(int own_integs = 1) { own_integrators = own_integs; }

   void AddIntegrator(BilinearFormIntegrator *integ)
   { integrators.Append(integ); }

   virtual void AssembleElementMatrix(const FiniteElement &el,
                                      ElementTransformation &Trans,
                                      DenseMatrix &elmat);

   virtual ~SumIntegrator();
};

/** An abstract class for integrating the product of two scalar basis functions
    with an optional scalar coefficient. */
class MixedScalarIntegrator: public BilinearFormIntegrator
{
public:

   virtual void AssembleElementMatrix2(const FiniteElement &trial_fe,
                                       const FiniteElement &test_fe,
                                       ElementTransformation &Trans,
                                       DenseMatrix &elmat);

   /// Support for use in BilinearForm. Can be used only when appropriate.
   virtual void AssembleElementMatrix(const FiniteElement &fe,
                                      ElementTransformation &Trans,
                                      DenseMatrix &elmat)
   { AssembleElementMatrix2(fe, fe, Trans, elmat); }

protected:
   /// This parameter can be set by derived methods to enable single shape
   /// evaluation in case CalcTestShape() and CalcTrialShape() return the same
   /// result if given the same FiniteElement. The default is false.
   bool same_calc_shape;

   MixedScalarIntegrator() : same_calc_shape(false), Q(NULL) {}
   MixedScalarIntegrator(Coefficient &q) : same_calc_shape(false), Q(&q) {}

   inline virtual bool VerifyFiniteElementTypes(
      const FiniteElement & trial_fe,
      const FiniteElement & test_fe) const
   {
      return (trial_fe.GetRangeType() == mfem::FiniteElement::SCALAR &&
              test_fe.GetRangeType()  == mfem::FiniteElement::SCALAR );
   }

   inline virtual const char * FiniteElementTypeFailureMessage() const
   {
      return "MixedScalarIntegrator:  "
             "Trial and test spaces must both be scalar fields.";
   }

   inline virtual int GetIntegrationOrder(const FiniteElement & trial_fe,
                                          const FiniteElement & test_fe,
                                          ElementTransformation &Trans)
   { return trial_fe.GetOrder() + test_fe.GetOrder() + Trans.OrderW(); }


   inline virtual void CalcTestShape(const FiniteElement & test_fe,
                                     ElementTransformation &Trans,
                                     Vector & shape)
   { test_fe.CalcPhysShape(Trans, shape); }

   inline virtual void CalcTrialShape(const FiniteElement & trial_fe,
                                      ElementTransformation &Trans,
                                      Vector & shape)
   { trial_fe.CalcPhysShape(Trans, shape); }

   Coefficient *Q;

private:

#ifndef MFEM_THREAD_SAFE
   Vector test_shape;
   Vector trial_shape;
#endif

};

/** An abstract class for integrating the inner product of two vector basis
    functions with an optional scalar, vector, or matrix coefficient. */
class MixedVectorIntegrator: public BilinearFormIntegrator
{
public:

   virtual void AssembleElementMatrix2(const FiniteElement &trial_fe,
                                       const FiniteElement &test_fe,
                                       ElementTransformation &Trans,
                                       DenseMatrix &elmat);

   /// Support for use in BilinearForm. Can be used only when appropriate.
   virtual void AssembleElementMatrix(const FiniteElement &fe,
                                      ElementTransformation &Trans,
                                      DenseMatrix &elmat)
   { AssembleElementMatrix2(fe, fe, Trans, elmat); }

protected:
   /// This parameter can be set by derived methods to enable single shape
   /// evaluation in case CalcTestShape() and CalcTrialShape() return the same
   /// result if given the same FiniteElement. The default is false.
   bool same_calc_shape;

   MixedVectorIntegrator()
      : same_calc_shape(false), Q(NULL), VQ(NULL), DQ(NULL), MQ(NULL) {}
   MixedVectorIntegrator(Coefficient &q)
      : same_calc_shape(false), Q(&q), VQ(NULL), DQ(NULL), MQ(NULL) {}
   MixedVectorIntegrator(VectorCoefficient &vq, bool diag = true)
      : same_calc_shape(false), Q(NULL), VQ(diag?NULL:&vq), DQ(diag?&vq:NULL),
        MQ(NULL) {}
   MixedVectorIntegrator(MatrixCoefficient &mq)
      : same_calc_shape(false), Q(NULL), VQ(NULL), DQ(NULL), MQ(&mq) {}

   inline virtual bool VerifyFiniteElementTypes(
      const FiniteElement & trial_fe,
      const FiniteElement & test_fe) const
   {
      return (trial_fe.GetRangeType() == mfem::FiniteElement::VECTOR &&
              test_fe.GetRangeType()  == mfem::FiniteElement::VECTOR );
   }

   inline virtual const char * FiniteElementTypeFailureMessage() const
   {
      return "MixedVectorIntegrator:  "
             "Trial and test spaces must both be vector fields";
   }

   inline virtual int GetIntegrationOrder(const FiniteElement & trial_fe,
                                          const FiniteElement & test_fe,
                                          ElementTransformation &Trans)
   { return trial_fe.GetOrder() + test_fe.GetOrder() + Trans.OrderW(); }


   inline virtual void CalcTestShape(const FiniteElement & test_fe,
                                     ElementTransformation &Trans,
                                     DenseMatrix & shape)
   { test_fe.CalcVShape(Trans, shape); }

   inline virtual void CalcTrialShape(const FiniteElement & trial_fe,
                                      ElementTransformation &Trans,
                                      DenseMatrix & shape)
   { trial_fe.CalcVShape(Trans, shape); }

   Coefficient *Q;
   VectorCoefficient *VQ;
   DiagonalMatrixCoefficient *DQ;
   MatrixCoefficient *MQ;

private:

#ifndef MFEM_THREAD_SAFE
   Vector V;
   Vector D;
   DenseMatrix M;
   DenseMatrix test_shape;
   DenseMatrix trial_shape;
   DenseMatrix test_shape_tmp;
#endif

};

/** An abstract class for integrating the product of a scalar basis function and
    the inner product of a vector basis function with a vector coefficient. In
    2D the inner product can be replaced with a cross product. */
class MixedScalarVectorIntegrator: public BilinearFormIntegrator
{
public:

   virtual void AssembleElementMatrix2(const FiniteElement &trial_fe,
                                       const FiniteElement &test_fe,
                                       ElementTransformation &Trans,
                                       DenseMatrix &elmat);

   /// Support for use in BilinearForm. Can be used only when appropriate.
   /** Appropriate use cases are classes derived from
       MixedScalarVectorIntegrator where the trial and test spaces can be the
       same. Examples of such classes are: MixedVectorDivergenceIntegrator,
       MixedScalarWeakDivergenceIntegrator, etc. */
   virtual void AssembleElementMatrix(const FiniteElement &fe,
                                      ElementTransformation &Trans,
                                      DenseMatrix &elmat)
   { AssembleElementMatrix2(fe, fe, Trans, elmat); }

protected:

   MixedScalarVectorIntegrator(VectorCoefficient &vq, bool _transpose = false,
                               bool _cross_2d = false)
      : VQ(&vq), transpose(_transpose), cross_2d(_cross_2d) {}

   inline virtual bool VerifyFiniteElementTypes(
      const FiniteElement & trial_fe,
      const FiniteElement & test_fe) const
   {
      return ((transpose &&
               trial_fe.GetRangeType() == mfem::FiniteElement::VECTOR &&
               test_fe.GetRangeType()  == mfem::FiniteElement::SCALAR ) ||
              (!transpose &&
               trial_fe.GetRangeType() == mfem::FiniteElement::SCALAR &&
               test_fe.GetRangeType()  == mfem::FiniteElement::VECTOR )
             );
   }

   inline virtual const char * FiniteElementTypeFailureMessage() const
   {
      if ( transpose )
      {
         return "MixedScalarVectorIntegrator:  "
                "Trial space must be a vector field "
                "and the test space must be a scalar field";
      }
      else
      {
         return "MixedScalarVectorIntegrator:  "
                "Trial space must be a scalar field "
                "and the test space must be a vector field";
      }
   }

   inline virtual int GetIntegrationOrder(const FiniteElement & trial_fe,
                                          const FiniteElement & test_fe,
                                          ElementTransformation &Trans)
   { return trial_fe.GetOrder() + test_fe.GetOrder() + Trans.OrderW(); }


   inline virtual void CalcVShape(const FiniteElement & vector_fe,
                                  ElementTransformation &Trans,
                                  DenseMatrix & shape)
   { vector_fe.CalcVShape(Trans, shape); }

   inline virtual void CalcShape(const FiniteElement & scalar_fe,
                                 ElementTransformation &Trans,
                                 Vector & shape)
   { scalar_fe.CalcPhysShape(Trans, shape); }

   VectorCoefficient *VQ;
   bool transpose;
   bool cross_2d;  // In 2D use a cross product rather than a dot product

private:

#ifndef MFEM_THREAD_SAFE
   Vector V;
   DenseMatrix vshape;
   Vector      shape;
   Vector      vshape_tmp;
#endif

};

/** Class for integrating the bilinear form a(u,v) := (Q u, v) in either 1D, 2D,
    or 3D and where Q is an optional scalar coefficient, u and v are each in H1
    or L2. */
class MixedScalarMassIntegrator : public MixedScalarIntegrator
{
public:
   MixedScalarMassIntegrator() { same_calc_shape = true; }
   MixedScalarMassIntegrator(Coefficient &q)
      : MixedScalarIntegrator(q) { same_calc_shape = true; }
};

/** Class for integrating the bilinear form a(u,v) := (Q u, v) in either 2D, or
    3D and where Q is a vector coefficient, u is in H1 or L2 and v is in H(Curl)
    or H(Div). */
class MixedVectorProductIntegrator : public MixedScalarVectorIntegrator
{
public:
   MixedVectorProductIntegrator(VectorCoefficient &vq)
      : MixedScalarVectorIntegrator(vq) {}
};

/** Class for integrating the bilinear form a(u,v) := (Q D u, v) in 1D where Q
    is an optional scalar coefficient, u is in H1, and v is in L2. */
class MixedScalarDerivativeIntegrator : public MixedScalarIntegrator
{
public:
   MixedScalarDerivativeIntegrator() {}
   MixedScalarDerivativeIntegrator(Coefficient &q)
      : MixedScalarIntegrator(q) {}

protected:
   inline virtual bool VerifyFiniteElementTypes(
      const FiniteElement & trial_fe,
      const FiniteElement & test_fe) const
   {
      return (trial_fe.GetDim() == 1 && test_fe.GetDim() == 1 &&
              trial_fe.GetDerivType() == mfem::FiniteElement::GRAD  &&
              test_fe.GetRangeType()  == mfem::FiniteElement::SCALAR );
   }

   inline virtual const char * FiniteElementTypeFailureMessage() const
   {
      return "MixedScalarDerivativeIntegrator:  "
             "Trial and test spaces must both be scalar fields in 1D "
             "and the trial space must implement CaldDShape.";
   }

   inline virtual void CalcTrialShape(const FiniteElement & trial_fe,
                                      ElementTransformation &Trans,
                                      Vector & shape)
   {
      DenseMatrix dshape(shape.GetData(), shape.Size(), 1);
      trial_fe.CalcPhysDShape(Trans, dshape);
   }
};

/** Class for integrating the bilinear form a(u,v) := -(Q u, D v) in 1D where Q
    is an optional scalar coefficient, u is in L2, and v is in H1. */
class MixedScalarWeakDerivativeIntegrator : public MixedScalarIntegrator
{
public:
   MixedScalarWeakDerivativeIntegrator() {}
   MixedScalarWeakDerivativeIntegrator(Coefficient &q)
      : MixedScalarIntegrator(q) {}

protected:
   inline virtual bool VerifyFiniteElementTypes(
      const FiniteElement & trial_fe,
      const FiniteElement & test_fe) const
   {
      return (trial_fe.GetDim() == 1 && test_fe.GetDim() == 1 &&
              trial_fe.GetRangeType() == mfem::FiniteElement::SCALAR &&
              test_fe.GetDerivType()  == mfem::FiniteElement::GRAD );
   }

   inline virtual const char * FiniteElementTypeFailureMessage() const
   {
      return "MixedScalarWeakDerivativeIntegrator:  "
             "Trial and test spaces must both be scalar fields in 1D "
             "and the test space must implement CalcDShape with "
             "map type \"VALUE\".";
   }

   inline virtual void CalcTestShape(const FiniteElement & test_fe,
                                     ElementTransformation &Trans,
                                     Vector & shape)
   {
      DenseMatrix dshape(shape.GetData(), shape.Size(), 1);
      test_fe.CalcPhysDShape(Trans, dshape);
      shape *= -1.0;
   }
};

/** Class for integrating the bilinear form a(u,v) := (Q div u, v) in either 2D
    or 3D where Q is an optional scalar coefficient, u is in H(Div), and v is a
    scalar field. */
class MixedScalarDivergenceIntegrator : public MixedScalarIntegrator
{
public:
   MixedScalarDivergenceIntegrator() {}
   MixedScalarDivergenceIntegrator(Coefficient &q)
      : MixedScalarIntegrator(q) {}

protected:
   inline virtual bool VerifyFiniteElementTypes(
      const FiniteElement & trial_fe,
      const FiniteElement & test_fe) const
   {
      return (trial_fe.GetDerivType() == mfem::FiniteElement::DIV  &&
              test_fe.GetRangeType()  == mfem::FiniteElement::SCALAR );
   }

   inline virtual const char * FiniteElementTypeFailureMessage() const
   {
      return "MixedScalarDivergenceIntegrator:  "
             "Trial must be H(Div) and the test space must be a "
             "scalar field";
   }

   inline virtual int GetIntegrationOrder(const FiniteElement & trial_fe,
                                          const FiniteElement & test_fe,
                                          ElementTransformation &Trans)
   { return trial_fe.GetOrder() + test_fe.GetOrder() + Trans.OrderW() - 1; }

   inline virtual void CalcTrialShape(const FiniteElement & trial_fe,
                                      ElementTransformation &Trans,
                                      Vector & shape)
   { trial_fe.CalcPhysDivShape(Trans, shape); }
};

/** Class for integrating the bilinear form a(u,v) := (V div u, v) in either 2D
    or 3D where V is a vector coefficient, u is in H(Div), and v is a vector
    field. */
class MixedVectorDivergenceIntegrator : public MixedScalarVectorIntegrator
{
public:
   MixedVectorDivergenceIntegrator(VectorCoefficient &vq)
      : MixedScalarVectorIntegrator(vq) {}

protected:
   inline virtual bool VerifyFiniteElementTypes(
      const FiniteElement & trial_fe,
      const FiniteElement & test_fe) const
   {
      return (trial_fe.GetDerivType() == mfem::FiniteElement::DIV  &&
              test_fe.GetRangeType()  == mfem::FiniteElement::VECTOR );
   }

   inline virtual const char * FiniteElementTypeFailureMessage() const
   {
      return "MixedVectorDivergenceIntegrator:  "
             "Trial must be H(Div) and the test space must be a "
             "vector field";
   }

   // Subtract one due to the divergence and add one for the coefficient
   // which is assumed to be at least linear.
   inline virtual int GetIntegrationOrder(const FiniteElement & trial_fe,
                                          const FiniteElement & test_fe,
                                          ElementTransformation &Trans)
   { return trial_fe.GetOrder() + test_fe.GetOrder() + Trans.OrderW() - 1 + 1; }

   inline virtual void CalcShape(const FiniteElement & scalar_fe,
                                 ElementTransformation &Trans,
                                 Vector & shape)
   { scalar_fe.CalcPhysDivShape(Trans, shape); }
};

/** Class for integrating the bilinear form a(u,v) := -(Q u, div v) in either 2D
    or 3D where Q is an optional scalar coefficient, u is in L2 or H1, and v is
    in H(Div). */
class MixedScalarWeakGradientIntegrator : public MixedScalarIntegrator
{
public:
   MixedScalarWeakGradientIntegrator() {}
   MixedScalarWeakGradientIntegrator(Coefficient &q)
      : MixedScalarIntegrator(q) {}

protected:
   inline virtual bool VerifyFiniteElementTypes(
      const FiniteElement & trial_fe,
      const FiniteElement & test_fe) const
   {
      return (trial_fe.GetRangeType() == mfem::FiniteElement::SCALAR &&
              test_fe.GetDerivType()  == mfem::FiniteElement::DIV );
   }

   inline virtual const char * FiniteElementTypeFailureMessage() const
   {
      return "MixedScalarWeakGradientIntegrator:  "
             "Trial space must be a scalar field "
             "and the test space must be H(Div)";
   }

   inline virtual int GetIntegrationOrder(const FiniteElement & trial_fe,
                                          const FiniteElement & test_fe,
                                          ElementTransformation &Trans)
   { return trial_fe.GetOrder() + test_fe.GetOrder() + Trans.OrderW() - 1; }

   virtual void CalcTestShape(const FiniteElement & test_fe,
                              ElementTransformation &Trans,
                              Vector & shape)
   {
      test_fe.CalcPhysDivShape(Trans, shape);
      shape *= -1.0;
   }
};

/** Class for integrating the bilinear form a(u,v) := (Q curl u, v) in 2D where
    Q is an optional scalar coefficient, u is in H(Curl), and v is in L2 or
    H1. */
class MixedScalarCurlIntegrator : public MixedScalarIntegrator
{
public:
   MixedScalarCurlIntegrator() {}
   MixedScalarCurlIntegrator(Coefficient &q)
      : MixedScalarIntegrator(q) {}

protected:
   inline virtual bool VerifyFiniteElementTypes(
      const FiniteElement & trial_fe,
      const FiniteElement & test_fe) const
   {
      return (trial_fe.GetDim() == 2 && test_fe.GetDim() == 2 &&
              trial_fe.GetDerivType() == mfem::FiniteElement::CURL  &&
              test_fe.GetRangeType()  == mfem::FiniteElement::SCALAR );
   }

   inline virtual const char * FiniteElementTypeFailureMessage() const
   {
      return "MixedScalarCurlIntegrator:  "
             "Trial must be H(Curl) and the test space must be a "
             "scalar field";
   }

   inline virtual int GetIntegrationOrder(const FiniteElement & trial_fe,
                                          const FiniteElement & test_fe,
                                          ElementTransformation &Trans)
   { return trial_fe.GetOrder() + test_fe.GetOrder() + Trans.OrderW() - 1; }

   inline virtual void CalcTrialShape(const FiniteElement & trial_fe,
                                      ElementTransformation &Trans,
                                      Vector & shape)
   {
      DenseMatrix dshape(shape.GetData(), shape.Size(), 1);
      trial_fe.CalcPhysCurlShape(Trans, dshape);
   }
};

/** Class for integrating the bilinear form a(u,v) := (Q u, curl v) in 2D where
    Q is an optional scalar coefficient, u is in L2 or H1, and v is in
    H(Curl). */
class MixedScalarWeakCurlIntegrator : public MixedScalarIntegrator
{
public:
   MixedScalarWeakCurlIntegrator() {}
   MixedScalarWeakCurlIntegrator(Coefficient &q)
      : MixedScalarIntegrator(q) {}

protected:
   inline virtual bool VerifyFiniteElementTypes(
      const FiniteElement & trial_fe,
      const FiniteElement & test_fe) const
   {
      return (trial_fe.GetDim() == 2 && test_fe.GetDim() == 2 &&
              trial_fe.GetRangeType() == mfem::FiniteElement::SCALAR &&
              test_fe.GetDerivType()  == mfem::FiniteElement::CURL );
   }

   inline virtual const char * FiniteElementTypeFailureMessage() const
   {
      return "MixedScalarWeakCurlIntegrator:  "
             "Trial space must be a scalar field "
             "and the test space must be H(Curl)";
   }

   inline virtual void CalcTestShape(const FiniteElement & test_fe,
                                     ElementTransformation &Trans,
                                     Vector & shape)
   {
      DenseMatrix dshape(shape.GetData(), shape.Size(), 1);
      test_fe.CalcPhysCurlShape(Trans, dshape);
   }
};

/** Class for integrating the bilinear form a(u,v) := (Q u, v) in either 2D or
    3D and where Q is an optional coefficient (of type scalar, matrix, or
    diagonal matrix) u and v are each in H(Curl) or H(Div). */
class MixedVectorMassIntegrator : public MixedVectorIntegrator
{
public:
   MixedVectorMassIntegrator() { same_calc_shape = true; }
   MixedVectorMassIntegrator(Coefficient &q)
      : MixedVectorIntegrator(q) { same_calc_shape = true; }
   MixedVectorMassIntegrator(DiagonalMatrixCoefficient &dq)
      : MixedVectorIntegrator(dq, true) { same_calc_shape = true; }
   MixedVectorMassIntegrator(MatrixCoefficient &mq)
      : MixedVectorIntegrator(mq) { same_calc_shape = true; }
};

/** Class for integrating the bilinear form a(u,v) := (V x u, v) in 3D and where
    V is a vector coefficient u and v are each in H(Curl) or H(Div). */
class MixedCrossProductIntegrator : public MixedVectorIntegrator
{
public:
   MixedCrossProductIntegrator(VectorCoefficient &vq)
      : MixedVectorIntegrator(vq, false) { same_calc_shape = true; }
};

/** Class for integrating the bilinear form a(u,v) := (V . u, v) in 2D or 3D and
    where V is a vector coefficient u is in H(Curl) or H(Div) and v is in H1 or
    L2. */
class MixedDotProductIntegrator : public MixedScalarVectorIntegrator
{
public:
   MixedDotProductIntegrator(VectorCoefficient &vq)
      : MixedScalarVectorIntegrator(vq, true) {}

   inline virtual bool VerifyFiniteElementTypes(
      const FiniteElement & trial_fe,
      const FiniteElement & test_fe) const
   {
      return (trial_fe.GetRangeType() == mfem::FiniteElement::VECTOR &&
              test_fe.GetRangeType()  == mfem::FiniteElement::SCALAR );
   }

   inline virtual const char * FiniteElementTypeFailureMessage() const
   {
      return "MixedDotProductIntegrator:  "
             "Trial space must be a vector field "
             "and the test space must be a scalar field";
   }
};

/** Class for integrating the bilinear form a(u,v) := (-V . u, Div v) in 2D or
    3D and where V is a vector coefficient u is in H(Curl) or H(Div) and v is in
    RT. */
class MixedWeakGradDotIntegrator : public MixedScalarVectorIntegrator
{
public:
   MixedWeakGradDotIntegrator(VectorCoefficient &vq)
      : MixedScalarVectorIntegrator(vq, true) {}

   inline virtual bool VerifyFiniteElementTypes(
      const FiniteElement & trial_fe,
      const FiniteElement & test_fe) const
   {
      return (trial_fe.GetRangeType() == mfem::FiniteElement::VECTOR &&
              test_fe.GetRangeType()  == mfem::FiniteElement::VECTOR &&
              test_fe.GetDerivType()  == mfem::FiniteElement::DIV );
   }

   inline virtual const char * FiniteElementTypeFailureMessage() const
   {
      return "MixedWeakGradDotIntegrator:  "
             "Trial space must be a vector field "
             "and the test space must be a vector field with a divergence";
   }

   // Subtract one due to the gradient and add one for the coefficient
   // which is assumed to be at least linear.
   inline virtual int GetIntegrationOrder(const FiniteElement & trial_fe,
                                          const FiniteElement & test_fe,
                                          ElementTransformation &Trans)
   { return trial_fe.GetOrder() + test_fe.GetOrder() + Trans.OrderW() - 1 + 1; }

   inline virtual void CalcShape(const FiniteElement & scalar_fe,
                                 ElementTransformation &Trans,
                                 Vector & shape)
   { scalar_fe.CalcPhysDivShape(Trans, shape); shape *= -1.0; }
};

/** Class for integrating the bilinear form a(u,v) := (V x u, Grad v) in 3D and
    where V is a vector coefficient u is in H(Curl) or H(Div) and v is in H1. */
class MixedWeakDivCrossIntegrator : public MixedVectorIntegrator
{
public:
   MixedWeakDivCrossIntegrator(VectorCoefficient &vq)
      : MixedVectorIntegrator(vq, false) {}

   inline virtual bool VerifyFiniteElementTypes(
      const FiniteElement & trial_fe,
      const FiniteElement & test_fe) const
   {
      return (trial_fe.GetDim() == 3 && test_fe.GetDim() == 3 &&
              trial_fe.GetRangeType() == mfem::FiniteElement::VECTOR &&
              test_fe.GetRangeType()  == mfem::FiniteElement::SCALAR &&
              test_fe.GetDerivType()  == mfem::FiniteElement::GRAD );
   }

   inline virtual const char * FiniteElementTypeFailureMessage() const
   {
      return "MixedWeakDivCrossIntegrator:  "
             "Trial space must be a vector field in 3D "
             "and the test space must be a scalar field with a gradient";
   }

   inline virtual void CalcTestShape(const FiniteElement & test_fe,
                                     ElementTransformation &Trans,
                                     DenseMatrix & shape)
   { test_fe.CalcPhysDShape(Trans, shape); shape *= -1.0; }
};

/** Class for integrating the bilinear form a(u,v) := (Q Grad u, Grad v) in 3D
    or in 2D and where Q is a scalar or matrix coefficient u and v are both in
    H1. */
class MixedGradGradIntegrator : public MixedVectorIntegrator
{
public:
   MixedGradGradIntegrator() { same_calc_shape = true; }
   MixedGradGradIntegrator(Coefficient &q)
      : MixedVectorIntegrator(q) { same_calc_shape = true; }
   MixedGradGradIntegrator(DiagonalMatrixCoefficient &dq)
      : MixedVectorIntegrator(dq, true) { same_calc_shape = true; }
   MixedGradGradIntegrator(MatrixCoefficient &mq)
      : MixedVectorIntegrator(mq) { same_calc_shape = true; }

   inline virtual bool VerifyFiniteElementTypes(
      const FiniteElement & trial_fe,
      const FiniteElement & test_fe) const
   {
      return (trial_fe.GetRangeType() == mfem::FiniteElement::SCALAR &&
              trial_fe.GetDerivType() == mfem::FiniteElement::GRAD &&
              test_fe.GetRangeType()  == mfem::FiniteElement::SCALAR &&
              test_fe.GetDerivType()  == mfem::FiniteElement::GRAD );
   }

   inline virtual const char * FiniteElementTypeFailureMessage() const
   {
      return "MixedGradGradIntegrator:  "
             "Trial and test spaces must both be scalar fields "
             "with a gradient operator.";
   }

   inline virtual int GetIntegrationOrder(const FiniteElement & trial_fe,
                                          const FiniteElement & test_fe,
                                          ElementTransformation &Trans)
   {
      // Same as DiffusionIntegrator
      return test_fe.Space() == FunctionSpace::Pk ?
             trial_fe.GetOrder() + test_fe.GetOrder() - 2 :
             trial_fe.GetOrder() + test_fe.GetOrder() + test_fe.GetDim() - 1;
   }

   inline virtual void CalcTrialShape(const FiniteElement & trial_fe,
                                      ElementTransformation &Trans,
                                      DenseMatrix & shape)
   { trial_fe.CalcPhysDShape(Trans, shape); }

   inline virtual void CalcTestShape(const FiniteElement & test_fe,
                                     ElementTransformation &Trans,
                                     DenseMatrix & shape)
   { test_fe.CalcPhysDShape(Trans, shape); }
};

/** Class for integrating the bilinear form a(u,v) := (V x Grad u, Grad v) in 3D
    or in 2D and where V is a vector coefficient u and v are both in H1. */
class MixedCrossGradGradIntegrator : public MixedVectorIntegrator
{
public:
   MixedCrossGradGradIntegrator(VectorCoefficient &vq)
      : MixedVectorIntegrator(vq, false) { same_calc_shape = true; }

   inline virtual bool VerifyFiniteElementTypes(
      const FiniteElement & trial_fe,
      const FiniteElement & test_fe) const
   {
      return (trial_fe.GetRangeType() == mfem::FiniteElement::SCALAR &&
              trial_fe.GetDerivType() == mfem::FiniteElement::GRAD &&
              test_fe.GetRangeType()  == mfem::FiniteElement::SCALAR &&
              test_fe.GetDerivType()  == mfem::FiniteElement::GRAD );
   }

   inline virtual const char * FiniteElementTypeFailureMessage() const
   {
      return "MixedCrossGradGradIntegrator:  "
             "Trial and test spaces must both be scalar fields "
             "with a gradient operator.";
   }

   inline virtual void CalcTrialShape(const FiniteElement & trial_fe,
                                      ElementTransformation &Trans,
                                      DenseMatrix & shape)
   { trial_fe.CalcPhysDShape(Trans, shape); }

   inline virtual void CalcTestShape(const FiniteElement & test_fe,
                                     ElementTransformation &Trans,
                                     DenseMatrix & shape)
   { test_fe.CalcPhysDShape(Trans, shape); }
};

/** Class for integrating the bilinear form a(u,v) := (Q Curl u, Curl v) in 3D
    and where Q is a scalar or matrix coefficient u and v are both in
    H(Curl). */
class MixedCurlCurlIntegrator : public MixedVectorIntegrator
{
public:
   MixedCurlCurlIntegrator() { same_calc_shape = true; }
   MixedCurlCurlIntegrator(Coefficient &q)
      : MixedVectorIntegrator(q) { same_calc_shape = true; }
   MixedCurlCurlIntegrator(DiagonalMatrixCoefficient &dq)
      : MixedVectorIntegrator(dq, true) { same_calc_shape = true; }
   MixedCurlCurlIntegrator(MatrixCoefficient &mq)
      : MixedVectorIntegrator(mq) { same_calc_shape = true; }

   inline virtual bool VerifyFiniteElementTypes(
      const FiniteElement & trial_fe,
      const FiniteElement & test_fe) const
   {
      return (trial_fe.GetDim() == 3 && test_fe.GetDim() == 3 &&
              trial_fe.GetRangeType() == mfem::FiniteElement::VECTOR &&
              trial_fe.GetDerivType() == mfem::FiniteElement::CURL &&
              test_fe.GetRangeType()  == mfem::FiniteElement::VECTOR &&
              test_fe.GetDerivType()  == mfem::FiniteElement::CURL );
   }

   inline virtual const char * FiniteElementTypeFailureMessage() const
   {
      return "MixedCurlCurlIntegrator"
             "Trial and test spaces must both be vector fields in 3D "
             "with a curl.";
   }

   inline virtual void CalcTrialShape(const FiniteElement & trial_fe,
                                      ElementTransformation &Trans,
                                      DenseMatrix & shape)
   { trial_fe.CalcPhysCurlShape(Trans, shape); }

   inline virtual void CalcTestShape(const FiniteElement & test_fe,
                                     ElementTransformation &Trans,
                                     DenseMatrix & shape)
   { test_fe.CalcPhysCurlShape(Trans, shape); }
};

/** Class for integrating the bilinear form a(u,v) := (V x Curl u, Curl v) in 3D
    and where V is a vector coefficient u and v are both in H(Curl). */
class MixedCrossCurlCurlIntegrator : public MixedVectorIntegrator
{
public:
   MixedCrossCurlCurlIntegrator(VectorCoefficient &vq)
      : MixedVectorIntegrator(vq, false) { same_calc_shape = true; }

   inline virtual bool VerifyFiniteElementTypes(
      const FiniteElement & trial_fe,
      const FiniteElement & test_fe) const
   {
      return (trial_fe.GetDim() == 3 && test_fe.GetDim() == 3 &&
              trial_fe.GetRangeType() == mfem::FiniteElement::VECTOR &&
              trial_fe.GetDerivType() == mfem::FiniteElement::CURL &&
              test_fe.GetRangeType()  == mfem::FiniteElement::VECTOR &&
              test_fe.GetDerivType()  == mfem::FiniteElement::CURL );
   }

   inline virtual const char * FiniteElementTypeFailureMessage() const
   {
      return "MixedCrossCurlCurlIntegrator:  "
             "Trial and test spaces must both be vector fields in 3D "
             "with a curl.";
   }

   inline virtual void CalcTrialShape(const FiniteElement & trial_fe,
                                      ElementTransformation &Trans,
                                      DenseMatrix & shape)
   { trial_fe.CalcPhysCurlShape(Trans, shape); }

   inline virtual void CalcTestShape(const FiniteElement & test_fe,
                                     ElementTransformation &Trans,
                                     DenseMatrix & shape)
   { test_fe.CalcPhysCurlShape(Trans, shape); }
};

/** Class for integrating the bilinear form a(u,v) := (V x Curl u, Grad v) in 3D
    and where V is a vector coefficient u is in H(Curl) and v is in H1. */
class MixedCrossCurlGradIntegrator : public MixedVectorIntegrator
{
public:
   MixedCrossCurlGradIntegrator(VectorCoefficient &vq)
      : MixedVectorIntegrator(vq, false) {}

   inline virtual bool VerifyFiniteElementTypes(
      const FiniteElement & trial_fe,
      const FiniteElement & test_fe) const
   {
      return (trial_fe.GetDim() == 3 && test_fe.GetDim() == 3 &&
              trial_fe.GetRangeType() == mfem::FiniteElement::VECTOR &&
              trial_fe.GetDerivType() == mfem::FiniteElement::CURL &&
              test_fe.GetRangeType()  == mfem::FiniteElement::SCALAR &&
              test_fe.GetDerivType()  == mfem::FiniteElement::GRAD );
   }

   inline virtual const char * FiniteElementTypeFailureMessage() const
   {
      return "MixedCrossCurlGradIntegrator"
             "Trial space must be a vector field in 3D with a curl"
             "and the test space must be a scalar field with a gradient";
   }

   inline virtual void CalcTrialShape(const FiniteElement & trial_fe,
                                      ElementTransformation &Trans,
                                      DenseMatrix & shape)
   { trial_fe.CalcPhysCurlShape(Trans, shape); }

   inline virtual void CalcTestShape(const FiniteElement & test_fe,
                                     ElementTransformation &Trans,
                                     DenseMatrix & shape)
   { test_fe.CalcPhysDShape(Trans, shape); }
};

/** Class for integrating the bilinear form a(u,v) := (V x Grad u, Curl v) in 3D
    and where V is a scalar coefficient u is in H1 and v is in H(Curl). */
class MixedCrossGradCurlIntegrator : public MixedVectorIntegrator
{
public:
   MixedCrossGradCurlIntegrator(VectorCoefficient &vq)
      : MixedVectorIntegrator(vq, false) {}

   inline virtual bool VerifyFiniteElementTypes(
      const FiniteElement & trial_fe,
      const FiniteElement & test_fe) const
   {
      return (trial_fe.GetDim() == 3 && test_fe.GetDim() == 3 &&
              trial_fe.GetRangeType()  == mfem::FiniteElement::SCALAR &&
              trial_fe.GetDerivType()  == mfem::FiniteElement::GRAD &&
              test_fe.GetRangeType() == mfem::FiniteElement::VECTOR &&
              test_fe.GetDerivType() == mfem::FiniteElement::CURL );
   }

   inline virtual const char * FiniteElementTypeFailureMessage() const
   {
      return "MixedCrossGradCurlIntegrator"
             "Trial space must be a scalar field in 3D with a gradient"
             "and the test space must be a vector field with a curl";
   }

   inline virtual void CalcTrialShape(const FiniteElement & trial_fe,
                                      ElementTransformation &Trans,
                                      DenseMatrix & shape)
   { trial_fe.CalcPhysDShape(Trans, shape); }

   inline virtual void CalcTestShape(const FiniteElement & test_fe,
                                     ElementTransformation &Trans,
                                     DenseMatrix & shape)
   { test_fe.CalcPhysCurlShape(Trans, shape); }
};

/** Class for integrating the bilinear form a(u,v) := (V x u, Curl v) in 3D and
    where V is a vector coefficient u is in H(Curl) or H(Div) and v is in
    H(Curl). */
class MixedWeakCurlCrossIntegrator : public MixedVectorIntegrator
{
public:
   MixedWeakCurlCrossIntegrator(VectorCoefficient &vq)
      : MixedVectorIntegrator(vq, false) {}

   inline virtual bool VerifyFiniteElementTypes(
      const FiniteElement & trial_fe,
      const FiniteElement & test_fe) const
   {
      return (trial_fe.GetDim() == 3 && test_fe.GetDim() == 3 &&
              trial_fe.GetRangeType() == mfem::FiniteElement::VECTOR &&
              test_fe.GetRangeType()  == mfem::FiniteElement::VECTOR &&
              test_fe.GetDerivType()  == mfem::FiniteElement::CURL );
   }

   inline virtual const char * FiniteElementTypeFailureMessage() const
   {
      return "MixedWeakCurlCrossIntegrator:  "
             "Trial space must be a vector field in 3D "
             "and the test space must be a vector field with a curl";
   }

   inline virtual void CalcTestShape(const FiniteElement & test_fe,
                                     ElementTransformation &Trans,
                                     DenseMatrix & shape)
   { test_fe.CalcPhysCurlShape(Trans, shape); }
};

/** Class for integrating the bilinear form a(u,v) := (V x u, Curl v) in 2D and
    where V is a vector coefficient u is in H(Curl) or H(Div) and v is in
    H(Curl). */
class MixedScalarWeakCurlCrossIntegrator : public MixedScalarVectorIntegrator
{
public:
   MixedScalarWeakCurlCrossIntegrator(VectorCoefficient &vq)
      : MixedScalarVectorIntegrator(vq, true, true) {}

   inline virtual bool VerifyFiniteElementTypes(
      const FiniteElement & trial_fe,
      const FiniteElement & test_fe) const
   {
      return (trial_fe.GetDim() == 2 && test_fe.GetDim() == 2 &&
              trial_fe.GetRangeType() == mfem::FiniteElement::VECTOR &&
              test_fe.GetRangeType()  == mfem::FiniteElement::VECTOR &&
              test_fe.GetDerivType()  == mfem::FiniteElement::CURL );
   }

   inline virtual const char * FiniteElementTypeFailureMessage() const
   {
      return "MixedScalarWeakCurlCrossIntegrator:  "
             "Trial space must be a vector field in 2D "
             "and the test space must be a vector field with a curl";
   }

   inline virtual void CalcShape(const FiniteElement & scalar_fe,
                                 ElementTransformation &Trans,
                                 Vector & shape)
   {
      DenseMatrix dshape(shape.GetData(), shape.Size(), 1);
      scalar_fe.CalcPhysCurlShape(Trans, dshape);
   }
};

/** Class for integrating the bilinear form a(u,v) := (V x Grad u, v) in 3D or
    in 2D and where V is a vector coefficient u is in H1 and v is in H(Curl) or
    H(Div). */
class MixedCrossGradIntegrator : public MixedVectorIntegrator
{
public:
   MixedCrossGradIntegrator(VectorCoefficient &vq)
      : MixedVectorIntegrator(vq, false) {}

   inline virtual bool VerifyFiniteElementTypes(
      const FiniteElement & trial_fe,
      const FiniteElement & test_fe) const
   {
      return (trial_fe.GetDim() == 3 && test_fe.GetDim() == 3 &&
              trial_fe.GetRangeType() == mfem::FiniteElement::SCALAR &&
              trial_fe.GetDerivType() == mfem::FiniteElement::GRAD &&
              test_fe.GetRangeType()  == mfem::FiniteElement::VECTOR );
   }

   inline virtual const char * FiniteElementTypeFailureMessage() const
   {
      return "MixedCrossGradIntegrator:  "
             "Trial space must be a scalar field with a gradient operator"
             " and the test space must be a vector field both in 3D.";
   }

   inline virtual void CalcTrialShape(const FiniteElement & trial_fe,
                                      ElementTransformation &Trans,
                                      DenseMatrix & shape)
   { trial_fe.CalcPhysDShape(Trans, shape); }

   inline virtual void CalcTestShape(const FiniteElement & test_fe,
                                     ElementTransformation &Trans,
                                     DenseMatrix & shape)
   { test_fe.CalcVShape(Trans, shape); }
};

/** Class for integrating the bilinear form a(u,v) := (V x Curl u, v) in 3D and
    where V is a vector coefficient u is in H(Curl) and v is in H(Curl) or
    H(Div). */
class MixedCrossCurlIntegrator : public MixedVectorIntegrator
{
public:
   MixedCrossCurlIntegrator(VectorCoefficient &vq)
      : MixedVectorIntegrator(vq, false) {}

   inline virtual bool VerifyFiniteElementTypes(
      const FiniteElement & trial_fe,
      const FiniteElement & test_fe) const
   {
      return (trial_fe.GetDim() == 3 && test_fe.GetDim() == 3 &&
              trial_fe.GetRangeType() == mfem::FiniteElement::VECTOR &&
              trial_fe.GetDerivType() == mfem::FiniteElement::CURL   &&
              test_fe.GetRangeType()  == mfem::FiniteElement::VECTOR );
   }

   inline virtual const char * FiniteElementTypeFailureMessage() const
   {
      return "MixedCrossCurlIntegrator:  "
             "Trial space must be a vector field in 3D with a curl "
             "and the test space must be a vector field";
   }

   inline virtual void CalcTrialShape(const FiniteElement & trial_fe,
                                      ElementTransformation &Trans,
                                      DenseMatrix & shape)
   { trial_fe.CalcPhysCurlShape(Trans, shape); }
};

/** Class for integrating the bilinear form a(u,v) := (V x Curl u, v) in 2D and
    where V is a vector coefficient u is in H(Curl) and v is in H(Curl) or
    H(Div). */
class MixedScalarCrossCurlIntegrator : public MixedScalarVectorIntegrator
{
public:
   MixedScalarCrossCurlIntegrator(VectorCoefficient &vq)
      : MixedScalarVectorIntegrator(vq, false, true) {}

   inline virtual bool VerifyFiniteElementTypes(
      const FiniteElement & trial_fe,
      const FiniteElement & test_fe) const
   {
      return (trial_fe.GetDim() == 2 && test_fe.GetDim() == 2 &&
              trial_fe.GetRangeType() == mfem::FiniteElement::VECTOR &&
              trial_fe.GetDerivType() == mfem::FiniteElement::CURL   &&
              test_fe.GetRangeType()  == mfem::FiniteElement::VECTOR );
   }

   inline virtual const char * FiniteElementTypeFailureMessage() const
   {
      return "MixedCrossCurlIntegrator:  "
             "Trial space must be a vector field in 2D with a curl "
             "and the test space must be a vector field";
   }

   inline virtual void CalcShape(const FiniteElement & scalar_fe,
                                 ElementTransformation &Trans,
                                 Vector & shape)
   {
      DenseMatrix dshape(shape.GetData(), shape.Size(), 1);
      scalar_fe.CalcPhysCurlShape(Trans, dshape); shape *= -1.0;
   }
};

/** Class for integrating the bilinear form a(u,v) := (V x Grad u, v) in 2D and
    where V is a vector coefficient u is in H1 and v is in H1 or L2. */
class MixedScalarCrossGradIntegrator : public MixedScalarVectorIntegrator
{
public:
   MixedScalarCrossGradIntegrator(VectorCoefficient &vq)
      : MixedScalarVectorIntegrator(vq, true, true) {}

   inline virtual bool VerifyFiniteElementTypes(
      const FiniteElement & trial_fe,
      const FiniteElement & test_fe) const
   {
      return (trial_fe.GetDim() == 2 && test_fe.GetDim() == 2 &&
              trial_fe.GetRangeType() == mfem::FiniteElement::SCALAR &&
              trial_fe.GetDerivType() == mfem::FiniteElement::GRAD   &&
              test_fe.GetRangeType()  == mfem::FiniteElement::SCALAR );
   }

   inline virtual const char * FiniteElementTypeFailureMessage() const
   {
      return "MixedScalarCrossGradIntegrator:  "
             "Trial space must be a scalar field in 2D with a gradient "
             "and the test space must be a scalar field";
   }

   inline virtual void CalcVShape(const FiniteElement & vector_fe,
                                  ElementTransformation &Trans,
                                  DenseMatrix & shape)
   { vector_fe.CalcPhysDShape(Trans, shape); }
};

/** Class for integrating the bilinear form a(u,v) := (V x u, v) in 2D and where
    V is a vector coefficient u is in ND or RT and v is in H1 or L2. */
class MixedScalarCrossProductIntegrator : public MixedScalarVectorIntegrator
{
public:
   MixedScalarCrossProductIntegrator(VectorCoefficient &vq)
      : MixedScalarVectorIntegrator(vq, true, true) {}

   inline virtual bool VerifyFiniteElementTypes(
      const FiniteElement & trial_fe,
      const FiniteElement & test_fe) const
   {
      return (trial_fe.GetDim() == 2 && test_fe.GetDim() == 2 &&
              trial_fe.GetRangeType() == mfem::FiniteElement::VECTOR &&
              test_fe.GetRangeType()  == mfem::FiniteElement::SCALAR );
   }

   inline virtual const char * FiniteElementTypeFailureMessage() const
   {
      return "MixedScalarCrossProductIntegrator:  "
             "Trial space must be a vector field in 2D "
             "and the test space must be a scalar field";
   }
};

/** Class for integrating the bilinear form a(u,v) := (V x z u, v) in 2D and
    where V is a vector coefficient u is in H1 or L2 and v is in ND or RT. */
class MixedScalarWeakCrossProductIntegrator : public MixedScalarVectorIntegrator
{
public:
   MixedScalarWeakCrossProductIntegrator(VectorCoefficient &vq)
      : MixedScalarVectorIntegrator(vq, false, true) {}

   inline virtual bool VerifyFiniteElementTypes(
      const FiniteElement & trial_fe,
      const FiniteElement & test_fe) const
   {
      return (trial_fe.GetDim() == 2 && test_fe.GetDim() == 2 &&
              trial_fe.GetRangeType() == mfem::FiniteElement::SCALAR &&
              test_fe.GetRangeType()  == mfem::FiniteElement::VECTOR );
   }

   inline virtual const char * FiniteElementTypeFailureMessage() const
   {
      return "MixedScalarWeakCrossProductIntegrator:  "
             "Trial space must be a scalar field in 2D "
             "and the test space must be a vector field";
   }

   inline virtual void CalcShape(const FiniteElement & scalar_fe,
                                 ElementTransformation &Trans,
                                 Vector & shape)
   { scalar_fe.CalcPhysShape(Trans, shape); shape *= -1.0; }
};

/** Class for integrating the bilinear form a(u,v) := (V . Grad u, v) in 2D or
    3D and where V is a vector coefficient, u is in H1 and v is in H1 or L2. */
class MixedDirectionalDerivativeIntegrator : public MixedScalarVectorIntegrator
{
public:
   MixedDirectionalDerivativeIntegrator(VectorCoefficient &vq)
      : MixedScalarVectorIntegrator(vq, true) {}

   inline virtual bool VerifyFiniteElementTypes(
      const FiniteElement & trial_fe,
      const FiniteElement & test_fe) const
   {
      return (trial_fe.GetRangeType() == mfem::FiniteElement::SCALAR &&
              trial_fe.GetDerivType() == mfem::FiniteElement::GRAD   &&
              test_fe.GetRangeType()  == mfem::FiniteElement::SCALAR );
   }

   inline virtual const char * FiniteElementTypeFailureMessage() const
   {
      return "MixedDirectionalDerivativeIntegrator:  "
             "Trial space must be a scalar field with a gradient "
             "and the test space must be a scalar field";
   }

   inline virtual void CalcVShape(const FiniteElement & vector_fe,
                                  ElementTransformation &Trans,
                                  DenseMatrix & shape)
   { vector_fe.CalcPhysDShape(Trans, shape); }
};

/** Class for integrating the bilinear form a(u,v) := (-V . Grad u, Div v) in 2D
    or 3D and where V is a vector coefficient, u is in H1 and v is in RT. */
class MixedGradDivIntegrator : public MixedScalarVectorIntegrator
{
public:
   MixedGradDivIntegrator(VectorCoefficient &vq)
      : MixedScalarVectorIntegrator(vq, true) {}

   inline virtual bool VerifyFiniteElementTypes(
      const FiniteElement & trial_fe,
      const FiniteElement & test_fe) const
   {
      return (trial_fe.GetRangeType() == mfem::FiniteElement::SCALAR &&
              trial_fe.GetDerivType() == mfem::FiniteElement::GRAD   &&
              test_fe.GetRangeType()  == mfem::FiniteElement::VECTOR &&
              test_fe.GetDerivType()  == mfem::FiniteElement::DIV   );
   }

   inline virtual const char * FiniteElementTypeFailureMessage() const
   {
      return "MixedGradDivIntegrator:  "
             "Trial space must be a scalar field with a gradient"
             "and the test space must be a vector field with a divergence";
   }

   inline virtual void CalcVShape(const FiniteElement & vector_fe,
                                  ElementTransformation &Trans,
                                  DenseMatrix & shape)
   { vector_fe.CalcPhysDShape(Trans, shape); shape *= -1.0; }

   inline virtual void CalcShape(const FiniteElement & scalar_fe,
                                 ElementTransformation &Trans,
                                 Vector & shape)
   { scalar_fe.CalcPhysDivShape(Trans, shape); }
};

/** Class for integrating the bilinear form a(u,v) := (-V Div u, Grad v) in 2D
    or 3D and where V is a vector coefficient, u is in RT and v is in H1. */
class MixedDivGradIntegrator : public MixedScalarVectorIntegrator
{
public:
   MixedDivGradIntegrator(VectorCoefficient &vq)
      : MixedScalarVectorIntegrator(vq, false) {}

   inline virtual bool VerifyFiniteElementTypes(
      const FiniteElement & trial_fe,
      const FiniteElement & test_fe) const
   {
      return (trial_fe.GetRangeType() == mfem::FiniteElement::VECTOR &&
              trial_fe.GetDerivType() == mfem::FiniteElement::DIV    &&
              test_fe.GetRangeType()  == mfem::FiniteElement::SCALAR &&
              test_fe.GetDerivType()  == mfem::FiniteElement::GRAD
             );
   }

   inline virtual const char * FiniteElementTypeFailureMessage() const
   {
      return "MixedDivGradIntegrator:  "
             "Trial space must be a vector field with a divergence"
             "and the test space must be a scalar field with a gradient";
   }

   inline virtual void CalcVShape(const FiniteElement & vector_fe,
                                  ElementTransformation &Trans,
                                  DenseMatrix & shape)
   { vector_fe.CalcPhysDShape(Trans, shape); shape *= -1.0; }

   inline virtual void CalcShape(const FiniteElement & scalar_fe,
                                 ElementTransformation &Trans,
                                 Vector & shape)
   { scalar_fe.CalcPhysDivShape(Trans, shape); }
};

/** Class for integrating the bilinear form a(u,v) := (-V u, Grad v) in 2D or 3D
    and where V is a vector coefficient, u is in H1 or L2 and v is in H1. */
class MixedScalarWeakDivergenceIntegrator : public MixedScalarVectorIntegrator
{
public:
   MixedScalarWeakDivergenceIntegrator(VectorCoefficient &vq)
      : MixedScalarVectorIntegrator(vq, false) {}

   inline virtual bool VerifyFiniteElementTypes(
      const FiniteElement & trial_fe,
      const FiniteElement & test_fe) const
   {
      return (trial_fe.GetRangeType() == mfem::FiniteElement::SCALAR &&
              test_fe.GetRangeType()  == mfem::FiniteElement::SCALAR &&
              test_fe.GetDerivType()  == mfem::FiniteElement::GRAD   );
   }

   inline virtual const char * FiniteElementTypeFailureMessage() const
   {
      return "MixedScalarWeakDivergenceIntegrator:  "
             "Trial space must be a scalar field "
             "and the test space must be a scalar field with a gradient";
   }

   inline virtual void CalcVShape(const FiniteElement & vector_fe,
                                  ElementTransformation &Trans,
                                  DenseMatrix & shape)
   { vector_fe.CalcPhysDShape(Trans, shape); shape *= -1.0; }
};

/** Class for integrating the bilinear form a(u,v) := (Q grad u, v) in either 2D
    or 3D and where Q is an optional coefficient (of type scalar, matrix, or
    diagonal matrix) u is in H1 and v is in H(Curl) or H(Div). */
class MixedVectorGradientIntegrator : public MixedVectorIntegrator
{
public:
   MixedVectorGradientIntegrator() {}
   MixedVectorGradientIntegrator(Coefficient &q)
      : MixedVectorIntegrator(q) {}
   MixedVectorGradientIntegrator(DiagonalMatrixCoefficient &dq)
      : MixedVectorIntegrator(dq, true) {}
   MixedVectorGradientIntegrator(MatrixCoefficient &mq)
      : MixedVectorIntegrator(mq) {}

protected:
   inline virtual bool VerifyFiniteElementTypes(
      const FiniteElement & trial_fe,
      const FiniteElement & test_fe) const
   {
      return (trial_fe.GetDerivType() == mfem::FiniteElement::GRAD &&
              test_fe.GetRangeType()  == mfem::FiniteElement::VECTOR );
   }

   inline virtual const char * FiniteElementTypeFailureMessage() const
   {
      return "MixedVectorGradientIntegrator:  "
             "Trial spaces must be H1 and the test space must be a "
             "vector field in 2D or 3D";
   }

   inline virtual void CalcTrialShape(const FiniteElement & trial_fe,
                                      ElementTransformation &Trans,
                                      DenseMatrix & shape)
   {
      trial_fe.CalcPhysDShape(Trans, shape);
   }

   using BilinearFormIntegrator::AssemblePA;
   virtual void AssemblePA(const FiniteElementSpace &trial_fes,
                           const FiniteElementSpace &test_fes);

   virtual void AddMultPA(const Vector&, Vector&) const;

private:
   DenseMatrix Jinv;

   // PA extension
   Vector pa_data;
   const DofToQuad *mapsO;         ///< Not owned. DOF-to-quad map, open.
   const DofToQuad *mapsC;         ///< Not owned. DOF-to-quad map, closed.
   const GeometricFactors *geom;   ///< Not owned
   int dim, ne, dofs1D, quad1D;
};

/** Class for integrating the bilinear form a(u,v) := (Q curl u, v) in 3D and
    where Q is an optional coefficient (of type scalar, matrix, or diagonal
    matrix) u is in H(Curl) and v is in H(Div) or H(Curl). */
class MixedVectorCurlIntegrator : public MixedVectorIntegrator
{
public:
   MixedVectorCurlIntegrator() {}
   MixedVectorCurlIntegrator(Coefficient &q)
      : MixedVectorIntegrator(q) {}
   MixedVectorCurlIntegrator(DiagonalMatrixCoefficient &dq)
      : MixedVectorIntegrator(dq, true) {}
   MixedVectorCurlIntegrator(MatrixCoefficient &mq)
      : MixedVectorIntegrator(mq) {}

protected:
   inline virtual bool VerifyFiniteElementTypes(
      const FiniteElement & trial_fe,
      const FiniteElement & test_fe) const
   {
      return (trial_fe.GetDim() == 3 && test_fe.GetDim() == 3 &&
              trial_fe.GetDerivType() == mfem::FiniteElement::CURL  &&
              test_fe.GetRangeType()  == mfem::FiniteElement::VECTOR );
   }

   inline virtual const char * FiniteElementTypeFailureMessage() const
   {
      return "MixedVectorCurlIntegrator:  "
             "Trial space must be H(Curl) and the test space must be a "
             "vector field in 3D";
   }

   inline virtual void CalcTrialShape(const FiniteElement & trial_fe,
                                      ElementTransformation &Trans,
                                      DenseMatrix & shape)
   {
      trial_fe.CalcPhysCurlShape(Trans, shape);
   }

   using BilinearFormIntegrator::AssemblePA;
   virtual void AssemblePA(const FiniteElementSpace &trial_fes,
                           const FiniteElementSpace &test_fes);

   virtual void AddMultPA(const Vector&, Vector&) const;

private:
   // PA extension
   Vector pa_data;
   const DofToQuad *mapsO;         ///< Not owned. DOF-to-quad map, open.
   const DofToQuad *mapsC;         ///< Not owned. DOF-to-quad map, closed.
   const DofToQuad *mapsOtest;     ///< Not owned. DOF-to-quad map, open.
   const DofToQuad *mapsCtest;     ///< Not owned. DOF-to-quad map, closed.
   const GeometricFactors *geom;   ///< Not owned
   int dim, ne, dofs1D, dofs1Dtest,quad1D, testType, trialType, coeffDim;
};

/** Class for integrating the bilinear form a(u,v) := (Q u, curl v) in 3D and
    where Q is an optional coefficient (of type scalar, matrix, or diagonal
    matrix) u is in H(Div) or H(Curl) and v is in H(Curl). */
class MixedVectorWeakCurlIntegrator : public MixedVectorIntegrator
{
public:
   MixedVectorWeakCurlIntegrator() {}
   MixedVectorWeakCurlIntegrator(Coefficient &q)
      : MixedVectorIntegrator(q) {}
   MixedVectorWeakCurlIntegrator(DiagonalMatrixCoefficient &dq)
      : MixedVectorIntegrator(dq, true) {}
   MixedVectorWeakCurlIntegrator(MatrixCoefficient &mq)
      : MixedVectorIntegrator(mq) {}

protected:
   inline virtual bool VerifyFiniteElementTypes(
      const FiniteElement & trial_fe,
      const FiniteElement & test_fe) const
   {
      return (trial_fe.GetDim() == 3 && test_fe.GetDim() == 3 &&
              trial_fe.GetRangeType() == mfem::FiniteElement::VECTOR &&
              test_fe.GetDerivType()  == mfem::FiniteElement::CURL );
   }

   inline virtual const char * FiniteElementTypeFailureMessage() const
   {
      return "MixedVectorWeakCurlIntegrator:  "
             "Trial space must be vector field in 3D and the "
             "test space must be H(Curl)";
   }

   inline virtual void CalcTestShape(const FiniteElement & test_fe,
                                     ElementTransformation &Trans,
                                     DenseMatrix & shape)
   {
      test_fe.CalcPhysCurlShape(Trans, shape);
   }

   using BilinearFormIntegrator::AssemblePA;
   virtual void AssemblePA(const FiniteElementSpace &trial_fes,
                           const FiniteElementSpace &test_fes);

   virtual void AddMultPA(const Vector&, Vector&) const;

private:
   // PA extension
   Vector pa_data;
   const DofToQuad *mapsO;         ///< Not owned. DOF-to-quad map, open.
   const DofToQuad *mapsC;         ///< Not owned. DOF-to-quad map, closed.
   const GeometricFactors *geom;   ///< Not owned
   int dim, ne, dofs1D, quad1D, testType, trialType, coeffDim;
};

/** Class for integrating the bilinear form a(u,v) := - (Q u, grad v) in either
    2D or 3D and where Q is an optional coefficient (of type scalar, matrix, or
    diagonal matrix) u is in H(Div) or H(Curl) and v is in H1. */
class MixedVectorWeakDivergenceIntegrator : public MixedVectorIntegrator
{
public:
   MixedVectorWeakDivergenceIntegrator() {}
   MixedVectorWeakDivergenceIntegrator(Coefficient &q)
      : MixedVectorIntegrator(q) {}
   MixedVectorWeakDivergenceIntegrator(DiagonalMatrixCoefficient &dq)
      : MixedVectorIntegrator(dq, true) {}
   MixedVectorWeakDivergenceIntegrator(MatrixCoefficient &mq)
      : MixedVectorIntegrator(mq) {}

protected:
   inline virtual bool VerifyFiniteElementTypes(
      const FiniteElement & trial_fe,
      const FiniteElement & test_fe) const
   {
      return (trial_fe.GetRangeType() == mfem::FiniteElement::VECTOR &&
              test_fe.GetDerivType()  == mfem::FiniteElement::GRAD );
   }

   inline virtual const char * FiniteElementTypeFailureMessage() const
   {
      return "MixedVectorWeakDivergenceIntegrator:  "
             "Trial space must be vector field and the "
             "test space must be H1";
   }

   inline virtual void CalcTestShape(const FiniteElement & test_fe,
                                     ElementTransformation &Trans,
                                     DenseMatrix & shape)
   {
      test_fe.CalcPhysDShape(Trans, shape);
      shape *= -1.0;
   }
};

/** Class for integrating the bilinear form a(u,v) := (Q grad u, v) where Q is a
    scalar coefficient, and v is a vector with components v_i in the same space
    as u. */
class GradientIntegrator : public BilinearFormIntegrator
{
protected:
   Coefficient *Q;

private:
   Vector shape;
   DenseMatrix dshape;
   DenseMatrix gshape;
   DenseMatrix Jadj;
   DenseMatrix elmat_comp;
   // PA extension
   Vector pa_data;
   const DofToQuad *trial_maps, *test_maps; ///< Not owned
   const GeometricFactors *geom;            ///< Not owned
   int dim, ne, nq;
   int trial_dofs1D, test_dofs1D, quad1D;

public:
   GradientIntegrator() :
      Q{NULL}, trial_maps{NULL}, test_maps{NULL}, geom{NULL}
   { }
   GradientIntegrator(Coefficient *_q) :
      Q{_q}, trial_maps{NULL}, test_maps{NULL}, geom{NULL}
   { }
   GradientIntegrator(Coefficient &q) :
      Q{&q}, trial_maps{NULL}, test_maps{NULL}, geom{NULL}
   { }

   virtual void AssembleElementMatrix2(const FiniteElement &trial_fe,
                                       const FiniteElement &test_fe,
                                       ElementTransformation &Trans,
                                       DenseMatrix &elmat);

   using BilinearFormIntegrator::AssemblePA;
   virtual void AssemblePA(const FiniteElementSpace &trial_fes,
                           const FiniteElementSpace &test_fes);

   virtual void AddMultPA(const Vector &x, Vector &y) const;
   virtual void AddMultTransposePA(const Vector &x, Vector &y) const;

   static const IntegrationRule &GetRule(const FiniteElement &trial_fe,
                                         const FiniteElement &test_fe,
                                         ElementTransformation &Trans);
};

/** Class for integrating the bilinear form a(u,v) := (Q grad u, grad v) where Q
    can be a scalar or a matrix coefficient. */
class DiffusionIntegrator: public BilinearFormIntegrator
{
protected:
   Coefficient *Q;
   VectorCoefficient *VQ;
   MatrixCoefficient *MQ;
   SymmetricMatrixCoefficient *SMQ;

private:
   Vector vec, pointflux, shape;
#ifndef MFEM_THREAD_SAFE
   DenseMatrix dshape, dshapedxt, invdfdx, mq;
   DenseMatrix te_dshape, te_dshapedxt;
   Vector D;
#endif

   // PA extension
   const FiniteElementSpace *fespace;
   const DofToQuad *maps;         ///< Not owned
   const GeometricFactors *geom;  ///< Not owned
   int dim, ne, dofs1D, quad1D;
   Vector pa_data;
   bool symmetric = true; ///< False if using a nonsymmetric matrix coefficient
   // CEED extension
   CeedData* ceedDataPtr;

public:
   /// Construct a diffusion integrator with coefficient Q = 1
   DiffusionIntegrator()
      : Q(NULL), VQ(NULL), MQ(NULL), SMQ(NULL), maps(NULL), geom(NULL),
        ceedDataPtr(NULL) { }

   /// Construct a diffusion integrator with a scalar coefficient q
   DiffusionIntegrator(Coefficient &q)
      : Q(&q), VQ(NULL), MQ(NULL), SMQ(NULL), maps(NULL), geom(NULL),
        ceedDataPtr(NULL) { }

   /// Construct a diffusion integrator with a vector coefficient q
   DiffusionIntegrator(VectorCoefficient &q)
      : Q(NULL), VQ(&q), MQ(NULL), SMQ(NULL), maps(NULL), geom(NULL),
        ceedDataPtr(NULL) { }

   /// Construct a diffusion integrator with a matrix coefficient q
   DiffusionIntegrator(MatrixCoefficient &q)
      : Q(NULL), VQ(NULL), MQ(&q), SMQ(NULL), maps(NULL), geom(NULL),
        ceedDataPtr(NULL) { }

   /// Construct a diffusion integrator with a symmetric matrix coefficient q
   DiffusionIntegrator(SymmetricMatrixCoefficient &q)
      : Q(NULL), VQ(NULL), MQ(NULL), SMQ(&q), maps(NULL), geom(NULL),
        ceedDataPtr(NULL) { }

   virtual ~DiffusionIntegrator()
   {
      delete ceedDataPtr;
   }

   /** Given a particular Finite Element computes the element stiffness matrix
       elmat. */
   virtual void AssembleElementMatrix(const FiniteElement &el,
                                      ElementTransformation &Trans,
                                      DenseMatrix &elmat);
   /** Given a trial and test Finite Element computes the element stiffness
       matrix elmat. */
   virtual void AssembleElementMatrix2(const FiniteElement &trial_fe,
                                       const FiniteElement &test_fe,
                                       ElementTransformation &Trans,
                                       DenseMatrix &elmat);

   /// Perform the local action of the BilinearFormIntegrator
   virtual void AssembleElementVector(const FiniteElement &el,
                                      ElementTransformation &Tr,
                                      const Vector &elfun, Vector &elvect);

   virtual void ComputeElementFlux(const FiniteElement &el,
                                   ElementTransformation &Trans,
                                   Vector &u, const FiniteElement &fluxelem,
                                   Vector &flux, bool with_coef = true);

   virtual double ComputeFluxEnergy(const FiniteElement &fluxelem,
                                    ElementTransformation &Trans,
                                    Vector &flux, Vector *d_energy = NULL);

   using BilinearFormIntegrator::AssemblePA;

   virtual void AssembleMF(const FiniteElementSpace &fes);

   virtual void AssemblePA(const FiniteElementSpace &fes);

   virtual void AssembleEA(const FiniteElementSpace &fes, Vector &emat,
                           const bool add);

   virtual void AssembleDiagonalPA(Vector &diag);

   virtual void AssembleDiagonalMF(Vector &diag);

   virtual void AddMultMF(const Vector&, Vector&) const;

   virtual void AddMultPA(const Vector&, Vector&) const;

   static const IntegrationRule &GetRule(const FiniteElement &trial_fe,
                                         const FiniteElement &test_fe);
};

/** Class for local mass matrix assembling a(u,v) := (Q u, v) */
class MassIntegrator: public BilinearFormIntegrator
{
protected:
#ifndef MFEM_THREAD_SAFE
   Vector shape, te_shape;
#endif
   Coefficient *Q;
   // PA extension
   const FiniteElementSpace *fespace;
   Vector pa_data;
   const DofToQuad *maps;         ///< Not owned
   const GeometricFactors *geom;  ///< Not owned
   int dim, ne, nq, dofs1D, quad1D;

   // CEED extension
   CeedData* ceedDataPtr;

public:
   MassIntegrator(const IntegrationRule *ir = NULL)
      : BilinearFormIntegrator(ir), Q(NULL), maps(NULL), geom(NULL),
        ceedDataPtr(NULL) { }

   /// Construct a mass integrator with coefficient q
   MassIntegrator(Coefficient &q, const IntegrationRule *ir = NULL)
      : BilinearFormIntegrator(ir), Q(&q), maps(NULL), geom(NULL),
        ceedDataPtr(NULL) { }

   virtual ~MassIntegrator()
   {
      delete ceedDataPtr;
   }
   /** Given a particular Finite Element computes the element mass matrix
       elmat. */
   virtual void AssembleElementMatrix(const FiniteElement &el,
                                      ElementTransformation &Trans,
                                      DenseMatrix &elmat);
   virtual void AssembleElementMatrix2(const FiniteElement &trial_fe,
                                       const FiniteElement &test_fe,
                                       ElementTransformation &Trans,
                                       DenseMatrix &elmat);

   using BilinearFormIntegrator::AssemblePA;

   virtual void AssembleMF(const FiniteElementSpace &fes);

   virtual void AssemblePA(const FiniteElementSpace &fes);

   virtual void AssembleEA(const FiniteElementSpace &fes, Vector &emat,
                           const bool add);

   virtual void AssembleDiagonalPA(Vector &diag);

   virtual void AssembleDiagonalMF(Vector &diag);

   virtual void AddMultMF(const Vector&, Vector&) const;

   virtual void AddMultPA(const Vector&, Vector&) const;

   static const IntegrationRule &GetRule(const FiniteElement &trial_fe,
                                         const FiniteElement &test_fe,
                                         ElementTransformation &Trans);
};

/** Mass integrator (u, v) restricted to the boundary of a domain */
class BoundaryMassIntegrator : public MassIntegrator
{
public:
   BoundaryMassIntegrator(Coefficient &q) : MassIntegrator(q) { }

   using BilinearFormIntegrator::AssembleFaceMatrix;

   virtual void AssembleFaceMatrix(const FiniteElement &el1,
                                   const FiniteElement &el2,
                                   FaceElementTransformations &Trans,
                                   DenseMatrix &elmat);
};

/// alpha (q . grad u, v)
class ConvectionIntegrator : public BilinearFormIntegrator
{
protected:
   VectorCoefficient *Q;
   double alpha;
   // PA extension
   Vector pa_data;
   const DofToQuad *maps;         ///< Not owned
   const GeometricFactors *geom;  ///< Not owned
   int dim, ne, nq, dofs1D, quad1D;

private:
#ifndef MFEM_THREAD_SAFE
   DenseMatrix dshape, adjJ, Q_ir;
   Vector shape, vec2, BdFidxT;
#endif

public:
   ConvectionIntegrator(VectorCoefficient &q, double a = 1.0)
      : Q(&q) { alpha = a; }
   virtual void AssembleElementMatrix(const FiniteElement &,
                                      ElementTransformation &,
                                      DenseMatrix &);

   using BilinearFormIntegrator::AssemblePA;

   virtual void AssemblePA(const FiniteElementSpace&);

   virtual void AssembleEA(const FiniteElementSpace &fes, Vector &emat,
                           const bool add);

   virtual void AddMultPA(const Vector&, Vector&) const;

   static const IntegrationRule &GetRule(const FiniteElement &el,
                                         ElementTransformation &Trans);

   static const IntegrationRule &GetRule(const FiniteElement &trial_fe,
                                         const FiniteElement &test_fe,
                                         ElementTransformation &Trans);
};

/// alpha (q . grad u, v) using the "group" FE discretization
class GroupConvectionIntegrator : public BilinearFormIntegrator
{
protected:
   VectorCoefficient *Q;
   double alpha;

private:
   DenseMatrix dshape, adjJ, Q_nodal, grad;
   Vector shape;

public:
   GroupConvectionIntegrator(VectorCoefficient &q, double a = 1.0)
      : Q(&q) { alpha = a; }
   virtual void AssembleElementMatrix(const FiniteElement &,
                                      ElementTransformation &,
                                      DenseMatrix &);
};

/** Class for integrating the bilinear form a(u,v) := (Q u, v),
    where u=(u1,...,un) and v=(v1,...,vn); ui and vi are defined
    by scalar FE through standard transformation. */
class VectorMassIntegrator: public BilinearFormIntegrator
{
private:
   int vdim;
   Vector shape, te_shape, vec;
   DenseMatrix partelmat;
   DenseMatrix mcoeff;
   int Q_order;

protected:
   Coefficient *Q;
   VectorCoefficient *VQ;
   MatrixCoefficient *MQ;
   // PA extension
   Vector pa_data;
   const DofToQuad *maps;         ///< Not owned
   const GeometricFactors *geom;  ///< Not owned
   int dim, ne, nq, dofs1D, quad1D;

   // CEED extension
   CeedData* ceedDataPtr;

public:
   /// Construct an integrator with coefficient 1.0
   VectorMassIntegrator()
      : vdim(-1), Q_order(0), Q(NULL), VQ(NULL), MQ(NULL), ceedDataPtr(NULL) { }
   /** Construct an integrator with scalar coefficient q.  If possible, save
       memory by using a scalar integrator since the resulting matrix is block
       diagonal with the same diagonal block repeated. */
   VectorMassIntegrator(Coefficient &q, int qo = 0)
      : vdim(-1), Q_order(qo), Q(&q), VQ(NULL), MQ(NULL), ceedDataPtr(NULL) { }
   VectorMassIntegrator(Coefficient &q, const IntegrationRule *ir)
      : BilinearFormIntegrator(ir), vdim(-1), Q_order(0), Q(&q), VQ(NULL),
        MQ(NULL), ceedDataPtr(NULL) { }
   /// Construct an integrator with diagonal coefficient q
   VectorMassIntegrator(VectorCoefficient &q, int qo = 0)
      : vdim(q.GetVDim()), Q_order(qo), Q(NULL), VQ(&q), MQ(NULL),
        ceedDataPtr(NULL) { }
   /// Construct an integrator with matrix coefficient q
   VectorMassIntegrator(MatrixCoefficient &q, int qo = 0)
      : vdim(q.GetVDim()), Q_order(qo), Q(NULL), VQ(NULL), MQ(&q),
        ceedDataPtr(NULL) { }

   virtual ~VectorMassIntegrator()
   {
      delete ceedDataPtr;
   }

   int GetVDim() const { return vdim; }
   void SetVDim(int vdim) { this->vdim = vdim; }

   virtual void AssembleElementMatrix(const FiniteElement &el,
                                      ElementTransformation &Trans,
                                      DenseMatrix &elmat);
   virtual void AssembleElementMatrix2(const FiniteElement &trial_fe,
                                       const FiniteElement &test_fe,
                                       ElementTransformation &Trans,
                                       DenseMatrix &elmat);
   using BilinearFormIntegrator::AssemblePA;
   virtual void AssemblePA(const FiniteElementSpace &fes);
   virtual void AssembleMF(const FiniteElementSpace &fes);
   virtual void AssembleDiagonalPA(Vector &diag);
   virtual void AssembleDiagonalMF(Vector &diag);
   virtual void AddMultPA(const Vector &x, Vector &y) const;
   virtual void AddMultMF(const Vector &x, Vector &y) const;
};


/** Class for integrating (div u, p) where u is a vector field given by
    VectorFiniteElement through Piola transformation (for RT elements); p is
    scalar function given by FiniteElement through standard transformation.
    Here, u is the trial function and p is the test function.

    Note: the element matrix returned by AssembleElementMatrix2 does NOT depend
    on the ElementTransformation Trans. */
class VectorFEDivergenceIntegrator : public BilinearFormIntegrator
{
protected:
   Coefficient *Q;

   using BilinearFormIntegrator::AssemblePA;
   virtual void AssemblePA(const FiniteElementSpace &trial_fes,
                           const FiniteElementSpace &test_fes);

   virtual void AddMultPA(const Vector&, Vector&) const;
   virtual void AddMultTransposePA(const Vector&, Vector&) const;

private:
#ifndef MFEM_THREAD_SAFE
   Vector divshape, shape;
#endif

   // PA extension
   Vector pa_data;
   const DofToQuad *mapsO;         ///< Not owned. DOF-to-quad map, open.
   const DofToQuad *L2mapsO;       ///< Not owned. DOF-to-quad map, open.
   const DofToQuad *mapsC;         ///< Not owned. DOF-to-quad map, closed.
   int dim, ne, dofs1D, L2dofs1D, quad1D;

public:
   VectorFEDivergenceIntegrator() { Q = NULL; }
   VectorFEDivergenceIntegrator(Coefficient &q) { Q = &q; }
   virtual void AssembleElementMatrix(const FiniteElement &el,
                                      ElementTransformation &Trans,
                                      DenseMatrix &elmat) { }
   virtual void AssembleElementMatrix2(const FiniteElement &trial_fe,
                                       const FiniteElement &test_fe,
                                       ElementTransformation &Trans,
                                       DenseMatrix &elmat);

   virtual void AssembleDiagonalPA_ADAt(const Vector &D, Vector &diag);
};


/** Integrator for `(-Q u, grad v)` for Nedelec (`u`) and H1 (`v`) elements.
    This is equivalent to a weak divergence of the Nedelec basis functions. */
class VectorFEWeakDivergenceIntegrator: public BilinearFormIntegrator
{
protected:
   Coefficient *Q;

private:
#ifndef MFEM_THREAD_SAFE
   DenseMatrix dshape;
   DenseMatrix dshapedxt;
   DenseMatrix vshape;
   DenseMatrix invdfdx;
#endif

public:
   VectorFEWeakDivergenceIntegrator() { Q = NULL; }
   VectorFEWeakDivergenceIntegrator(Coefficient &q) { Q = &q; }
   virtual void AssembleElementMatrix(const FiniteElement &el,
                                      ElementTransformation &Trans,
                                      DenseMatrix &elmat) { }
   virtual void AssembleElementMatrix2(const FiniteElement &trial_fe,
                                       const FiniteElement &test_fe,
                                       ElementTransformation &Trans,
                                       DenseMatrix &elmat);
};

/** Integrator for (curl u, v) for Nedelec and RT elements. If the trial and
    test spaces are switched, assembles the form (u, curl v). */
class VectorFECurlIntegrator: public BilinearFormIntegrator
{
protected:
   Coefficient *Q;

private:
#ifndef MFEM_THREAD_SAFE
   DenseMatrix curlshapeTrial;
   DenseMatrix vshapeTest;
   DenseMatrix curlshapeTrial_dFT;
#endif

public:
   VectorFECurlIntegrator() { Q = NULL; }
   VectorFECurlIntegrator(Coefficient &q) { Q = &q; }
   virtual void AssembleElementMatrix(const FiniteElement &el,
                                      ElementTransformation &Trans,
                                      DenseMatrix &elmat) { }
   virtual void AssembleElementMatrix2(const FiniteElement &trial_fe,
                                       const FiniteElement &test_fe,
                                       ElementTransformation &Trans,
                                       DenseMatrix &elmat);
};

/// Class for integrating (Q D_i(u), v); u and v are scalars
class DerivativeIntegrator : public BilinearFormIntegrator
{
protected:
   Coefficient* Q;

private:
   int xi;
   DenseMatrix dshape, dshapedxt, invdfdx;
   Vector shape, dshapedxi;

public:
   DerivativeIntegrator(Coefficient &q, int i) : Q(&q), xi(i) { }
   virtual void AssembleElementMatrix(const FiniteElement &el,
                                      ElementTransformation &Trans,
                                      DenseMatrix &elmat)
   { AssembleElementMatrix2(el,el,Trans,elmat); }
   virtual void AssembleElementMatrix2(const FiniteElement &trial_fe,
                                       const FiniteElement &test_fe,
                                       ElementTransformation &Trans,
                                       DenseMatrix &elmat);
};

/// Integrator for (curl u, curl v) for Nedelec elements
class CurlCurlIntegrator: public BilinearFormIntegrator
{
private:
   Vector vec, pointflux;
#ifndef MFEM_THREAD_SAFE
   Vector D;
   DenseMatrix curlshape, curlshape_dFt, M;
   DenseMatrix vshape, projcurl;
#endif

protected:
   Coefficient *Q;
   DiagonalMatrixCoefficient *DQ;
   MatrixCoefficient *MQ;
   SymmetricMatrixCoefficient *SMQ;

   // PA extension
   Vector pa_data;
   const DofToQuad *mapsO;         ///< Not owned. DOF-to-quad map, open.
   const DofToQuad *mapsC;         ///< Not owned. DOF-to-quad map, closed.
   const GeometricFactors *geom;   ///< Not owned
   int dim, ne, nq, dofs1D, quad1D;
   bool symmetric = true; ///< False if using a nonsymmetric matrix coefficient

public:
   CurlCurlIntegrator() { Q = NULL; DQ = NULL; MQ = NULL; SMQ = NULL; }
   /// Construct a bilinear form integrator for Nedelec elements
   CurlCurlIntegrator(Coefficient &q, const IntegrationRule *ir = NULL) :
      BilinearFormIntegrator(ir), Q(&q), DQ(NULL), MQ(NULL), SMQ(NULL) { }
   CurlCurlIntegrator(DiagonalMatrixCoefficient &dq,
                      const IntegrationRule *ir = NULL) :
      BilinearFormIntegrator(ir), Q(NULL), DQ(&dq), MQ(NULL), SMQ(NULL) { }
   CurlCurlIntegrator(MatrixCoefficient &mq, const IntegrationRule *ir = NULL) :
      BilinearFormIntegrator(ir), Q(NULL), DQ(NULL), MQ(&mq), SMQ(NULL) { }
   CurlCurlIntegrator(SymmetricMatrixCoefficient &smq,
                      const IntegrationRule *ir = NULL) :
      BilinearFormIntegrator(ir), Q(NULL), DQ(NULL), MQ(NULL), SMQ(&smq) { }

   /* Given a particular Finite Element, compute the
      element curl-curl matrix elmat */
   virtual void AssembleElementMatrix(const FiniteElement &el,
                                      ElementTransformation &Trans,
                                      DenseMatrix &elmat);

   virtual void ComputeElementFlux(const FiniteElement &el,
                                   ElementTransformation &Trans,
                                   Vector &u, const FiniteElement &fluxelem,
                                   Vector &flux, bool with_coef);

   virtual double ComputeFluxEnergy(const FiniteElement &fluxelem,
                                    ElementTransformation &Trans,
                                    Vector &flux, Vector *d_energy = NULL);

   using BilinearFormIntegrator::AssemblePA;
   virtual void AssemblePA(const FiniteElementSpace &fes);
   virtual void AddMultPA(const Vector &x, Vector &y) const;
   virtual void AssembleDiagonalPA(Vector& diag);
};

/** Integrator for (curl u, curl v) for FE spaces defined by 'dim' copies of a
    scalar FE space. */
class VectorCurlCurlIntegrator: public BilinearFormIntegrator
{
private:
#ifndef MFEM_THREAD_SAFE
   DenseMatrix dshape_hat, dshape, curlshape, Jadj, grad_hat, grad;
#endif

protected:
   Coefficient *Q;

public:
   VectorCurlCurlIntegrator() { Q = NULL; }

   VectorCurlCurlIntegrator(Coefficient &q) : Q(&q) { }

   /// Assemble an element matrix
   virtual void AssembleElementMatrix(const FiniteElement &el,
                                      ElementTransformation &Trans,
                                      DenseMatrix &elmat);
   /// Compute element energy: (1/2) (curl u, curl u)_E
   virtual double GetElementEnergy(const FiniteElement &el,
                                   ElementTransformation &Tr,
                                   const Vector &elfun);
};

/** Integrator for (Q u, v), where Q is an optional coefficient (of type scalar,
    vector (diagonal matrix), or matrix), trial function u is in H(Curl) or
    H(Div), and test function v is in H(Curl), H(Div), or v=(v1,...,vn), where
    vi are in H1. */
class VectorFEMassIntegrator: public BilinearFormIntegrator
{
private:
   void Init(Coefficient *q, DiagonalMatrixCoefficient *dq, MatrixCoefficient *mq,
             SymmetricMatrixCoefficient *smq)
   { Q = q; DQ = dq; MQ = mq; SMQ = smq; }

#ifndef MFEM_THREAD_SAFE
   Vector shape;
   Vector D;
   DenseMatrix K;
   DenseMatrix partelmat;
   DenseMatrix test_vshape;
   DenseMatrix trial_vshape;
#endif

protected:
   Coefficient *Q;
   DiagonalMatrixCoefficient *DQ;
   MatrixCoefficient *MQ;
   SymmetricMatrixCoefficient *SMQ;

   // PA extension
   Vector pa_data;
   const DofToQuad *mapsO;         ///< Not owned. DOF-to-quad map, open.
   const DofToQuad *mapsC;         ///< Not owned. DOF-to-quad map, closed.
   const DofToQuad *mapsOtest;     ///< Not owned. DOF-to-quad map, open.
   const DofToQuad *mapsCtest;     ///< Not owned. DOF-to-quad map, closed.
   const GeometricFactors *geom;   ///< Not owned
   int dim, ne, nq, dofs1D, dofs1Dtest, quad1D, trial_fetype, test_fetype;
   bool symmetric = true; ///< False if using a nonsymmetric matrix coefficient

public:
   VectorFEMassIntegrator() { Init(NULL, NULL, NULL, NULL); }
   VectorFEMassIntegrator(Coefficient *_q) { Init(_q, NULL, NULL, NULL); }
   VectorFEMassIntegrator(Coefficient &q) { Init(&q, NULL, NULL, NULL); }
   VectorFEMassIntegrator(DiagonalMatrixCoefficient *_dq) { Init(NULL, _dq, NULL, NULL); }
   VectorFEMassIntegrator(DiagonalMatrixCoefficient &dq) { Init(NULL, &dq, NULL, NULL); }
   VectorFEMassIntegrator(MatrixCoefficient *_mq) { Init(NULL, NULL, _mq, NULL); }
   VectorFEMassIntegrator(MatrixCoefficient &mq) { Init(NULL, NULL, &mq, NULL); }
   VectorFEMassIntegrator(SymmetricMatrixCoefficient &smq) { Init(NULL, NULL, NULL, &smq); }
   VectorFEMassIntegrator(SymmetricMatrixCoefficient *smq) { Init(NULL, NULL, NULL, smq); }

   virtual void AssembleElementMatrix(const FiniteElement &el,
                                      ElementTransformation &Trans,
                                      DenseMatrix &elmat);
   virtual void AssembleElementMatrix2(const FiniteElement &trial_fe,
                                       const FiniteElement &test_fe,
                                       ElementTransformation &Trans,
                                       DenseMatrix &elmat);

   using BilinearFormIntegrator::AssemblePA;
   virtual void AssemblePA(const FiniteElementSpace &fes);
   virtual void AssemblePA(const FiniteElementSpace &trial_fes,
                           const FiniteElementSpace &test_fes);
   virtual void AddMultPA(const Vector &x, Vector &y) const;
   virtual void AssembleDiagonalPA(Vector& diag);
};

/** Integrator for (Q div u, p) where u=(v1,...,vn) and all vi are in the same
    scalar FE space; p is also in a (different) scalar FE space.  */
class VectorDivergenceIntegrator : public BilinearFormIntegrator
{
protected:
   Coefficient *Q;

private:
   Vector shape;
   Vector divshape;
   DenseMatrix dshape;
   DenseMatrix gshape;
   DenseMatrix Jadj;
   // PA extension
   Vector pa_data;
   const DofToQuad *trial_maps, *test_maps; ///< Not owned
   const GeometricFactors *geom;            ///< Not owned
   int dim, ne, nq;
   int trial_dofs1D, test_dofs1D, quad1D;

public:
   VectorDivergenceIntegrator() :
      Q(NULL), trial_maps(NULL), test_maps(NULL), geom(NULL)
   {  }
   VectorDivergenceIntegrator(Coefficient *_q) :
      Q(_q), trial_maps(NULL), test_maps(NULL), geom(NULL)
   { }
   VectorDivergenceIntegrator(Coefficient &q) :
      Q(&q), trial_maps(NULL), test_maps(NULL), geom(NULL)
   { }

   virtual void AssembleElementMatrix2(const FiniteElement &trial_fe,
                                       const FiniteElement &test_fe,
                                       ElementTransformation &Trans,
                                       DenseMatrix &elmat);

   using BilinearFormIntegrator::AssemblePA;
   virtual void AssemblePA(const FiniteElementSpace &trial_fes,
                           const FiniteElementSpace &test_fes);

   virtual void AddMultPA(const Vector &x, Vector &y) const;
   virtual void AddMultTransposePA(const Vector &x, Vector &y) const;

   static const IntegrationRule &GetRule(const FiniteElement &trial_fe,
                                         const FiniteElement &test_fe,
                                         ElementTransformation &Trans);
};

/// (Q div u, div v) for RT elements
class DivDivIntegrator: public BilinearFormIntegrator
{
protected:
   Coefficient *Q;

   using BilinearFormIntegrator::AssemblePA;
   virtual void AssemblePA(const FiniteElementSpace &fes);
   virtual void AddMultPA(const Vector &x, Vector &y) const;
   virtual void AssembleDiagonalPA(Vector& diag);

private:
#ifndef MFEM_THREAD_SAFE
   Vector divshape;
#endif

   // PA extension
   Vector pa_data;
   const DofToQuad *mapsO;         ///< Not owned. DOF-to-quad map, open.
   const DofToQuad *mapsC;         ///< Not owned. DOF-to-quad map, closed.
   const GeometricFactors *geom;   ///< Not owned
   int dim, ne, dofs1D, quad1D;

public:
   DivDivIntegrator() { Q = NULL; }
   DivDivIntegrator(Coefficient &q) : Q(&q) { }

   virtual void AssembleElementMatrix(const FiniteElement &el,
                                      ElementTransformation &Trans,
                                      DenseMatrix &elmat);
};

/** Integrator for
      (Q grad u, grad v) = sum_i (Q grad u_i, grad v_i) e_i e_i^T
    for FE spaces defined by 'dim' copies of a scalar FE space. Where e_i
    is the unit vector in the i-th direction.  The resulting local element
    matrix is a block-diagonal matrix consisting of 'dim' copies of a scalar
    diffusion matrix in each diagonal block. */
class VectorDiffusionIntegrator : public BilinearFormIntegrator
{
protected:
   Coefficient *Q;

   // PA extension
   const DofToQuad *maps;         ///< Not owned
   const GeometricFactors *geom;  ///< Not owned
   int dim, sdim, ne, dofs1D, quad1D;
   Vector pa_data;

   // CEED extension
   CeedData* ceedDataPtr;

private:
   DenseMatrix dshape, dshapedxt, pelmat;
   DenseMatrix Jinv, gshape;

public:
   VectorDiffusionIntegrator()
      : Q(NULL), ceedDataPtr(NULL) { }
   VectorDiffusionIntegrator(Coefficient &q)
      : Q(&q), ceedDataPtr(NULL) { }

   virtual ~VectorDiffusionIntegrator()
   {
      delete ceedDataPtr;
   }

   virtual void AssembleElementMatrix(const FiniteElement &el,
                                      ElementTransformation &Trans,
                                      DenseMatrix &elmat);
   virtual void AssembleElementVector(const FiniteElement &el,
                                      ElementTransformation &Tr,
                                      const Vector &elfun, Vector &elvect);
   using BilinearFormIntegrator::AssemblePA;
   virtual void AssemblePA(const FiniteElementSpace &fes);
   virtual void AssembleMF(const FiniteElementSpace &fes);
   virtual void AssembleDiagonalPA(Vector &diag);
   virtual void AssembleDiagonalMF(Vector &diag);
   virtual void AddMultPA(const Vector &x, Vector &y) const;
   virtual void AddMultMF(const Vector &x, Vector &y) const;
};

/** Integrator for the linear elasticity form:
    a(u,v) = (lambda div(u), div(v)) + (2 mu e(u), e(v)),
    where e(v) = (1/2) (grad(v) + grad(v)^T).
    This is a 'Vector' integrator, i.e. defined for FE spaces
    using multiple copies of a scalar FE space. */
class ElasticityIntegrator : public BilinearFormIntegrator
{
protected:
   double q_lambda, q_mu;
   Coefficient *lambda, *mu;

private:
#ifndef MFEM_THREAD_SAFE
   Vector shape;
   DenseMatrix dshape, gshape, pelmat;
   Vector divshape;
#endif

public:
   ElasticityIntegrator(Coefficient &l, Coefficient &m)
   { lambda = &l; mu = &m; }
   /** With this constructor lambda = q_l * m and mu = q_m * m;
       if dim * q_l + 2 * q_m = 0 then trace(sigma) = 0. */
   ElasticityIntegrator(Coefficient &m, double q_l, double q_m)
   { lambda = NULL; mu = &m; q_lambda = q_l; q_mu = q_m; }

   virtual void AssembleElementMatrix(const FiniteElement &,
                                      ElementTransformation &,
                                      DenseMatrix &);

   /** Compute the stress corresponding to the local displacement @a u and
       interpolate it at the nodes of the given @a fluxelem. Only the symmetric
       part of the stress is stored, so that the size of @a flux is equal to
       the number of DOFs in @a fluxelem times dim*(dim+1)/2. In 2D, the order
       of the stress components is: s_xx, s_yy, s_xy. In 3D, it is: s_xx, s_yy,
       s_zz, s_xy, s_xz, s_yz. In other words, @a flux is the local vector for
       a FE space with dim*(dim+1)/2 vector components, based on the finite
       element @a fluxelem. */
   virtual void ComputeElementFlux(const FiniteElement &el,
                                   ElementTransformation &Trans,
                                   Vector &u,
                                   const FiniteElement &fluxelem,
                                   Vector &flux, bool with_coef = true);

   /** Compute the element energy (integral of the strain energy density)
       corresponding to the stress represented by @a flux which is a vector of
       coefficients multiplying the basis functions defined by @a fluxelem. In
       other words, @a flux is the local vector for a FE space with
       dim*(dim+1)/2 vector components, based on the finite element @a fluxelem.
       The number of components, dim*(dim+1)/2 is such that it represents the
       symmetric part of the (symmetric) stress tensor. The order of the
       components is: s_xx, s_yy, s_xy in 2D, and s_xx, s_yy, s_zz, s_xy, s_xz,
       s_yz in 3D. */
   virtual double ComputeFluxEnergy(const FiniteElement &fluxelem,
                                    ElementTransformation &Trans,
                                    Vector &flux, Vector *d_energy = NULL);
};

/** Integrator for the DG form:
    alpha < rho_u (u.n) {v},[w] > + beta < rho_u |u.n| [v],[w] >,
    where v and w are the trial and test variables, respectively, and rho/u are
    given scalar/vector coefficients. The vector coefficient, u, is assumed to
    be continuous across the faces and when given the scalar coefficient, rho,
    is assumed to be discontinuous. The integrator uses the upwind value of rho,
    rho_u, which is value from the side into which the vector coefficient, u,
    points. */
class DGTraceIntegrator : public BilinearFormIntegrator
{
protected:
   Coefficient *rho;
   VectorCoefficient *u;
   double alpha, beta;
   // PA extension
   Vector pa_data;
   const DofToQuad *maps;             ///< Not owned
   const FaceGeometricFactors *geom;  ///< Not owned
   int dim, nf, nq, dofs1D, quad1D;

private:
   Vector shape1, shape2;

public:
   /// Construct integrator with rho = 1.
   DGTraceIntegrator(VectorCoefficient &_u, double a, double b)
   { rho = NULL; u = &_u; alpha = a; beta = b; }

   DGTraceIntegrator(Coefficient &_rho, VectorCoefficient &_u,
                     double a, double b)
   { rho = &_rho; u = &_u; alpha = a; beta = b; }

   using BilinearFormIntegrator::AssembleFaceMatrix;
   virtual void AssembleFaceMatrix(const FiniteElement &el1,
                                   const FiniteElement &el2,
                                   FaceElementTransformations &Trans,
                                   DenseMatrix &elmat);

   using BilinearFormIntegrator::AssemblePA;

   virtual void AssemblePAInteriorFaces(const FiniteElementSpace &fes);

   virtual void AssemblePABoundaryFaces(const FiniteElementSpace &fes);

   virtual void AddMultTransposePA(const Vector &x, Vector &y) const;

   virtual void AddMultPA(const Vector&, Vector&) const;

   virtual void AssembleEAInteriorFaces(const FiniteElementSpace& fes,
                                        Vector &ea_data_int,
                                        Vector &ea_data_ext,
                                        const bool add);

   virtual void AssembleEABoundaryFaces(const FiniteElementSpace& fes,
                                        Vector &ea_data_bdr,
                                        const bool add);

   static const IntegrationRule &GetRule(Geometry::Type geom, int order,
                                         FaceElementTransformations &T);

private:
   void SetupPA(const FiniteElementSpace &fes, FaceType type);
};

/** Integrator for the DG form:

    - < {(Q grad(u)).n}, [v] > + sigma < [u], {(Q grad(v)).n} >
    + kappa < {h^{-1} Q} [u], [v] >,

    where Q is a scalar or matrix diffusion coefficient and u, v are the trial
    and test spaces, respectively. The parameters sigma and kappa determine the
    DG method to be used (when this integrator is added to the "broken"
    DiffusionIntegrator):
    * sigma = -1, kappa >= kappa0: symm. interior penalty (IP or SIPG) method,
    * sigma = +1, kappa > 0: non-symmetric interior penalty (NIPG) method,
    * sigma = +1, kappa = 0: the method of Baumann and Oden. */
class DGDiffusionIntegrator : public BilinearFormIntegrator
{
protected:
   Coefficient *Q;
   MatrixCoefficient *MQ;
   double sigma, kappa;

   // these are not thread-safe!
   Vector shape1, shape2, dshape1dn, dshape2dn, nor, nh, ni;
   DenseMatrix jmat, dshape1, dshape2, mq, adjJ;

public:
   DGDiffusionIntegrator(const double s, const double k)
      : Q(NULL), MQ(NULL), sigma(s), kappa(k) { }
   DGDiffusionIntegrator(Coefficient &q, const double s, const double k)
      : Q(&q), MQ(NULL), sigma(s), kappa(k) { }
   DGDiffusionIntegrator(MatrixCoefficient &q, const double s, const double k)
      : Q(NULL), MQ(&q), sigma(s), kappa(k) { }
   using BilinearFormIntegrator::AssembleFaceMatrix;
   virtual void AssembleFaceMatrix(const FiniteElement &el1,
                                   const FiniteElement &el2,
                                   FaceElementTransformations &Trans,
                                   DenseMatrix &elmat);
};

<<<<<<< HEAD
// <grad u. d, grad w .n>
class SBM2Integrator : public BilinearFormIntegrator
{
protected:
   VectorCoefficient *vD; // Distance function coefficient
   double alpha;
   bool elem1f;
   int nterms; //1 = Hessian (3rd order)

   // these are not thread-safe!
   Vector shape1, shape2, dshape1dn, dshape2dn, nor, nh, ni;
   DenseMatrix jmat, dshape1, dshape2, mq, adjJ;


public:
   SBM2Integrator(const double a, VectorCoefficient &vD_, int nterms_ = 0)
      : vD(&vD_), alpha(a), nterms(nterms_) { }
=======
/** Integrator for the "BR2" diffusion stabilization term

    sum_e eta (r_e([u]), r_e([v]))

    where r_e is the lifting operator defined on each edge e. The parameter eta
    can be chosen to be one to obtain a stable discretization. The constructor
    for this integrator requires the finite element space because the lifting
    operator depends on the element-wise inverse mass matrix.

    BR2 stands for the second method of Bassi and Rebay:

    - F. Bassi and S. Rebay. A high order discontinuous Galerkin method for
      compressible turbulent flows. In B. Cockburn, G. E. Karniadakis, and
      C.-W. Shu, editors, Discontinuous Galerkin Methods, pages 77–88. Springer
      Berlin Heidelberg, 2000.
    - D. N. Arnold, F. Brezzi, B. Cockburn, and L. D. Marini. Unified analysis
      of discontinuous Galerkin methods for elliptic problems. SIAM Journal on
      Numerical Analysis, 39(5):1749–1779, 2002.
*/
class DGDiffusionBR2Integrator : public BilinearFormIntegrator
{
protected:
   double eta;

   // Block factorizations of local mass matrices, with offsets for the case of
   // not equally sized blocks (mixed meshes, p-refinement)
   Array<double> Minv;
   Array<int> ipiv;
   Array<int> ipiv_offsets, Minv_offsets;

   Vector shape1, shape2;

   DenseMatrix R11, R12, R21, R22;
   DenseMatrix MinvR11, MinvR12, MinvR21, MinvR22;
   DenseMatrix Re, MinvRe;

public:
   DGDiffusionBR2Integrator(class FiniteElementSpace *fes, double e = 1.0);
>>>>>>> 928d66ca
   using BilinearFormIntegrator::AssembleFaceMatrix;
   virtual void AssembleFaceMatrix(const FiniteElement &el1,
                                   const FiniteElement &el2,
                                   FaceElementTransformations &Trans,
                                   DenseMatrix &elmat);
<<<<<<< HEAD
   void SetElem1Flag(bool flag_) { elem1f = flag_; }

   virtual ~SBM2Integrator() { }
=======
>>>>>>> 928d66ca
};

/** Integrator for the DG elasticity form, for the formulations see:
    - PhD Thesis of Jonas De Basabe, High-Order Finite %Element Methods for
      Seismic Wave Propagation, UT Austin, 2009, p. 23, and references therein
    - Peter Hansbo and Mats G. Larson, Discontinuous Galerkin and the
      Crouzeix-Raviart %Element: Application to Elasticity, PREPRINT 2000-09,
      p.3

    \f[
    - \left< \{ \tau(u) \}, [v] \right> + \alpha \left< \{ \tau(v) \}, [u]
        \right> + \kappa \left< h^{-1} \{ \lambda + 2 \mu \} [u], [v] \right>
    \f]

    where \f$ \left<u, v\right> = \int_{F} u \cdot v \f$, and \f$ F \f$ is a
    face which is either a boundary face \f$ F_b \f$ of an element \f$ K \f$ or
    an interior face \f$ F_i \f$ separating elements \f$ K_1 \f$ and \f$ K_2 \f$.

    In the bilinear form above \f$ \tau(u) \f$ is traction, and it's also
    \f$ \tau(u) = \sigma(u) \cdot \vec{n} \f$, where \f$ \sigma(u) \f$ is
    stress, and \f$ \vec{n} \f$ is the unit normal vector w.r.t. to \f$ F \f$.

    In other words, we have
    \f[
    - \left< \{ \sigma(u) \cdot \vec{n} \}, [v] \right> + \alpha \left< \{
        \sigma(v) \cdot \vec{n} \}, [u] \right> + \kappa \left< h^{-1} \{
        \lambda + 2 \mu \} [u], [v] \right>
    \f]

    For isotropic media
    \f[
    \begin{split}
    \sigma(u) &= \lambda \nabla \cdot u I + 2 \mu \varepsilon(u) \\
              &= \lambda \nabla \cdot u I + 2 \mu \frac{1}{2} (\nabla u + \nabla
                 u^T) \\
              &= \lambda \nabla \cdot u I + \mu (\nabla u + \nabla u^T)
    \end{split}
    \f]

    where \f$ I \f$ is identity matrix, \f$ \lambda \f$ and \f$ \mu \f$ are Lame
    coefficients (see ElasticityIntegrator), \f$ u, v \f$ are the trial and test
    functions, respectively.

    The parameters \f$ \alpha \f$ and \f$ \kappa \f$ determine the DG method to
    use (when this integrator is added to the "broken" ElasticityIntegrator):

    - IIPG, \f$\alpha = 0\f$,
      C. Dawson, S. Sun, M. Wheeler, Compatible algorithms for coupled flow and
      transport, Comp. Meth. Appl. Mech. Eng., 193(23-26), 2565-2580, 2004.

    - SIPG, \f$\alpha = -1\f$,
      M. Grote, A. Schneebeli, D. Schotzau, Discontinuous Galerkin Finite
      %Element Method for the Wave Equation, SINUM, 44(6), 2408-2431, 2006.

    - NIPG, \f$\alpha = 1\f$,
      B. Riviere, M. Wheeler, V. Girault, A Priori Error Estimates for Finite
      %Element Methods Based on Discontinuous Approximation Spaces for Elliptic
      Problems, SINUM, 39(3), 902-931, 2001.

    This is a '%Vector' integrator, i.e. defined for FE spaces using multiple
    copies of a scalar FE space.
 */
class DGElasticityIntegrator : public BilinearFormIntegrator
{
public:
   DGElasticityIntegrator(double alpha_, double kappa_)
      : lambda(NULL), mu(NULL), alpha(alpha_), kappa(kappa_) { }

   DGElasticityIntegrator(Coefficient &lambda_, Coefficient &mu_,
                          double alpha_, double kappa_)
      : lambda(&lambda_), mu(&mu_), alpha(alpha_), kappa(kappa_) { }

   using BilinearFormIntegrator::AssembleFaceMatrix;
   virtual void AssembleFaceMatrix(const FiniteElement &el1,
                                   const FiniteElement &el2,
                                   FaceElementTransformations &Trans,
                                   DenseMatrix &elmat);

protected:
   Coefficient *lambda, *mu;
   double alpha, kappa;

#ifndef MFEM_THREAD_SAFE
   // values of all scalar basis functions for one component of u (which is a
   // vector) at the integration point in the reference space
   Vector shape1, shape2;
   // values of derivatives of all scalar basis functions for one component
   // of u (which is a vector) at the integration point in the reference space
   DenseMatrix dshape1, dshape2;
   // Adjugate of the Jacobian of the transformation: adjJ = det(J) J^{-1}
   DenseMatrix adjJ;
   // gradient of shape functions in the real (physical, not reference)
   // coordinates, scaled by det(J):
   //    dshape_ps(jdof,jm) = sum_{t} adjJ(t,jm)*dshape(jdof,t)
   DenseMatrix dshape1_ps, dshape2_ps;
   Vector nor;  // nor = |weight(J_face)| n
   Vector nL1, nL2;  // nL1 = (lambda1 * ip.weight / detJ1) nor
   Vector nM1, nM2;  // nM1 = (mu1     * ip.weight / detJ1) nor
   Vector dshape1_dnM, dshape2_dnM; // dshape1_dnM = dshape1_ps . nM1
   // 'jmat' corresponds to the term: kappa <h^{-1} {lambda + 2 mu} [u], [v]>
   DenseMatrix jmat;
#endif

   static void AssembleBlock(
      const int dim, const int row_ndofs, const int col_ndofs,
      const int row_offset, const int col_offset,
      const double jmatcoef, const Vector &col_nL, const Vector &col_nM,
      const Vector &row_shape, const Vector &col_shape,
      const Vector &col_dshape_dnM, const DenseMatrix &col_dshape,
      DenseMatrix &elmat, DenseMatrix &jmat);
};

/** Integrator for the DPG form: < v, [w] > over all faces (the interface) where
    the trial variable v is defined on the interface and the test variable w is
    defined inside the elements, generally in a DG space. */
class TraceJumpIntegrator : public BilinearFormIntegrator
{
private:
   Vector face_shape, shape1, shape2;

public:
   TraceJumpIntegrator() { }
   using BilinearFormIntegrator::AssembleFaceMatrix;
   virtual void AssembleFaceMatrix(const FiniteElement &trial_face_fe,
                                   const FiniteElement &test_fe1,
                                   const FiniteElement &test_fe2,
                                   FaceElementTransformations &Trans,
                                   DenseMatrix &elmat);
};

/** Integrator for the form: < v, [w.n] > over all faces (the interface) where
    the trial variable v is defined on the interface and the test variable w is
    in an H(div)-conforming space. */
class NormalTraceJumpIntegrator : public BilinearFormIntegrator
{
private:
   Vector face_shape, normal, shape1_n, shape2_n;
   DenseMatrix shape1, shape2;

public:
   NormalTraceJumpIntegrator() { }
   using BilinearFormIntegrator::AssembleFaceMatrix;
   virtual void AssembleFaceMatrix(const FiniteElement &trial_face_fe,
                                   const FiniteElement &test_fe1,
                                   const FiniteElement &test_fe2,
                                   FaceElementTransformations &Trans,
                                   DenseMatrix &elmat);
};

/** Abstract class to serve as a base for local interpolators to be used in the
    DiscreteLinearOperator class. */
class DiscreteInterpolator : public BilinearFormIntegrator { };


/** Class for constructing the gradient as a DiscreteLinearOperator from an
    H1-conforming space to an H(curl)-conforming space. The range space can be
    vector L2 space as well. */
class GradientInterpolator : public DiscreteInterpolator
{
public:
   virtual void AssembleElementMatrix2(const FiniteElement &h1_fe,
                                       const FiniteElement &nd_fe,
                                       ElementTransformation &Trans,
                                       DenseMatrix &elmat)
   { nd_fe.ProjectGrad(h1_fe, Trans, elmat); }
};


/** Class for constructing the identity map as a DiscreteLinearOperator. This
    is the discrete embedding matrix when the domain space is a subspace of
    the range space. Otherwise, a dof projection matrix is constructed. */
class IdentityInterpolator : public DiscreteInterpolator
{
public:
   virtual void AssembleElementMatrix2(const FiniteElement &dom_fe,
                                       const FiniteElement &ran_fe,
                                       ElementTransformation &Trans,
                                       DenseMatrix &elmat)
   { ran_fe.Project(dom_fe, Trans, elmat); }
};


/** Class for constructing the (local) discrete curl matrix which can be used
    as an integrator in a DiscreteLinearOperator object to assemble the global
    discrete curl matrix. */
class CurlInterpolator : public DiscreteInterpolator
{
public:
   virtual void AssembleElementMatrix2(const FiniteElement &dom_fe,
                                       const FiniteElement &ran_fe,
                                       ElementTransformation &Trans,
                                       DenseMatrix &elmat)
   { ran_fe.ProjectCurl(dom_fe, Trans, elmat); }
};


/** Class for constructing the (local) discrete divergence matrix which can
    be used as an integrator in a DiscreteLinearOperator object to assemble
    the global discrete divergence matrix.

    Note: Since the dofs in the L2_FECollection are nodal values, the local
    discrete divergence matrix (with an RT-type domain space) will depend on
    the transformation. On the other hand, the local matrix returned by
    VectorFEDivergenceIntegrator is independent of the transformation. */
class DivergenceInterpolator : public DiscreteInterpolator
{
public:
   virtual void AssembleElementMatrix2(const FiniteElement &dom_fe,
                                       const FiniteElement &ran_fe,
                                       ElementTransformation &Trans,
                                       DenseMatrix &elmat)
   { ran_fe.ProjectDiv(dom_fe, Trans, elmat); }
};


/** A trace face interpolator class for interpolating the normal component of
    the domain space, e.g. vector H1, into the range space, e.g. the trace of
    RT which uses FiniteElement::INTEGRAL map type. */
class NormalInterpolator : public DiscreteInterpolator
{
public:
   virtual void AssembleElementMatrix2(const FiniteElement &dom_fe,
                                       const FiniteElement &ran_fe,
                                       ElementTransformation &Trans,
                                       DenseMatrix &elmat);
};

/** Interpolator of a scalar coefficient multiplied by a scalar field onto
    another scalar field. Note that this can produce inaccurate fields unless
    the target is sufficiently high order. */
class ScalarProductInterpolator : public DiscreteInterpolator
{
public:
   ScalarProductInterpolator(Coefficient & sc) : Q(&sc) { }

   virtual void AssembleElementMatrix2(const FiniteElement &dom_fe,
                                       const FiniteElement &ran_fe,
                                       ElementTransformation &Trans,
                                       DenseMatrix &elmat);

protected:
   Coefficient *Q;
};

/** Interpolator of a scalar coefficient multiplied by a vector field onto
    another vector field. Note that this can produce inaccurate fields unless
    the target is sufficiently high order. */
class ScalarVectorProductInterpolator : public DiscreteInterpolator
{
public:
   ScalarVectorProductInterpolator(Coefficient & sc)
      : Q(&sc) { }

   virtual void AssembleElementMatrix2(const FiniteElement &dom_fe,
                                       const FiniteElement &ran_fe,
                                       ElementTransformation &Trans,
                                       DenseMatrix &elmat);
protected:
   Coefficient *Q;
};

/** Interpolator of a vector coefficient multiplied by a scalar field onto
    another vector field. Note that this can produce inaccurate fields unless
    the target is sufficiently high order. */
class VectorScalarProductInterpolator : public DiscreteInterpolator
{
public:
   VectorScalarProductInterpolator(VectorCoefficient & vc)
      : VQ(&vc) { }

   virtual void AssembleElementMatrix2(const FiniteElement &dom_fe,
                                       const FiniteElement &ran_fe,
                                       ElementTransformation &Trans,
                                       DenseMatrix &elmat);
protected:
   VectorCoefficient *VQ;
};

/** Interpolator of the cross product between a vector coefficient and an
    H(curl)-conforming field onto an H(div)-conforming field. The range space
    can also be vector L2. */
class VectorCrossProductInterpolator : public DiscreteInterpolator
{
public:
   VectorCrossProductInterpolator(VectorCoefficient & vc)
      : VQ(&vc) { }

   virtual void AssembleElementMatrix2(const FiniteElement &nd_fe,
                                       const FiniteElement &rt_fe,
                                       ElementTransformation &Trans,
                                       DenseMatrix &elmat);
protected:
   VectorCoefficient *VQ;
};

/** Interpolator of the inner product between a vector coefficient and an
    H(div)-conforming field onto an L2-conforming field. The range space can
    also be H1. */
class VectorInnerProductInterpolator : public DiscreteInterpolator
{
public:
   VectorInnerProductInterpolator(VectorCoefficient & vc) : VQ(&vc) { }

   virtual void AssembleElementMatrix2(const FiniteElement &rt_fe,
                                       const FiniteElement &l2_fe,
                                       ElementTransformation &Trans,
                                       DenseMatrix &elmat);
protected:
   VectorCoefficient *VQ;
};



// PA Diffusion Assemble 2D kernel
template<const int T_SDIM>
void PADiffusionSetup2D(const int Q1D,
                        const int coeffDim,
                        const int NE,
                        const Array<double> &w,
                        const Vector &j,
                        const Vector &c,
                        Vector &d);

}
#endif<|MERGE_RESOLUTION|>--- conflicted
+++ resolved
@@ -2769,7 +2769,6 @@
                                    DenseMatrix &elmat);
 };
 
-<<<<<<< HEAD
 // <grad u. d, grad w .n>
 class SBM2Integrator : public BilinearFormIntegrator
 {
@@ -2787,7 +2786,18 @@
 public:
    SBM2Integrator(const double a, VectorCoefficient &vD_, int nterms_ = 0)
       : vD(&vD_), alpha(a), nterms(nterms_) { }
-=======
+
+   using BilinearFormIntegrator::AssembleFaceMatrix;
+   virtual void AssembleFaceMatrix(const FiniteElement &el1,
+                                   const FiniteElement &el2,
+                                   FaceElementTransformations &Trans,
+                                   DenseMatrix &elmat);
+
+   void SetElem1Flag(bool flag_) { elem1f = flag_; }
+
+   virtual ~SBM2Integrator() { }
+};
+
 /** Integrator for the "BR2" diffusion stabilization term
 
     sum_e eta (r_e([u]), r_e([v]))
@@ -2826,18 +2836,12 @@
 
 public:
    DGDiffusionBR2Integrator(class FiniteElementSpace *fes, double e = 1.0);
->>>>>>> 928d66ca
+
    using BilinearFormIntegrator::AssembleFaceMatrix;
    virtual void AssembleFaceMatrix(const FiniteElement &el1,
                                    const FiniteElement &el2,
                                    FaceElementTransformations &Trans,
                                    DenseMatrix &elmat);
-<<<<<<< HEAD
-   void SetElem1Flag(bool flag_) { elem1f = flag_; }
-
-   virtual ~SBM2Integrator() { }
-=======
->>>>>>> 928d66ca
 };
 
 /** Integrator for the DG elasticity form, for the formulations see:
