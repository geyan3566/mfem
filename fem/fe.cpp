// Copyright (c) 2010-2020, Lawrence Livermore National Security, LLC. Produced
// at the Lawrence Livermore National Laboratory. All Rights reserved. See files
// LICENSE and NOTICE for details. LLNL-CODE-806117.
//
// This file is part of the MFEM library. For more information and source code
// availability visit https://mfem.org.
//
// MFEM is free software; you can redistribute it and/or modify it under the
// terms of the BSD-3 license. We welcome feedback and contributions, see file
// CONTRIBUTING.md for details.

// Finite Element classes

#include "fe.hpp"
#include "fe_coll.hpp"
#include "../mesh/nurbs.hpp"
#include "bilininteg.hpp"
#include <cmath>

namespace mfem
{

using namespace std;

FiniteElement::FiniteElement(int D, Geometry::Type G, int Do, int O, int F)
   : Nodes(Do)
{
   Dim = D ; GeomType = G ; Dof = Do ; Order = O ; FuncSpace = F;
   RangeType = SCALAR;
   MapType = VALUE;
   DerivType = NONE;
   DerivRangeType = SCALAR;
   DerivMapType = VALUE;
   for (int i = 0; i < Geometry::MaxDim; i++) { Orders[i] = -1; }
#ifndef MFEM_THREAD_SAFE
   vshape.SetSize(Dof, Dim);
#endif
}

void FiniteElement::CalcVShape (
   const IntegrationPoint &ip, DenseMatrix &shape) const
{
   mfem_error ("FiniteElement::CalcVShape (ip, ...)\n"
               "   is not implemented for this class!");
}

void FiniteElement::CalcVShape (
   ElementTransformation &Trans, DenseMatrix &shape) const
{
   mfem_error ("FiniteElement::CalcVShape (trans, ...)\n"
               "   is not implemented for this class!");
}

void FiniteElement::CalcDivShape (
   const IntegrationPoint &ip, Vector &divshape) const
{
   mfem_error ("FiniteElement::CalcDivShape (ip, ...)\n"
               "   is not implemented for this class!");
}

void FiniteElement::CalcPhysDivShape(
   ElementTransformation &Trans, Vector &div_shape) const
{
   CalcDivShape(Trans.GetIntPoint(), div_shape);
   div_shape *= (1.0 / Trans.Weight());
}

void FiniteElement::CalcCurlShape(const IntegrationPoint &ip,
                                  DenseMatrix &curl_shape) const
{
   mfem_error ("FiniteElement::CalcCurlShape (ip, ...)\n"
               "   is not implemented for this class!");
}

void FiniteElement::CalcPhysCurlShape(ElementTransformation &Trans,
                                      DenseMatrix &curl_shape) const
{
   switch (Dim)
   {
      case 3:
      {
#ifdef MFEM_THREAD_SAFE
         DenseMatrix vshape(Dof, Dim);
#endif
         CalcCurlShape(Trans.GetIntPoint(), vshape);
         MultABt(vshape, Trans.Jacobian(), curl_shape);
         curl_shape *= (1.0 / Trans.Weight());
         break;
      }
      case 2:
         // This is valid for both 2x2 and 3x2 Jacobians
         CalcCurlShape(Trans.GetIntPoint(), curl_shape);
         curl_shape *= (1.0 / Trans.Weight());
         break;
      default:
         MFEM_ABORT("Invalid dimension, Dim = " << Dim);
   }
}

void FiniteElement::GetFaceDofs(int face, int **dofs, int *ndofs) const
{
   mfem_error ("FiniteElement::GetFaceDofs (...)");
}

void FiniteElement::CalcHessian (const IntegrationPoint &ip,
                                 DenseMatrix &h) const
{
   mfem_error ("FiniteElement::CalcHessian (...) is not overloaded !");
}

void FiniteElement::GetLocalInterpolation (ElementTransformation &Trans,
                                           DenseMatrix &I) const
{
   mfem_error ("GetLocalInterpolation (...) is not overloaded !");
}

void FiniteElement::GetLocalRestriction(ElementTransformation &,
                                        DenseMatrix &) const
{
   mfem_error("FiniteElement::GetLocalRestriction() is not overloaded !");
}

void FiniteElement::GetTransferMatrix(const FiniteElement &fe,
                                      ElementTransformation &Trans,
                                      DenseMatrix &I) const
{
   MFEM_ABORT("method is not overloaded !");
}

void FiniteElement::Project (
   Coefficient &coeff, ElementTransformation &Trans, Vector &dofs) const
{
   mfem_error ("FiniteElement::Project (...) is not overloaded !");
}

void FiniteElement::Project (
   VectorCoefficient &vc, ElementTransformation &Trans, Vector &dofs) const
{
   mfem_error ("FiniteElement::Project (...) (vector) is not overloaded !");
}

void FiniteElement::ProjectMatrixCoefficient(
   MatrixCoefficient &mc, ElementTransformation &T, Vector &dofs) const
{
   mfem_error("FiniteElement::ProjectMatrixCoefficient() is not overloaded !");
}

void FiniteElement::ProjectDelta(int vertex, Vector &dofs) const
{
   mfem_error("FiniteElement::ProjectDelta(...) is not implemented for "
              "this element!");
}

void FiniteElement::Project(
   const FiniteElement &fe, ElementTransformation &Trans, DenseMatrix &I) const
{
   mfem_error("FiniteElement::Project(...) (fe version) is not implemented "
              "for this element!");
}

void FiniteElement::ProjectGrad(
   const FiniteElement &fe, ElementTransformation &Trans,
   DenseMatrix &grad) const
{
   mfem_error("FiniteElement::ProjectGrad(...) is not implemented for "
              "this element!");
}

void FiniteElement::ProjectCurl(
   const FiniteElement &fe, ElementTransformation &Trans,
   DenseMatrix &curl) const
{
   mfem_error("FiniteElement::ProjectCurl(...) is not implemented for "
              "this element!");
}

void FiniteElement::ProjectDiv(
   const FiniteElement &fe, ElementTransformation &Trans,
   DenseMatrix &div) const
{
   mfem_error("FiniteElement::ProjectDiv(...) is not implemented for "
              "this element!");
}

void FiniteElement::CalcPhysShape(ElementTransformation &Trans,
                                  Vector &shape) const
{
   CalcShape(Trans.GetIntPoint(), shape);
   if (MapType == INTEGRAL)
   {
      shape /= Trans.Weight();
   }
}

void FiniteElement::CalcPhysDShape(ElementTransformation &Trans,
                                   DenseMatrix &dshape) const
{
   MFEM_ASSERT(MapType == VALUE, "");
#ifdef MFEM_THREAD_SAFE
   DenseMatrix vshape(Dof, Dim);
#endif
   CalcDShape(Trans.GetIntPoint(), vshape);
   Mult(vshape, Trans.InverseJacobian(), dshape);
}

void FiniteElement::CalcPhysLaplacian(ElementTransformation &Trans,
                                      Vector &Laplacian) const
{
   MFEM_ASSERT(MapType == VALUE, "");

   // Simpler routine if mapping is affine
   if (Trans.Hessian().FNorm2() < 1e-20)
   {
      CalcPhysLinLaplacian(Trans, Laplacian);
      return;
   }

   // Compute full Hessian first if non-affine
   int size = (Dim*(Dim+1))/2;
   DenseMatrix hess(Dof, size);
   CalcPhysHessian(Trans,hess);

   if (Dim == 3)
   {
      for (int nd = 0; nd < Dof; nd++)
      {
         Laplacian[nd] = hess(nd,0) + hess(nd,4) + hess(nd,5);
      }
   }
   else if (Dim == 2)
   {
      for (int nd = 0; nd < Dof; nd++)
      {
         Laplacian[nd] = hess(nd,0) + hess(nd,2);
      }
   }
   else
   {
      for (int nd = 0; nd < Dof; nd++)
      {
         Laplacian[nd] = hess(nd,0);
      }
   }
}


// Assume a linear mapping
void FiniteElement::CalcPhysLinLaplacian(ElementTransformation &Trans,
                                         Vector &Laplacian) const
{
   MFEM_ASSERT(MapType == VALUE, "");
   int size = (Dim*(Dim+1))/2;
   DenseMatrix hess(Dof, size);
   DenseMatrix Gij(Dim,Dim);
   Vector scale(size);

   CalcHessian (Trans.GetIntPoint(), hess);
   MultAAt(Trans.InverseJacobian(), Gij);

   if (Dim == 3)
   {
      scale[0] =   Gij(0,0);
      scale[1] = 2*Gij(0,1);
      scale[2] = 2*Gij(0,2);

      scale[3] = 2*Gij(1,2);
      scale[4] =   Gij(2,2);

      scale[5] =   Gij(1,1);
   }
   else if (Dim == 2)
   {
      scale[0] =   Gij(0,0);
      scale[1] = 2*Gij(0,1);
      scale[2] =   Gij(1,1);
   }
   else
   {
      scale[0] =   Gij(0,0);
   }

   for (int nd = 0; nd < Dof; nd++)
   {
      Laplacian[nd] = 0.0;
      for (int ii = 0; ii < size; ii++)
      {
         Laplacian[nd] += hess(nd,ii)*scale[ii];
      }
   }

}

void  FiniteElement::CalcPhysHessian(ElementTransformation &Trans,
                                     DenseMatrix& Hessian) const
{
   MFEM_ASSERT(MapType == VALUE, "");

   // Roll 2-Tensors in vectors and 4-Tensor in Matrix, exploiting symmetry
   Array<int> map(Dim*Dim);
   if (Dim == 3)
   {
      map[0] = 0;
      map[1] = 1;
      map[2] = 2;

      map[3] = 1;
      map[4] = 5;
      map[5] = 3;

      map[6] = 2;
      map[7] = 3;
      map[8] = 4;
   }
   else if (Dim == 2)
   {
      map[0] = 0;
      map[1] = 1;

      map[2] = 1;
      map[3] = 2;
   }
   else
   {
      map[0] = 0;
   }

   // Hessian in ref coords
   int size = (Dim*(Dim+1))/2;
   DenseMatrix hess(Dof, size);
   CalcHessian(Trans.GetIntPoint(), hess);

   // Gradient in physical coords
   if (Trans.Hessian().FNorm2() > 1e-10)
   {
      DenseMatrix grad(Dof, Dim);
      CalcPhysDShape(Trans, grad);
      DenseMatrix gmap(Dof, size);
      Mult(grad,Trans.Hessian(),gmap);
      hess -= gmap;
   }

   // LHM
   DenseMatrix lhm(size,size);
   DenseMatrix invJ = Trans.Jacobian();
   lhm = 0.0;
   for (int i = 0; i < Dim; i++)
   {
      for (int j = 0; j < Dim; j++)
      {
         for (int k = 0; k < Dim; k++)
         {
            for (int l = 0; l < Dim; l++)
            {
               lhm(map[i*Dim+j],map[k*Dim+l]) += invJ(i,k)*invJ(j,l);
            }
         }
      }
   }
   // Correct multiplicity
   Vector mult(size);
   mult = 0.0;
   for (int i = 0; i < Dim*Dim; i++) { mult[map[i]]++; }
   lhm.InvRightScaling(mult);

   // Hessian in physical coords
   lhm.Invert();
   Mult( hess, lhm, Hessian);
}

const DofToQuad &FiniteElement::GetDofToQuad(const IntegrationRule &,
                                             DofToQuad::Mode) const
{
   mfem_error("FiniteElement::GetDofToQuad(...) is not implemented for "
              "this element!");
   return *dof2quad_array[0]; // suppress a warning
}

FiniteElement::~FiniteElement()
{
   for (int i = 0; i < dof2quad_array.Size(); i++)
   {
      delete dof2quad_array[i];
   }
}


void ScalarFiniteElement::NodalLocalInterpolation (
   ElementTransformation &Trans, DenseMatrix &I,
   const ScalarFiniteElement &fine_fe) const
{
   double v[Geometry::MaxDim];
   Vector vv (v, Dim);
   IntegrationPoint f_ip;

#ifdef MFEM_THREAD_SAFE
   Vector c_shape(Dof);
#endif

   MFEM_ASSERT(MapType == fine_fe.GetMapType(), "");

   I.SetSize(fine_fe.Dof, Dof);
   for (int i = 0; i < fine_fe.Dof; i++)
   {
      Trans.Transform(fine_fe.Nodes.IntPoint(i), vv);
      f_ip.Set(v, Dim);
      CalcShape(f_ip, c_shape);
      for (int j = 0; j < Dof; j++)
         if (fabs(I(i,j) = c_shape(j)) < 1.0e-12)
         {
            I(i,j) = 0.0;
         }
   }
   if (MapType == INTEGRAL)
   {
      // assuming Trans is linear; this should be ok for all refinement types
      Trans.SetIntPoint(&Geometries.GetCenter(GeomType));
      I *= Trans.Weight();
   }
}

void ScalarFiniteElement::ScalarLocalInterpolation(
   ElementTransformation &Trans, DenseMatrix &I,
   const ScalarFiniteElement &fine_fe) const
{
   // General "interpolation", defined by L2 projection

   double v[Geometry::MaxDim];
   Vector vv (v, Dim);
   IntegrationPoint f_ip;

   const int fs = fine_fe.GetDof(), cs = this->GetDof();
   I.SetSize(fs, cs);
   Vector fine_shape(fs), coarse_shape(cs);
   DenseMatrix fine_mass(fs), fine_coarse_mass(fs, cs); // initialized with 0
   const int ir_order = GetOrder() + fine_fe.GetOrder();
   const IntegrationRule &ir = IntRules.Get(fine_fe.GetGeomType(), ir_order);

   for (int i = 0; i < ir.GetNPoints(); i++)
   {
      const IntegrationPoint &ip = ir.IntPoint(i);
      fine_fe.CalcShape(ip, fine_shape);
      Trans.Transform(ip, vv);
      f_ip.Set(v, Dim);
      this->CalcShape(f_ip, coarse_shape);

      AddMult_a_VVt(ip.weight, fine_shape, fine_mass);
      AddMult_a_VWt(ip.weight, fine_shape, coarse_shape, fine_coarse_mass);
   }

   DenseMatrixInverse fine_mass_inv(fine_mass);
   fine_mass_inv.Mult(fine_coarse_mass, I);

   if (MapType == INTEGRAL)
   {
      // assuming Trans is linear; this should be ok for all refinement types
      Trans.SetIntPoint(&Geometries.GetCenter(GeomType));
      I *= Trans.Weight();
   }
}

const DofToQuad &ScalarFiniteElement::GetDofToQuad(const IntegrationRule &ir,
                                                   DofToQuad::Mode mode) const
{
   MFEM_VERIFY(mode == DofToQuad::FULL, "invalid mode requested");

   for (int i = 0; i < dof2quad_array.Size(); i++)
   {
      const DofToQuad &d2q = *dof2quad_array[i];
      if (d2q.IntRule == &ir && d2q.mode == mode) { return d2q; }
   }

   DofToQuad *d2q = new DofToQuad;
   const int nqpt = ir.GetNPoints();
   d2q->FE = this;
   d2q->IntRule = &ir;
   d2q->mode = mode;
   d2q->ndof = Dof;
   d2q->nqpt = nqpt;
   d2q->B.SetSize(nqpt*Dof);
   d2q->Bt.SetSize(Dof*nqpt);
   d2q->G.SetSize(nqpt*Dim*Dof);
   d2q->Gt.SetSize(Dof*nqpt*Dim);
#ifdef MFEM_THREAD_SAFE
   Vector c_shape(Dof);
   DenseMatrix vshape(Dof, Dim);
#endif
   for (int i = 0; i < nqpt; i++)
   {
      const IntegrationPoint &ip = ir.IntPoint(i);
      CalcShape(ip, c_shape);
      for (int j = 0; j < Dof; j++)
      {
         d2q->B[i+nqpt*j] = d2q->Bt[j+Dof*i] = c_shape(j);
      }
      CalcDShape(ip, vshape);
      for (int d = 0; d < Dim; d++)
      {
         for (int j = 0; j < Dof; j++)
         {
            d2q->G[i+nqpt*(d+Dim*j)] = d2q->Gt[j+Dof*(i+nqpt*d)] = vshape(j,d);
         }
      }
   }
   dof2quad_array.Append(d2q);
   return *d2q;
}

// protected method
const DofToQuad &ScalarFiniteElement::GetTensorDofToQuad(
   const TensorBasisElement &tb,
   const IntegrationRule &ir, DofToQuad::Mode mode) const
{
   MFEM_VERIFY(mode == DofToQuad::TENSOR, "invalid mode requested");

   for (int i = 0; i < dof2quad_array.Size(); i++)
   {
      const DofToQuad &d2q = *dof2quad_array[i];
      if (d2q.IntRule == &ir && d2q.mode == mode) { return d2q; }
   }

   DofToQuad *d2q = new DofToQuad;
   const Poly_1D::Basis &basis_1d = tb.GetBasis1D();
   const int ndof = Order + 1;
   const int nqpt = (int)floor(pow(ir.GetNPoints(), 1.0/Dim) + 0.5);
   d2q->FE = this;
   d2q->IntRule = &ir;
   d2q->mode = mode;
   d2q->ndof = ndof;
   d2q->nqpt = nqpt;
   d2q->B.SetSize(nqpt*ndof);
   d2q->Bt.SetSize(ndof*nqpt);
   d2q->G.SetSize(nqpt*ndof);
   d2q->Gt.SetSize(ndof*nqpt);
   Vector val(ndof), grad(ndof);
   for (int i = 0; i < nqpt; i++)
   {
      // The first 'nqpt' points in 'ir' have the same x-coordinates as those
      // of the 1D rule.
      basis_1d.Eval(ir.IntPoint(i).x, val, grad);
      for (int j = 0; j < ndof; j++)
      {
         d2q->B[i+nqpt*j] = d2q->Bt[j+ndof*i] = val(j);
         d2q->G[i+nqpt*j] = d2q->Gt[j+ndof*i] = grad(j);
      }
   }
   dof2quad_array.Append(d2q);
   return *d2q;
}


void NodalFiniteElement::ProjectCurl_2D(
   const FiniteElement &fe, ElementTransformation &Trans,
   DenseMatrix &curl) const
{
   MFEM_ASSERT(GetMapType() == FiniteElement::INTEGRAL, "");

   DenseMatrix curl_shape(fe.GetDof(), 1);

   curl.SetSize(Dof, fe.GetDof());
   for (int i = 0; i < Dof; i++)
   {
      fe.CalcCurlShape(Nodes.IntPoint(i), curl_shape);
      for (int j = 0; j < fe.GetDof(); j++)
      {
         curl(i,j) = curl_shape(j,0);
      }
   }
}

void InvertLinearTrans(ElementTransformation &trans,
                       const IntegrationPoint &pt, Vector &x)
{
   // invert a linear transform with one Newton step
   IntegrationPoint p0;
   p0.Set3(0, 0, 0);
   trans.Transform(p0, x);

   double store[3];
   Vector v(store, x.Size());
   pt.Get(v, x.Size());
   v -= x;

   trans.InverseJacobian().Mult(v, x);
}

void NodalFiniteElement::GetLocalRestriction(ElementTransformation &Trans,
                                             DenseMatrix &R) const
{
   IntegrationPoint ipt;
   Vector pt(&ipt.x, Dim);

#ifdef MFEM_THREAD_SAFE
   Vector c_shape(Dof);
#endif

   Trans.SetIntPoint(&Nodes[0]);

   for (int j = 0; j < Dof; j++)
   {
      InvertLinearTrans(Trans, Nodes[j], pt);
      if (Geometries.CheckPoint(GeomType, ipt)) // do we need an epsilon here?
      {
         CalcShape(ipt, c_shape);
         R.SetRow(j, c_shape);
      }
      else
      {
         // Set the whole row to avoid valgrind warnings in R.Threshold().
         R.SetRow(j, infinity());
      }
   }
   R.Threshold(1e-12);
}

void NodalFiniteElement::Project (
   Coefficient &coeff, ElementTransformation &Trans, Vector &dofs) const
{
   for (int i = 0; i < Dof; i++)
   {
      const IntegrationPoint &ip = Nodes.IntPoint(i);
      // some coefficients expect that Trans.IntPoint is the same
      // as the second argument of Eval
      Trans.SetIntPoint(&ip);
      dofs(i) = coeff.Eval (Trans, ip);
      if (MapType == INTEGRAL)
      {
         dofs(i) *= Trans.Weight();
      }
   }
}

void NodalFiniteElement::Project (
   VectorCoefficient &vc, ElementTransformation &Trans, Vector &dofs) const
{
   MFEM_ASSERT(dofs.Size() == vc.GetVDim()*Dof, "");
   Vector x(vc.GetVDim());

   for (int i = 0; i < Dof; i++)
   {
      const IntegrationPoint &ip = Nodes.IntPoint(i);
      Trans.SetIntPoint(&ip);
      vc.Eval (x, Trans, ip);
      if (MapType == INTEGRAL)
      {
         x *= Trans.Weight();
      }
      for (int j = 0; j < x.Size(); j++)
      {
         dofs(Dof*j+i) = x(j);
      }
   }
}

void NodalFiniteElement::ProjectMatrixCoefficient(
   MatrixCoefficient &mc, ElementTransformation &T, Vector &dofs) const
{
   // (mc.height x mc.width) @ DOFs -> (Dof x mc.width x mc.height) in dofs
   MFEM_ASSERT(dofs.Size() == mc.GetHeight()*mc.GetWidth()*Dof, "");
   DenseMatrix MQ(mc.GetHeight(), mc.GetWidth());

   for (int k = 0; k < Dof; k++)
   {
      T.SetIntPoint(&Nodes.IntPoint(k));
      mc.Eval(MQ, T, Nodes.IntPoint(k));
      if (MapType == INTEGRAL) { MQ *= T.Weight(); }
      for (int r = 0; r < MQ.Height(); r++)
      {
         for (int d = 0; d < MQ.Width(); d++)
         {
            dofs(k+Dof*(d+MQ.Width()*r)) = MQ(r,d);
         }
      }
   }
}

void NodalFiniteElement::Project(
   const FiniteElement &fe, ElementTransformation &Trans, DenseMatrix &I) const
{
   if (fe.GetRangeType() == SCALAR)
   {
      MFEM_ASSERT(MapType == fe.GetMapType(), "");

      Vector shape(fe.GetDof());

      I.SetSize(Dof, fe.GetDof());
      for (int k = 0; k < Dof; k++)
      {
         fe.CalcShape(Nodes.IntPoint(k), shape);
         for (int j = 0; j < shape.Size(); j++)
         {
            I(k,j) = (fabs(shape(j)) < 1e-12) ? 0.0 : shape(j);
         }
      }
   }
   else
   {
      DenseMatrix vshape(fe.GetDof(), Trans.GetSpaceDim());

      I.SetSize(vshape.Width()*Dof, fe.GetDof());
      for (int k = 0; k < Dof; k++)
      {
         Trans.SetIntPoint(&Nodes.IntPoint(k));
         fe.CalcVShape(Trans, vshape);
         if (MapType == INTEGRAL)
         {
            vshape *= Trans.Weight();
         }
         for (int j = 0; j < vshape.Height(); j++)
            for (int d = 0; d < vshape.Width(); d++)
            {
               I(k+d*Dof,j) = vshape(j,d);
            }
      }
   }
}

void NodalFiniteElement::ProjectGrad(
   const FiniteElement &fe, ElementTransformation &Trans,
   DenseMatrix &grad) const
{
   MFEM_ASSERT(fe.GetMapType() == VALUE, "");
   MFEM_ASSERT(Trans.GetSpaceDim() == Dim, "")

   DenseMatrix dshape(fe.GetDof(), Dim), grad_k(fe.GetDof(), Dim), Jinv(Dim);

   grad.SetSize(Dim*Dof, fe.GetDof());
   for (int k = 0; k < Dof; k++)
   {
      const IntegrationPoint &ip = Nodes.IntPoint(k);
      fe.CalcDShape(ip, dshape);
      Trans.SetIntPoint(&ip);
      CalcInverse(Trans.Jacobian(), Jinv);
      Mult(dshape, Jinv, grad_k);
      if (MapType == INTEGRAL)
      {
         grad_k *= Trans.Weight();
      }
      for (int j = 0; j < grad_k.Height(); j++)
         for (int d = 0; d < Dim; d++)
         {
            grad(k+d*Dof,j) = grad_k(j,d);
         }
   }
}

void NodalFiniteElement::ProjectDiv(
   const FiniteElement &fe, ElementTransformation &Trans,
   DenseMatrix &div) const
{
   double detJ;
   Vector div_shape(fe.GetDof());

   div.SetSize(Dof, fe.GetDof());
   for (int k = 0; k < Dof; k++)
   {
      const IntegrationPoint &ip = Nodes.IntPoint(k);
      fe.CalcDivShape(ip, div_shape);
      if (MapType == VALUE)
      {
         Trans.SetIntPoint(&ip);
         detJ = Trans.Weight();
         for (int j = 0; j < div_shape.Size(); j++)
         {
            div(k,j) = (fabs(div_shape(j)) < 1e-12) ? 0.0 : div_shape(j)/detJ;
         }
      }
      else
      {
         for (int j = 0; j < div_shape.Size(); j++)
         {
            div(k,j) = (fabs(div_shape(j)) < 1e-12) ? 0.0 : div_shape(j);
         }
      }
   }
}


void PositiveFiniteElement::Project(
   Coefficient &coeff, ElementTransformation &Trans, Vector &dofs) const
{
   for (int i = 0; i < Dof; i++)
   {
      const IntegrationPoint &ip = Nodes.IntPoint(i);
      Trans.SetIntPoint(&ip);
      dofs(i) = coeff.Eval(Trans, ip);
   }
}

void PositiveFiniteElement::Project(
   VectorCoefficient &vc, ElementTransformation &Trans, Vector &dofs) const
{
   MFEM_ASSERT(dofs.Size() == vc.GetVDim()*Dof, "");
   Vector x(vc.GetVDim());

   for (int i = 0; i < Dof; i++)
   {
      const IntegrationPoint &ip = Nodes.IntPoint(i);
      Trans.SetIntPoint(&ip);
      vc.Eval (x, Trans, ip);
      for (int j = 0; j < x.Size(); j++)
      {
         dofs(Dof*j+i) = x(j);
      }
   }
}

void PositiveFiniteElement::Project(
   const FiniteElement &fe, ElementTransformation &Trans, DenseMatrix &I) const
{
   const NodalFiniteElement *nfe =
      dynamic_cast<const NodalFiniteElement *>(&fe);

   if (nfe && Dof == nfe->GetDof())
   {
      nfe->Project(*this, Trans, I);
      I.Invert();
   }
   else
   {
      // local L2 projection
      DenseMatrix pos_mass, mixed_mass;
      MassIntegrator mass_integ;

      mass_integ.AssembleElementMatrix(*this, Trans, pos_mass);
      mass_integ.AssembleElementMatrix2(fe, *this, Trans, mixed_mass);

      DenseMatrixInverse pos_mass_inv(pos_mass);
      I.SetSize(Dof, fe.GetDof());
      pos_mass_inv.Mult(mixed_mass, I);
   }
}


void VectorFiniteElement::CalcShape (
   const IntegrationPoint &ip, Vector &shape ) const
{
   mfem_error ("Error: Cannot use scalar CalcShape(...) function with\n"
               "   VectorFiniteElements!");
}

void VectorFiniteElement::CalcDShape (
   const IntegrationPoint &ip, DenseMatrix &dshape ) const
{
   mfem_error ("Error: Cannot use scalar CalcDShape(...) function with\n"
               "   VectorFiniteElements!");
}

void VectorFiniteElement::SetDerivMembers()
{
   switch (MapType)
   {
      case H_DIV:
         DerivType = DIV;
         DerivRangeType = SCALAR;
         DerivMapType = INTEGRAL;
         break;
      case H_CURL:
         switch (Dim)
         {
            case 3: // curl: 3D H_CURL -> 3D H_DIV
               DerivType = CURL;
               DerivRangeType = VECTOR;
               DerivMapType = H_DIV;
               break;
            case 2:
               // curl: 2D H_CURL -> INTEGRAL
               DerivType = CURL;
               DerivRangeType = SCALAR;
               DerivMapType = INTEGRAL;
               break;
            case 1:
               DerivType = NONE;
               DerivRangeType = SCALAR;
               DerivMapType = INTEGRAL;
               break;
            default:
               MFEM_ABORT("Invalid dimension, Dim = " << Dim);
         }
         break;
      default:
         MFEM_ABORT("Invalid MapType = " << MapType);
   }
}

void VectorFiniteElement::CalcVShape_RT (
   ElementTransformation &Trans, DenseMatrix &shape) const
{
   MFEM_ASSERT(MapType == H_DIV, "");
#ifdef MFEM_THREAD_SAFE
   DenseMatrix vshape(Dof, Dim);
#endif
   CalcVShape(Trans.GetIntPoint(), vshape);
   MultABt(vshape, Trans.Jacobian(), shape);
   shape *= (1.0 / Trans.Weight());
}

void VectorFiniteElement::CalcVShape_ND (
   ElementTransformation &Trans, DenseMatrix &shape) const
{
   MFEM_ASSERT(MapType == H_CURL, "");
#ifdef MFEM_THREAD_SAFE
   DenseMatrix vshape(Dof, Dim);
#endif
   CalcVShape(Trans.GetIntPoint(), vshape);
   Mult(vshape, Trans.InverseJacobian(), shape);
}

void VectorFiniteElement::Project_RT(
   const double *nk, const Array<int> &d2n,
   VectorCoefficient &vc, ElementTransformation &Trans, Vector &dofs) const
{
   double vk[Geometry::MaxDim];
   const int sdim = Trans.GetSpaceDim();
   MFEM_ASSERT(vc.GetVDim() == sdim, "");
   Vector xk(vk, sdim);
   const bool square_J = (Dim == sdim);

   for (int k = 0; k < Dof; k++)
   {
      Trans.SetIntPoint(&Nodes.IntPoint(k));
      vc.Eval(xk, Trans, Nodes.IntPoint(k));
      // dof_k = nk^t adj(J) xk
      dofs(k) = Trans.AdjugateJacobian().InnerProduct(vk, nk + d2n[k]*Dim);
      if (!square_J) { dofs(k) /= Trans.Weight(); }
   }
}

void VectorFiniteElement::ProjectMatrixCoefficient_RT(
   const double *nk, const Array<int> &d2n,
   MatrixCoefficient &mc, ElementTransformation &T, Vector &dofs) const
{
   // project the rows of the matrix coefficient in an RT space

   const int sdim = T.GetSpaceDim();
   MFEM_ASSERT(mc.GetWidth() == sdim, "");
   const bool square_J = (Dim == sdim);
   DenseMatrix MQ(mc.GetHeight(), mc.GetWidth());
   Vector nk_phys(sdim), dofs_k(MQ.Height());
   MFEM_ASSERT(dofs.Size() == Dof*MQ.Height(), "");

   for (int k = 0; k < Dof; k++)
   {
      T.SetIntPoint(&Nodes.IntPoint(k));
      mc.Eval(MQ, T, Nodes.IntPoint(k));
      // nk_phys = adj(J)^t nk
      T.AdjugateJacobian().MultTranspose(nk + d2n[k]*Dim, nk_phys);
      if (!square_J) { nk_phys /= T.Weight(); }
      MQ.Mult(nk_phys, dofs_k);
      for (int r = 0; r < MQ.Height(); r++)
      {
         dofs(k+Dof*r) = dofs_k(r);
      }
   }
}

void VectorFiniteElement::Project_RT(
   const double *nk, const Array<int> &d2n, const FiniteElement &fe,
   ElementTransformation &Trans, DenseMatrix &I) const
{
   if (fe.GetRangeType() == SCALAR)
   {
      double vk[Geometry::MaxDim];
      Vector shape(fe.GetDof());
      int sdim = Trans.GetSpaceDim();

      I.SetSize(Dof, sdim*fe.GetDof());
      for (int k = 0; k < Dof; k++)
      {
         const IntegrationPoint &ip = Nodes.IntPoint(k);

         fe.CalcShape(ip, shape);
         Trans.SetIntPoint(&ip);
         Trans.AdjugateJacobian().MultTranspose(nk + d2n[k]*Dim, vk);
         if (fe.GetMapType() == INTEGRAL)
         {
            double w = 1.0/Trans.Weight();
            for (int d = 0; d < Dim; d++)
            {
               vk[d] *= w;
            }
         }

         for (int j = 0; j < shape.Size(); j++)
         {
            double s = shape(j);
            if (fabs(s) < 1e-12)
            {
               s = 0.0;
            }
            for (int d = 0; d < sdim; d++)
            {
               I(k,j+d*shape.Size()) = s*vk[d];
            }
         }
      }
   }
   else
   {
      mfem_error("VectorFiniteElement::Project_RT (fe version)");
   }
}

void VectorFiniteElement::ProjectGrad_RT(
   const double *nk, const Array<int> &d2n, const FiniteElement &fe,
   ElementTransformation &Trans, DenseMatrix &grad) const
{
   if (Dim != 2)
   {
      mfem_error("VectorFiniteElement::ProjectGrad_RT works only in 2D!");
   }

   DenseMatrix dshape(fe.GetDof(), fe.GetDim());
   Vector grad_k(fe.GetDof());
   double tk[2];

   grad.SetSize(Dof, fe.GetDof());
   for (int k = 0; k < Dof; k++)
   {
      fe.CalcDShape(Nodes.IntPoint(k), dshape);
      tk[0] = nk[d2n[k]*Dim+1];
      tk[1] = -nk[d2n[k]*Dim];
      dshape.Mult(tk, grad_k);
      for (int j = 0; j < grad_k.Size(); j++)
      {
         grad(k,j) = (fabs(grad_k(j)) < 1e-12) ? 0.0 : grad_k(j);
      }
   }
}

void VectorFiniteElement::ProjectCurl_ND(
   const double *tk, const Array<int> &d2t, const FiniteElement &fe,
   ElementTransformation &Trans, DenseMatrix &curl) const
{
#ifdef MFEM_THREAD_SAFE
   DenseMatrix curlshape(fe.GetDof(), Dim);
   DenseMatrix curlshape_J(fe.GetDof(), Dim);
   DenseMatrix J(Dim, Dim);
#else
   curlshape.SetSize(fe.GetDof(), Dim);
   curlshape_J.SetSize(fe.GetDof(), Dim);
   J.SetSize(Dim, Dim);
#endif

   Vector curl_k(fe.GetDof());

   curl.SetSize(Dof, fe.GetDof());
   for (int k = 0; k < Dof; k++)
   {
      const IntegrationPoint &ip = Nodes.IntPoint(k);

      // calculate J^t * J / |J|
      Trans.SetIntPoint(&ip);
      MultAtB(Trans.Jacobian(), Trans.Jacobian(), J);
      J *= 1.0 / Trans.Weight();

      // transform curl of shapes (rows) by J^t * J / |J|
      fe.CalcCurlShape(ip, curlshape);
      Mult(curlshape, J, curlshape_J);

      curlshape_J.Mult(tk + d2t[k]*Dim, curl_k);
      for (int j = 0; j < curl_k.Size(); j++)
      {
         curl(k,j) = (fabs(curl_k(j)) < 1e-12) ? 0.0 : curl_k(j);
      }
   }
}

void VectorFiniteElement::ProjectCurl_RT(
   const double *nk, const Array<int> &d2n, const FiniteElement &fe,
   ElementTransformation &Trans, DenseMatrix &curl) const
{
   DenseMatrix curl_shape(fe.GetDof(), Dim);
   Vector curl_k(fe.GetDof());

   curl.SetSize(Dof, fe.GetDof());
   for (int k = 0; k < Dof; k++)
   {
      fe.CalcCurlShape(Nodes.IntPoint(k), curl_shape);
      curl_shape.Mult(nk + d2n[k]*Dim, curl_k);
      for (int j = 0; j < curl_k.Size(); j++)
      {
         curl(k,j) = (fabs(curl_k(j)) < 1e-12) ? 0.0 : curl_k(j);
      }
   }
}

void VectorFiniteElement::Project_ND(
   const double *tk, const Array<int> &d2t,
   VectorCoefficient &vc, ElementTransformation &Trans, Vector &dofs) const
{
   double vk[Geometry::MaxDim];
   Vector xk(vk, vc.GetVDim());

   for (int k = 0; k < Dof; k++)
   {
      Trans.SetIntPoint(&Nodes.IntPoint(k));

      vc.Eval(xk, Trans, Nodes.IntPoint(k));
      // dof_k = xk^t J tk
      dofs(k) = Trans.Jacobian().InnerProduct(tk + d2t[k]*Dim, vk);
   }
}

void VectorFiniteElement::ProjectMatrixCoefficient_ND(
   const double *tk, const Array<int> &d2t,
   MatrixCoefficient &mc, ElementTransformation &T, Vector &dofs) const
{
   // project the rows of the matrix coefficient in an ND space

   const int sdim = T.GetSpaceDim();
   MFEM_ASSERT(mc.GetWidth() == sdim, "");
   DenseMatrix MQ(mc.GetHeight(), mc.GetWidth());
   Vector tk_phys(sdim), dofs_k(MQ.Height());
   MFEM_ASSERT(dofs.Size() == Dof*MQ.Height(), "");

   for (int k = 0; k < Dof; k++)
   {
      T.SetIntPoint(&Nodes.IntPoint(k));
      mc.Eval(MQ, T, Nodes.IntPoint(k));
      // tk_phys = J tk
      T.Jacobian().Mult(tk + d2t[k]*Dim, tk_phys);
      MQ.Mult(tk_phys, dofs_k);
      for (int r = 0; r < MQ.Height(); r++)
      {
         dofs(k+Dof*r) = dofs_k(r);
      }
   }
}

void VectorFiniteElement::Project_ND(
   const double *tk, const Array<int> &d2t, const FiniteElement &fe,
   ElementTransformation &Trans, DenseMatrix &I) const
{
   if (fe.GetRangeType() == SCALAR)
   {
      int sdim = Trans.GetSpaceDim();
      double vk[Geometry::MaxDim];
      Vector shape(fe.GetDof());

      I.SetSize(Dof, sdim*fe.GetDof());
      for (int k = 0; k < Dof; k++)
      {
         const IntegrationPoint &ip = Nodes.IntPoint(k);

         fe.CalcShape(ip, shape);
         Trans.SetIntPoint(&ip);
         Trans.Jacobian().Mult(tk + d2t[k]*Dim, vk);
         if (fe.GetMapType() == INTEGRAL)
         {
            double w = 1.0/Trans.Weight();
            for (int d = 0; d < sdim; d++)
            {
               vk[d] *= w;
            }
         }

         for (int j = 0; j < shape.Size(); j++)
         {
            double s = shape(j);
            if (fabs(s) < 1e-12)
            {
               s = 0.0;
            }
            for (int d = 0; d < sdim; d++)
            {
               I(k, j + d*shape.Size()) = s*vk[d];
            }
         }
      }
   }
   else
   {
      mfem_error("VectorFiniteElement::Project_ND (fe version)");
   }
}

void VectorFiniteElement::ProjectGrad_ND(
   const double *tk, const Array<int> &d2t, const FiniteElement &fe,
   ElementTransformation &Trans, DenseMatrix &grad) const
{
   MFEM_ASSERT(fe.GetMapType() == VALUE, "");

   DenseMatrix dshape(fe.GetDof(), fe.GetDim());
   Vector grad_k(fe.GetDof());

   grad.SetSize(Dof, fe.GetDof());
   for (int k = 0; k < Dof; k++)
   {
      fe.CalcDShape(Nodes.IntPoint(k), dshape);
      dshape.Mult(tk + d2t[k]*Dim, grad_k);
      for (int j = 0; j < grad_k.Size(); j++)
      {
         grad(k,j) = (fabs(grad_k(j)) < 1e-12) ? 0.0 : grad_k(j);
      }
   }
}

void VectorFiniteElement::LocalInterpolation_RT(
   const VectorFiniteElement &cfe, const double *nk, const Array<int> &d2n,
   ElementTransformation &Trans, DenseMatrix &I) const
{
   MFEM_ASSERT(MapType == cfe.GetMapType(), "");

   double vk[Geometry::MaxDim];
   Vector xk(vk, Dim);
   IntegrationPoint ip;
#ifdef MFEM_THREAD_SAFE
   DenseMatrix vshape(cfe.GetDof(), cfe.GetDim());
#else
   DenseMatrix vshape(cfe.vshape.Data(), cfe.GetDof(), cfe.GetDim());
#endif
   I.SetSize(Dof, vshape.Height());

   // assuming Trans is linear; this should be ok for all refinement types
   Trans.SetIntPoint(&Geometries.GetCenter(GeomType));
   const DenseMatrix &adjJ = Trans.AdjugateJacobian();
   for (int k = 0; k < Dof; k++)
   {
      Trans.Transform(Nodes.IntPoint(k), xk);
      ip.Set3(vk);
      cfe.CalcVShape(ip, vshape);
      // xk = |J| J^{-t} n_k
      adjJ.MultTranspose(nk + d2n[k]*Dim, vk);
      // I_k = vshape_k.adj(J)^t.n_k, k=1,...,Dof
      for (int j = 0; j < vshape.Height(); j++)
      {
         double Ikj = 0.;
         for (int i = 0; i < Dim; i++)
         {
            Ikj += vshape(j, i) * vk[i];
         }
         I(k, j) = (fabs(Ikj) < 1e-12) ? 0.0 : Ikj;
      }
   }
}

void VectorFiniteElement::LocalInterpolation_ND(
   const VectorFiniteElement &cfe, const double *tk, const Array<int> &d2t,
   ElementTransformation &Trans, DenseMatrix &I) const
{
   double vk[Geometry::MaxDim];
   Vector xk(vk, Dim);
   IntegrationPoint ip;
#ifdef MFEM_THREAD_SAFE
   DenseMatrix vshape(cfe.GetDof(), cfe.GetDim());
#else
   DenseMatrix vshape(cfe.vshape.Data(), cfe.GetDof(), cfe.GetDim());
#endif
   I.SetSize(Dof, vshape.Height());

   // assuming Trans is linear; this should be ok for all refinement types
   Trans.SetIntPoint(&Geometries.GetCenter(GeomType));
   const DenseMatrix &J = Trans.Jacobian();
   for (int k = 0; k < Dof; k++)
   {
      Trans.Transform(Nodes.IntPoint(k), xk);
      ip.Set3(vk);
      cfe.CalcVShape(ip, vshape);
      // xk = J t_k
      J.Mult(tk + d2t[k]*Dim, vk);
      // I_k = vshape_k.J.t_k, k=1,...,Dof
      for (int j = 0; j < vshape.Height(); j++)
      {
         double Ikj = 0.;
         for (int i = 0; i < Dim; i++)
         {
            Ikj += vshape(j, i) * vk[i];
         }
         I(k, j) = (fabs(Ikj) < 1e-12) ? 0.0 : Ikj;
      }
   }
}

void VectorFiniteElement::LocalRestriction_RT(
   const double *nk, const Array<int> &d2n, ElementTransformation &Trans,
   DenseMatrix &R) const
{
   double pt_data[Geometry::MaxDim];
   IntegrationPoint ip;
   Vector pt(pt_data, Dim);

#ifdef MFEM_THREAD_SAFE
   DenseMatrix vshape(Dof, Dim);
#endif

   Trans.SetIntPoint(&Geometries.GetCenter(GeomType));
   const DenseMatrix &J = Trans.Jacobian();
   const double weight = Trans.Weight();
   for (int j = 0; j < Dof; j++)
   {
      InvertLinearTrans(Trans, Nodes.IntPoint(j), pt);
      ip.Set(pt_data, Dim);
      if (Geometries.CheckPoint(GeomType, ip)) // do we need an epsilon here?
      {
         CalcVShape(ip, vshape);
         J.MultTranspose(nk+Dim*d2n[j], pt_data);
         pt /= weight;
         for (int k = 0; k < Dof; k++)
         {
            double R_jk = 0.0;
            for (int d = 0; d < Dim; d++)
            {
               R_jk += vshape(k,d)*pt_data[d];
            }
            R(j,k) = R_jk;
         }
      }
      else
      {
         // Set the whole row to avoid valgrind warnings in R.Threshold().
         R.SetRow(j, infinity());
      }
   }
   R.Threshold(1e-12);
}

void VectorFiniteElement::LocalRestriction_ND(
   const double *tk, const Array<int> &d2t, ElementTransformation &Trans,
   DenseMatrix &R) const
{
   double pt_data[Geometry::MaxDim];
   IntegrationPoint ip;
   Vector pt(pt_data, Dim);

#ifdef MFEM_THREAD_SAFE
   DenseMatrix vshape(Dof, Dim);
#endif

   Trans.SetIntPoint(&Geometries.GetCenter(GeomType));
   const DenseMatrix &Jinv = Trans.InverseJacobian();
   for (int j = 0; j < Dof; j++)
   {
      InvertLinearTrans(Trans, Nodes.IntPoint(j), pt);
      ip.Set(pt_data, Dim);
      if (Geometries.CheckPoint(GeomType, ip)) // do we need an epsilon here?
      {
         CalcVShape(ip, vshape);
         Jinv.Mult(tk+Dim*d2t[j], pt_data);
         for (int k = 0; k < Dof; k++)
         {
            double R_jk = 0.0;
            for (int d = 0; d < Dim; d++)
            {
               R_jk += vshape(k,d)*pt_data[d];
            }
            R(j,k) = R_jk;
         }
      }
      else
      {
         // Set the whole row to avoid valgrind warnings in R.Threshold().
         R.SetRow(j, infinity());
      }
   }
   R.Threshold(1e-12);
}


PointFiniteElement::PointFiniteElement()
   : NodalFiniteElement(0, Geometry::POINT, 1, 0)
{
   Nodes.IntPoint(0).x = 0.0;
}

void PointFiniteElement::CalcShape(const IntegrationPoint &ip,
                                   Vector &shape) const
{
   shape(0) = 1.;
}

void PointFiniteElement::CalcDShape(const IntegrationPoint &ip,
                                    DenseMatrix &dshape) const
{
   // dshape is (1 x 0) - nothing to compute
}

Linear1DFiniteElement::Linear1DFiniteElement()
   : NodalFiniteElement(1, Geometry::SEGMENT, 2, 1)
{
   Nodes.IntPoint(0).x = 0.0;
   Nodes.IntPoint(1).x = 1.0;
}

void Linear1DFiniteElement::CalcShape(const IntegrationPoint &ip,
                                      Vector &shape) const
{
   shape(0) = 1. - ip.x;
   shape(1) = ip.x;
}

void Linear1DFiniteElement::CalcDShape(const IntegrationPoint &ip,
                                       DenseMatrix &dshape) const
{
   dshape(0,0) = -1.;
   dshape(1,0) =  1.;
}

Linear2DFiniteElement::Linear2DFiniteElement()
   : NodalFiniteElement(2, Geometry::TRIANGLE, 3, 1)
{
   Nodes.IntPoint(0).x = 0.0;
   Nodes.IntPoint(0).y = 0.0;
   Nodes.IntPoint(1).x = 1.0;
   Nodes.IntPoint(1).y = 0.0;
   Nodes.IntPoint(2).x = 0.0;
   Nodes.IntPoint(2).y = 1.0;
}

void Linear2DFiniteElement::CalcShape(const IntegrationPoint &ip,
                                      Vector &shape) const
{
   shape(0) = 1. - ip.x - ip.y;
   shape(1) = ip.x;
   shape(2) = ip.y;
}

void Linear2DFiniteElement::CalcDShape(const IntegrationPoint &ip,
                                       DenseMatrix &dshape) const
{
   dshape(0,0) = -1.; dshape(0,1) = -1.;
   dshape(1,0) =  1.; dshape(1,1) =  0.;
   dshape(2,0) =  0.; dshape(2,1) =  1.;
}

BiLinear2DFiniteElement::BiLinear2DFiniteElement()
   : NodalFiniteElement(2, Geometry::SQUARE, 4, 1, FunctionSpace::Qk)
{
   Nodes.IntPoint(0).x = 0.0;
   Nodes.IntPoint(0).y = 0.0;
   Nodes.IntPoint(1).x = 1.0;
   Nodes.IntPoint(1).y = 0.0;
   Nodes.IntPoint(2).x = 1.0;
   Nodes.IntPoint(2).y = 1.0;
   Nodes.IntPoint(3).x = 0.0;
   Nodes.IntPoint(3).y = 1.0;
}

void BiLinear2DFiniteElement::CalcShape(const IntegrationPoint &ip,
                                        Vector &shape) const
{
   shape(0) = (1. - ip.x) * (1. - ip.y) ;
   shape(1) = ip.x * (1. - ip.y) ;
   shape(2) = ip.x * ip.y ;
   shape(3) = (1. - ip.x) * ip.y ;
}

void BiLinear2DFiniteElement::CalcDShape(const IntegrationPoint &ip,
                                         DenseMatrix &dshape) const
{
   dshape(0,0) = -1. + ip.y; dshape(0,1) = -1. + ip.x ;
   dshape(1,0) =  1. - ip.y; dshape(1,1) = -ip.x ;
   dshape(2,0) =  ip.y ;     dshape(2,1) = ip.x ;
   dshape(3,0) = -ip.y ;     dshape(3,1) = 1. - ip.x ;
}

void BiLinear2DFiniteElement::CalcHessian(
   const IntegrationPoint &ip, DenseMatrix &h) const
{
   h(0,0) = 0.;   h(0,1) =  1.;   h(0,2) = 0.;
   h(1,0) = 0.;   h(1,1) = -1.;   h(1,2) = 0.;
   h(2,0) = 0.;   h(2,1) =  1.;   h(2,2) = 0.;
   h(3,0) = 0.;   h(3,1) = -1.;   h(3,2) = 0.;
}


GaussLinear2DFiniteElement::GaussLinear2DFiniteElement()
   : NodalFiniteElement(2, Geometry::TRIANGLE, 3, 1, FunctionSpace::Pk)
{
   Nodes.IntPoint(0).x = 1./6.;
   Nodes.IntPoint(0).y = 1./6.;
   Nodes.IntPoint(1).x = 2./3.;
   Nodes.IntPoint(1).y = 1./6.;
   Nodes.IntPoint(2).x = 1./6.;
   Nodes.IntPoint(2).y = 2./3.;
}

void GaussLinear2DFiniteElement::CalcShape(const IntegrationPoint &ip,
                                           Vector &shape) const
{
   const double x = ip.x, y = ip.y;

   shape(0) = 5./3. - 2. * (x + y);
   shape(1) = 2. * (x - 1./6.);
   shape(2) = 2. * (y - 1./6.);
}

void GaussLinear2DFiniteElement::CalcDShape(const IntegrationPoint &ip,
                                            DenseMatrix &dshape) const
{
   dshape(0,0) = -2.;  dshape(0,1) = -2.;
   dshape(1,0) =  2.;  dshape(1,1) =  0.;
   dshape(2,0) =  0.;  dshape(2,1) =  2.;
}

void GaussLinear2DFiniteElement::ProjectDelta(int vertex, Vector &dofs) const
{
   dofs(vertex)       = 2./3.;
   dofs((vertex+1)%3) = 1./6.;
   dofs((vertex+2)%3) = 1./6.;
}


// 0.5-0.5/sqrt(3) and 0.5+0.5/sqrt(3)
const double GaussBiLinear2DFiniteElement::p[] =
{ 0.2113248654051871177454256, 0.7886751345948128822545744 };

GaussBiLinear2DFiniteElement::GaussBiLinear2DFiniteElement()
   : NodalFiniteElement(2, Geometry::SQUARE, 4, 1, FunctionSpace::Qk)
{
   Nodes.IntPoint(0).x = p[0];
   Nodes.IntPoint(0).y = p[0];
   Nodes.IntPoint(1).x = p[1];
   Nodes.IntPoint(1).y = p[0];
   Nodes.IntPoint(2).x = p[1];
   Nodes.IntPoint(2).y = p[1];
   Nodes.IntPoint(3).x = p[0];
   Nodes.IntPoint(3).y = p[1];
}

void GaussBiLinear2DFiniteElement::CalcShape(const IntegrationPoint &ip,
                                             Vector &shape) const
{
   const double x = ip.x, y = ip.y;

   shape(0) = 3. * (p[1] - x) * (p[1] - y);
   shape(1) = 3. * (x - p[0]) * (p[1] - y);
   shape(2) = 3. * (x - p[0]) * (y - p[0]);
   shape(3) = 3. * (p[1] - x) * (y - p[0]);
}

void GaussBiLinear2DFiniteElement::CalcDShape(const IntegrationPoint &ip,
                                              DenseMatrix &dshape) const
{
   const double x = ip.x, y = ip.y;

   dshape(0,0) = 3. * (y - p[1]);  dshape(0,1) = 3. * (x - p[1]);
   dshape(1,0) = 3. * (p[1] - y);  dshape(1,1) = 3. * (p[0] - x);
   dshape(2,0) = 3. * (y - p[0]);  dshape(2,1) = 3. * (x - p[0]);
   dshape(3,0) = 3. * (p[0] - y);  dshape(3,1) = 3. * (p[1] - x);
}

void GaussBiLinear2DFiniteElement::ProjectDelta(int vertex, Vector &dofs) const
{
#if 1
   dofs(vertex)       = p[1]*p[1];
   dofs((vertex+1)%4) = p[0]*p[1];
   dofs((vertex+2)%4) = p[0]*p[0];
   dofs((vertex+3)%4) = p[0]*p[1];
#else
   dofs = 1.0;
#endif
}


P1OnQuadFiniteElement::P1OnQuadFiniteElement()
   : NodalFiniteElement(2, Geometry::SQUARE, 3, 1, FunctionSpace::Qk)
{
   Nodes.IntPoint(0).x = 0.0;
   Nodes.IntPoint(0).y = 0.0;
   Nodes.IntPoint(1).x = 1.0;
   Nodes.IntPoint(1).y = 0.0;
   Nodes.IntPoint(2).x = 0.0;
   Nodes.IntPoint(2).y = 1.0;
}

void P1OnQuadFiniteElement::CalcShape(const IntegrationPoint &ip,
                                      Vector &shape) const
{
   shape(0) = 1. - ip.x - ip.y;
   shape(1) = ip.x;
   shape(2) = ip.y;
}

void P1OnQuadFiniteElement::CalcDShape(const IntegrationPoint &ip,
                                       DenseMatrix &dshape) const
{
   dshape(0,0) = -1.; dshape(0,1) = -1.;
   dshape(1,0) =  1.; dshape(1,1) =  0.;
   dshape(2,0) =  0.; dshape(2,1) =  1.;
}


Quad1DFiniteElement::Quad1DFiniteElement()
   : NodalFiniteElement(1, Geometry::SEGMENT, 3, 2)
{
   Nodes.IntPoint(0).x = 0.0;
   Nodes.IntPoint(1).x = 1.0;
   Nodes.IntPoint(2).x = 0.5;
}

void Quad1DFiniteElement::CalcShape(const IntegrationPoint &ip,
                                    Vector &shape) const
{
   double x = ip.x;
   double l1 = 1.0 - x, l2 = x, l3 = 2. * x - 1.;

   shape(0) = l1 * (-l3);
   shape(1) = l2 * l3;
   shape(2) = 4. * l1 * l2;
}

void Quad1DFiniteElement::CalcDShape(const IntegrationPoint &ip,
                                     DenseMatrix &dshape) const
{
   double x = ip.x;

   dshape(0,0) = 4. * x - 3.;
   dshape(1,0) = 4. * x - 1.;
   dshape(2,0) = 4. - 8. * x;
}


QuadPos1DFiniteElement::QuadPos1DFiniteElement()
   : PositiveFiniteElement(1, Geometry::SEGMENT, 3, 2)
{
   Nodes.IntPoint(0).x = 0.0;
   Nodes.IntPoint(1).x = 1.0;
   Nodes.IntPoint(2).x = 0.5;
}

void QuadPos1DFiniteElement::CalcShape(const IntegrationPoint &ip,
                                       Vector &shape) const
{
   const double x = ip.x, x1 = 1. - x;

   shape(0) = x1 * x1;
   shape(1) = x * x;
   shape(2) = 2. * x * x1;
}

void QuadPos1DFiniteElement::CalcDShape(const IntegrationPoint &ip,
                                        DenseMatrix &dshape) const
{
   const double x = ip.x;

   dshape(0,0) = 2. * x - 2.;
   dshape(1,0) = 2. * x;
   dshape(2,0) = 2. - 4. * x;
}

Quad2DFiniteElement::Quad2DFiniteElement()
   : NodalFiniteElement(2, Geometry::TRIANGLE, 6, 2)
{
   Nodes.IntPoint(0).x = 0.0;
   Nodes.IntPoint(0).y = 0.0;
   Nodes.IntPoint(1).x = 1.0;
   Nodes.IntPoint(1).y = 0.0;
   Nodes.IntPoint(2).x = 0.0;
   Nodes.IntPoint(2).y = 1.0;
   Nodes.IntPoint(3).x = 0.5;
   Nodes.IntPoint(3).y = 0.0;
   Nodes.IntPoint(4).x = 0.5;
   Nodes.IntPoint(4).y = 0.5;
   Nodes.IntPoint(5).x = 0.0;
   Nodes.IntPoint(5).y = 0.5;
}

void Quad2DFiniteElement::CalcShape(const IntegrationPoint &ip,
                                    Vector &shape) const
{
   double x = ip.x, y = ip.y;
   double l1 = 1.-x-y, l2 = x, l3 = y;

   shape(0) = l1 * (2. * l1 - 1.);
   shape(1) = l2 * (2. * l2 - 1.);
   shape(2) = l3 * (2. * l3 - 1.);
   shape(3) = 4. * l1 * l2;
   shape(4) = 4. * l2 * l3;
   shape(5) = 4. * l3 * l1;
}

void Quad2DFiniteElement::CalcDShape(const IntegrationPoint &ip,
                                     DenseMatrix &dshape) const
{
   double x = ip.x, y = ip.y;

   dshape(0,0) =
      dshape(0,1) = 4. * (x + y) - 3.;

   dshape(1,0) = 4. * x - 1.;
   dshape(1,1) = 0.;

   dshape(2,0) = 0.;
   dshape(2,1) = 4. * y - 1.;

   dshape(3,0) = -4. * (2. * x + y - 1.);
   dshape(3,1) = -4. * x;

   dshape(4,0) = 4. * y;
   dshape(4,1) = 4. * x;

   dshape(5,0) = -4. * y;
   dshape(5,1) = -4. * (x + 2. * y - 1.);
}

void Quad2DFiniteElement::CalcHessian (const IntegrationPoint &ip,
                                       DenseMatrix &h) const
{
   h(0,0) = 4.;
   h(0,1) = 4.;
   h(0,2) = 4.;

   h(1,0) = 4.;
   h(1,1) = 0.;
   h(1,2) = 0.;

   h(2,0) = 0.;
   h(2,1) = 0.;
   h(2,2) = 4.;

   h(3,0) = -8.;
   h(3,1) = -4.;
   h(3,2) =  0.;

   h(4,0) = 0.;
   h(4,1) = 4.;
   h(4,2) = 0.;

   h(5,0) =  0.;
   h(5,1) = -4.;
   h(5,2) = -8.;
}

void Quad2DFiniteElement::ProjectDelta(int vertex, Vector &dofs) const
{
#if 0
   dofs = 1.;
#else
   dofs = 0.;
   dofs(vertex) = 1.;
   switch (vertex)
   {
      case 0: dofs(3) = 0.25; dofs(5) = 0.25; break;
      case 1: dofs(3) = 0.25; dofs(4) = 0.25; break;
      case 2: dofs(4) = 0.25; dofs(5) = 0.25; break;
   }
#endif
}


const double GaussQuad2DFiniteElement::p[] =
{ 0.0915762135097707434595714634022015, 0.445948490915964886318329253883051 };

GaussQuad2DFiniteElement::GaussQuad2DFiniteElement()
   : NodalFiniteElement(2, Geometry::TRIANGLE, 6, 2), A(6), D(6,2), pol(6)
{
   Nodes.IntPoint(0).x = p[0];
   Nodes.IntPoint(0).y = p[0];
   Nodes.IntPoint(1).x = 1. - 2. * p[0];
   Nodes.IntPoint(1).y = p[0];
   Nodes.IntPoint(2).x = p[0];
   Nodes.IntPoint(2).y = 1. - 2. * p[0];
   Nodes.IntPoint(3).x = p[1];
   Nodes.IntPoint(3).y = p[1];
   Nodes.IntPoint(4).x = 1. - 2. * p[1];
   Nodes.IntPoint(4).y = p[1];
   Nodes.IntPoint(5).x = p[1];
   Nodes.IntPoint(5).y = 1. - 2. * p[1];

   for (int i = 0; i < 6; i++)
   {
      const double x = Nodes.IntPoint(i).x, y = Nodes.IntPoint(i).y;
      A(0,i) = 1.;
      A(1,i) = x;
      A(2,i) = y;
      A(3,i) = x * x;
      A(4,i) = x * y;
      A(5,i) = y * y;
   }

   A.Invert();
}

void GaussQuad2DFiniteElement::CalcShape(const IntegrationPoint &ip,
                                         Vector &shape) const
{
   const double x = ip.x, y = ip.y;
   pol(0) = 1.;
   pol(1) = x;
   pol(2) = y;
   pol(3) = x * x;
   pol(4) = x * y;
   pol(5) = y * y;

   A.Mult(pol, shape);
}

void GaussQuad2DFiniteElement::CalcDShape(const IntegrationPoint &ip,
                                          DenseMatrix &dshape) const
{
   const double x = ip.x, y = ip.y;
   D(0,0) = 0.;      D(0,1) = 0.;
   D(1,0) = 1.;      D(1,1) = 0.;
   D(2,0) = 0.;      D(2,1) = 1.;
   D(3,0) = 2. *  x; D(3,1) = 0.;
   D(4,0) = y;       D(4,1) = x;
   D(5,0) = 0.;      D(5,1) = 2. * y;

   Mult(A, D, dshape);
}


BiQuad2DFiniteElement::BiQuad2DFiniteElement()
   : NodalFiniteElement(2, Geometry::SQUARE, 9, 2, FunctionSpace::Qk)
{
   Nodes.IntPoint(0).x = 0.0;
   Nodes.IntPoint(0).y = 0.0;
   Nodes.IntPoint(1).x = 1.0;
   Nodes.IntPoint(1).y = 0.0;
   Nodes.IntPoint(2).x = 1.0;
   Nodes.IntPoint(2).y = 1.0;
   Nodes.IntPoint(3).x = 0.0;
   Nodes.IntPoint(3).y = 1.0;
   Nodes.IntPoint(4).x = 0.5;
   Nodes.IntPoint(4).y = 0.0;
   Nodes.IntPoint(5).x = 1.0;
   Nodes.IntPoint(5).y = 0.5;
   Nodes.IntPoint(6).x = 0.5;
   Nodes.IntPoint(6).y = 1.0;
   Nodes.IntPoint(7).x = 0.0;
   Nodes.IntPoint(7).y = 0.5;
   Nodes.IntPoint(8).x = 0.5;
   Nodes.IntPoint(8).y = 0.5;
}

void BiQuad2DFiniteElement::CalcShape(const IntegrationPoint &ip,
                                      Vector &shape) const
{
   double x = ip.x, y = ip.y;
   double l1x, l2x, l3x, l1y, l2y, l3y;

   l1x = (x - 1.) * (2. * x - 1);
   l2x = 4. * x * (1. - x);
   l3x = x * (2. * x - 1.);
   l1y = (y - 1.) * (2. * y - 1);
   l2y = 4. * y * (1. - y);
   l3y = y * (2. * y - 1.);

   shape(0) = l1x * l1y;
   shape(4) = l2x * l1y;
   shape(1) = l3x * l1y;
   shape(7) = l1x * l2y;
   shape(8) = l2x * l2y;
   shape(5) = l3x * l2y;
   shape(3) = l1x * l3y;
   shape(6) = l2x * l3y;
   shape(2) = l3x * l3y;
}

void BiQuad2DFiniteElement::CalcDShape(const IntegrationPoint &ip,
                                       DenseMatrix &dshape) const
{
   double x = ip.x, y = ip.y;
   double l1x, l2x, l3x, l1y, l2y, l3y;
   double d1x, d2x, d3x, d1y, d2y, d3y;

   l1x = (x - 1.) * (2. * x - 1);
   l2x = 4. * x * (1. - x);
   l3x = x * (2. * x - 1.);
   l1y = (y - 1.) * (2. * y - 1);
   l2y = 4. * y * (1. - y);
   l3y = y * (2. * y - 1.);

   d1x = 4. * x - 3.;
   d2x = 4. - 8. * x;
   d3x = 4. * x - 1.;
   d1y = 4. * y - 3.;
   d2y = 4. - 8. * y;
   d3y = 4. * y - 1.;

   dshape(0,0) = d1x * l1y;
   dshape(0,1) = l1x * d1y;

   dshape(4,0) = d2x * l1y;
   dshape(4,1) = l2x * d1y;

   dshape(1,0) = d3x * l1y;
   dshape(1,1) = l3x * d1y;

   dshape(7,0) = d1x * l2y;
   dshape(7,1) = l1x * d2y;

   dshape(8,0) = d2x * l2y;
   dshape(8,1) = l2x * d2y;

   dshape(5,0) = d3x * l2y;
   dshape(5,1) = l3x * d2y;

   dshape(3,0) = d1x * l3y;
   dshape(3,1) = l1x * d3y;

   dshape(6,0) = d2x * l3y;
   dshape(6,1) = l2x * d3y;

   dshape(2,0) = d3x * l3y;
   dshape(2,1) = l3x * d3y;
}

void BiQuad2DFiniteElement::ProjectDelta(int vertex, Vector &dofs) const
{
#if 0
   dofs = 1.;
#else
   dofs = 0.;
   dofs(vertex) = 1.;
   switch (vertex)
   {
      case 0: dofs(4) = 0.25; dofs(7) = 0.25; break;
      case 1: dofs(4) = 0.25; dofs(5) = 0.25; break;
      case 2: dofs(5) = 0.25; dofs(6) = 0.25; break;
      case 3: dofs(6) = 0.25; dofs(7) = 0.25; break;
   }
   dofs(8) = 1./16.;
#endif
}


H1Ser_QuadrilateralElement::H1Ser_QuadrilateralElement(const int p)
   : ScalarFiniteElement(2, Geometry::SQUARE, (p*p + 3*p +6) / 2, p,
                         FunctionSpace::Qk)
{
   // Store the dof_map of the associated TensorBasisElement, which will be used
   // to create the serendipity dof map.  Its size is larger than the size of
   // the serendipity element.
   TensorBasisElement tbeTemp =
      TensorBasisElement(2, p, BasisType::GaussLobatto,
                         TensorBasisElement::DofMapType::Sr_DOF_MAP);
   const Array<int> tp_dof_map = tbeTemp.GetDofMap();

   const double *cp = poly1d.ClosedPoints(p, BasisType::GaussLobatto);

   // Fixing the Nodes is exactly the same as the H1_QuadrilateralElement
   // constructor except we only use those values of the associated tensor
   // product dof_map that are <= the number of serendipity Dofs e.g. only DoFs
   // 0-7 out of the 9 tensor product dofs (at quadratic order)
   int o = 0;

   for (int j = 0; j <= p; j++)
   {
      for (int i = 0; i <= p; i++)
      {
         if (tp_dof_map[o] < Nodes.Size())
         {
            Nodes.IntPoint(tp_dof_map[o]).x = cp[i];
            Nodes.IntPoint(tp_dof_map[o]).y = cp[j];
         }
         o++;
      }
   }
}

void H1Ser_QuadrilateralElement::CalcShape(const IntegrationPoint &ip,
                                           Vector &shape) const
{
   int p = (this)->GetOrder();
   double x = ip.x, y = ip.y;

   Poly_1D::Basis edgeNodalBasis(poly1d.GetBasis(p, BasisType::GaussLobatto));
   Vector nodalX(p+1);
   Vector nodalY(p+1);

   edgeNodalBasis.Eval(x, nodalX);
   edgeNodalBasis.Eval(y, nodalY);

   // First, fix edge-based shape functions. Use a nodal interpolant for edge
   // points, weighted by the linear function that vanishes on opposite edge.
   for (int i = 0; i < p-1; i++)
   {
      shape(4 + 0*(p-1) + i) = (nodalX(i+1))*(1.-y);         // south edge 0->1
      shape(4 + 1*(p-1) + i) = (nodalY(i+1))*x;              // east edge  1->2
      shape(4 + 3*(p-1) - i - 1) = (nodalX(i+1)) * y;        // north edge 3->2
      shape(4 + 4*(p-1) - i - 1) = (nodalY(i+1)) * (1. - x); // west edge  0->3
   }

   BiLinear2DFiniteElement bilinear = BiLinear2DFiniteElement();
   Vector bilinearsAtIP(4);
   bilinear.CalcShape(ip, bilinearsAtIP);

   const double *edgePts(poly1d.ClosedPoints(p, BasisType::GaussLobatto));

   // Next, set the shape function associated with vertex V, evaluated at (x,y)
   // to be: bilinear function associated to V, evaluated at (x,y) - sum (shape
   // function at edge point P, weighted by bilinear function for V evaluated at
   // P) where the sum is taken only for points P on edges incident to V.

   double vtx0fix =0;
   double vtx1fix =0;
   double vtx2fix =0;
   double vtx3fix =0;
   for (int i = 0; i<p-1; i++)
   {
      vtx0fix += (1-edgePts[i+1])*(shape(4 + i) +
                                   shape(4 + 4*(p-1) - i - 1)); // bot+left edge
      vtx1fix += (1-edgePts[i+1])*(shape(4 + 1*(p-1) + i) +
                                   shape(4 + (p-2)-i));        // right+bot edge
      vtx2fix += (1-edgePts[i+1])*(shape(4 + 2*(p-1) + i) +
                                   shape(1 + 2*p-i));          // top+right edge
      vtx3fix += (1-edgePts[i+1])*(shape(4 + 3*(p-1) + i) +
                                   shape(3*p - i));            // left+top edge
   }
   shape(0) = bilinearsAtIP(0) - vtx0fix;
   shape(1) = bilinearsAtIP(1) - vtx1fix;
   shape(2) = bilinearsAtIP(2) - vtx2fix;
   shape(3) = bilinearsAtIP(3) - vtx3fix;

   // Interior basis functions appear starting at order p=4. These are non-nodal
   // bubble functions.
   if (p > 3)
   {
      double *legX = new double[p-1];
      double *legY = new double[p-1];
      Poly_1D *storeLegendre = new Poly_1D();

      storeLegendre->CalcLegendre(p-2, x, legX);
      storeLegendre->CalcLegendre(p-2, y, legY);

      int interior_total = 0;
      for (int j = 4; j < p + 1; j++)
      {
         for (int k = 0; k < j-3; k++)
         {
            shape(4 + 4*(p-1) + interior_total)
               = legX[k] * legY[j-4-k] * x * (1. - x) * y * (1. - y);
            interior_total++;
         }
      }

      delete[] legX;
      delete[] legY;
      delete storeLegendre;
   }
}

void H1Ser_QuadrilateralElement::CalcDShape(const IntegrationPoint &ip,
                                            DenseMatrix &dshape) const
{
   int p = (this)->GetOrder();
   double x = ip.x, y = ip.y;

   Poly_1D::Basis edgeNodalBasis(poly1d.GetBasis(p, BasisType::GaussLobatto));
   Vector nodalX(p+1);
   Vector DnodalX(p+1);
   Vector nodalY(p+1);
   Vector DnodalY(p+1);

   edgeNodalBasis.Eval(x, nodalX, DnodalX);
   edgeNodalBasis.Eval(y, nodalY, DnodalY);

   for (int i = 0; i < p-1; i++)
   {
      dshape(4 + 0*(p-1) + i,0) =  DnodalX(i+1) * (1.-y);
      dshape(4 + 0*(p-1) + i,1) = -nodalX(i+1);
      dshape(4 + 1*(p-1) + i,0) =  nodalY(i+1);
      dshape(4 + 1*(p-1) + i,1) =  DnodalY(i+1)*x;
      dshape(4 + 3*(p-1) - i - 1,0) =  DnodalX(i+1)*y;
      dshape(4 + 3*(p-1) - i - 1,1) =  nodalX(i+1);
      dshape(4 + 4*(p-1) - i - 1,0) = -nodalY(i+1);
      dshape(4 + 4*(p-1) - i - 1,1) =  DnodalY(i+1) * (1.-x);
   }

   BiLinear2DFiniteElement bilinear = BiLinear2DFiniteElement();
   DenseMatrix DbilinearsAtIP(4);
   bilinear.CalcDShape(ip, DbilinearsAtIP);

   const double *edgePts(poly1d.ClosedPoints(p, BasisType::GaussLobatto));

   dshape(0,0) = DbilinearsAtIP(0,0);
   dshape(0,1) = DbilinearsAtIP(0,1);
   dshape(1,0) = DbilinearsAtIP(1,0);
   dshape(1,1) = DbilinearsAtIP(1,1);
   dshape(2,0) = DbilinearsAtIP(2,0);
   dshape(2,1) = DbilinearsAtIP(2,1);
   dshape(3,0) = DbilinearsAtIP(3,0);
   dshape(3,1) = DbilinearsAtIP(3,1);

   for (int i = 0; i<p-1; i++)
   {
      dshape(0,0) -= (1-edgePts[i+1])*(dshape(4 + 0*(p-1) + i, 0) +
                                       dshape(4 + 4*(p-1) - i - 1,0));
      dshape(0,1) -= (1-edgePts[i+1])*(dshape(4 + 0*(p-1) + i, 1) +
                                       dshape(4 + 4*(p-1) - i - 1,1));
      dshape(1,0) -= (1-edgePts[i+1])*(dshape(4 + 1*(p-1) + i, 0) +
                                       dshape(4 + (p-2)-i, 0));
      dshape(1,1) -= (1-edgePts[i+1])*(dshape(4 + 1*(p-1) + i, 1) +
                                       dshape(4 + (p-2)-i, 1));
      dshape(2,0) -= (1-edgePts[i+1])*(dshape(4 + 2*(p-1) + i, 0) +
                                       dshape(1 + 2*p-i, 0));
      dshape(2,1) -= (1-edgePts[i+1])*(dshape(4 + 2*(p-1) + i, 1) +
                                       dshape(1 + 2*p-i, 1));
      dshape(3,0) -= (1-edgePts[i+1])*(dshape(4 + 3*(p-1) + i, 0) +
                                       dshape(3*p - i, 0));
      dshape(3,1) -= (1-edgePts[i+1])*(dshape(4 + 3*(p-1) + i, 1) +
                                       dshape(3*p - i, 1));
   }

   if (p > 3)
   {
      double *legX = new double[p-1];
      double *legY = new double[p-1];
      double *DlegX = new double[p-1];
      double *DlegY = new double[p-1];
      Poly_1D *storeLegendre = new Poly_1D();

      storeLegendre->CalcLegendre(p-2, x, legX, DlegX);
      storeLegendre->CalcLegendre(p-2, y, legY, DlegY);

      int interior_total = 0;
      for (int j = 4; j < p + 1; j++)
      {
         for (int k = 0; k < j-3; k++)
         {
            dshape(4 + 4*(p-1) + interior_total, 0) =
               legY[j-4-k]*y*(1-y) * (DlegX[k]*x*(1-x) + legX[k]*(1-2*x));
            dshape(4 + 4*(p-1) + interior_total, 1) =
               legX[k]*x*(1-x) * (DlegY[j-4-k]*y*(1-y) + legY[j-4-k]*(1-2*y));
            interior_total++;
         }
      }
      delete[] legX;
      delete[] legY;
      delete[] DlegX;
      delete[] DlegY;
      delete storeLegendre;
   }
}

void H1Ser_QuadrilateralElement::GetLocalInterpolation(ElementTransformation
                                                       &Trans,
                                                       DenseMatrix &I) const
{
   // For p<=4, the basis is nodal; for p>4, the quad-interior functions are
   // non-nodal.
   if (Order <= 4)
   {
      NodalLocalInterpolation(Trans, I, *this);
   }
   else
   {
      ScalarLocalInterpolation(Trans, I, *this);
   }
}


BiQuadPos2DFiniteElement::BiQuadPos2DFiniteElement()
   : PositiveFiniteElement(2, Geometry::SQUARE, 9, 2, FunctionSpace::Qk)
{
   Nodes.IntPoint(0).x = 0.0;
   Nodes.IntPoint(0).y = 0.0;
   Nodes.IntPoint(1).x = 1.0;
   Nodes.IntPoint(1).y = 0.0;
   Nodes.IntPoint(2).x = 1.0;
   Nodes.IntPoint(2).y = 1.0;
   Nodes.IntPoint(3).x = 0.0;
   Nodes.IntPoint(3).y = 1.0;
   Nodes.IntPoint(4).x = 0.5;
   Nodes.IntPoint(4).y = 0.0;
   Nodes.IntPoint(5).x = 1.0;
   Nodes.IntPoint(5).y = 0.5;
   Nodes.IntPoint(6).x = 0.5;
   Nodes.IntPoint(6).y = 1.0;
   Nodes.IntPoint(7).x = 0.0;
   Nodes.IntPoint(7).y = 0.5;
   Nodes.IntPoint(8).x = 0.5;
   Nodes.IntPoint(8).y = 0.5;
}

void BiQuadPos2DFiniteElement::CalcShape(const IntegrationPoint &ip,
                                         Vector &shape) const
{
   double x = ip.x, y = ip.y;
   double l1x, l2x, l3x, l1y, l2y, l3y;

   l1x = (1. - x) * (1. - x);
   l2x = 2. * x * (1. - x);
   l3x = x * x;
   l1y = (1. - y) * (1. - y);
   l2y = 2. * y * (1. - y);
   l3y = y * y;

   shape(0) = l1x * l1y;
   shape(4) = l2x * l1y;
   shape(1) = l3x * l1y;
   shape(7) = l1x * l2y;
   shape(8) = l2x * l2y;
   shape(5) = l3x * l2y;
   shape(3) = l1x * l3y;
   shape(6) = l2x * l3y;
   shape(2) = l3x * l3y;
}

void BiQuadPos2DFiniteElement::CalcDShape(const IntegrationPoint &ip,
                                          DenseMatrix &dshape) const
{
   double x = ip.x, y = ip.y;
   double l1x, l2x, l3x, l1y, l2y, l3y;
   double d1x, d2x, d3x, d1y, d2y, d3y;

   l1x = (1. - x) * (1. - x);
   l2x = 2. * x * (1. - x);
   l3x = x * x;
   l1y = (1. - y) * (1. - y);
   l2y = 2. * y * (1. - y);
   l3y = y * y;

   d1x = 2. * x - 2.;
   d2x = 2. - 4. * x;
   d3x = 2. * x;
   d1y = 2. * y - 2.;
   d2y = 2. - 4. * y;
   d3y = 2. * y;

   dshape(0,0) = d1x * l1y;
   dshape(0,1) = l1x * d1y;

   dshape(4,0) = d2x * l1y;
   dshape(4,1) = l2x * d1y;

   dshape(1,0) = d3x * l1y;
   dshape(1,1) = l3x * d1y;

   dshape(7,0) = d1x * l2y;
   dshape(7,1) = l1x * d2y;

   dshape(8,0) = d2x * l2y;
   dshape(8,1) = l2x * d2y;

   dshape(5,0) = d3x * l2y;
   dshape(5,1) = l3x * d2y;

   dshape(3,0) = d1x * l3y;
   dshape(3,1) = l1x * d3y;

   dshape(6,0) = d2x * l3y;
   dshape(6,1) = l2x * d3y;

   dshape(2,0) = d3x * l3y;
   dshape(2,1) = l3x * d3y;
}

void BiQuadPos2DFiniteElement::GetLocalInterpolation(
   ElementTransformation &Trans, DenseMatrix &I) const
{
   double s[9];
   IntegrationPoint tr_ip;
   Vector xx(&tr_ip.x, 2), shape(s, 9);

   for (int i = 0; i < 9; i++)
   {
      Trans.Transform(Nodes.IntPoint(i), xx);
      CalcShape(tr_ip, shape);
      for (int j = 0; j < 9; j++)
         if (fabs(I(i,j) = s[j]) < 1.0e-12)
         {
            I(i,j) = 0.0;
         }
   }
   for (int i = 0; i < 9; i++)
   {
      double *d = &I(0,i);
      d[4] = 2. * d[4] - 0.5 * (d[0] + d[1]);
      d[5] = 2. * d[5] - 0.5 * (d[1] + d[2]);
      d[6] = 2. * d[6] - 0.5 * (d[2] + d[3]);
      d[7] = 2. * d[7] - 0.5 * (d[3] + d[0]);
      d[8] = 4. * d[8] - 0.5 * (d[4] + d[5] + d[6] + d[7]) -
             0.25 * (d[0] + d[1] + d[2] + d[3]);
   }
}

void BiQuadPos2DFiniteElement::Project(
   Coefficient &coeff, ElementTransformation &Trans, Vector &dofs) const
{
   double *d = dofs;

   for (int i = 0; i < 9; i++)
   {
      const IntegrationPoint &ip = Nodes.IntPoint(i);
      Trans.SetIntPoint(&ip);
      d[i] = coeff.Eval(Trans, ip);
   }
   d[4] = 2. * d[4] - 0.5 * (d[0] + d[1]);
   d[5] = 2. * d[5] - 0.5 * (d[1] + d[2]);
   d[6] = 2. * d[6] - 0.5 * (d[2] + d[3]);
   d[7] = 2. * d[7] - 0.5 * (d[3] + d[0]);
   d[8] = 4. * d[8] - 0.5 * (d[4] + d[5] + d[6] + d[7]) -
          0.25 * (d[0] + d[1] + d[2] + d[3]);
}

void BiQuadPos2DFiniteElement::Project (
   VectorCoefficient &vc, ElementTransformation &Trans,
   Vector &dofs) const
{
   double v[3];
   Vector x (v, vc.GetVDim());

   for (int i = 0; i < 9; i++)
   {
      const IntegrationPoint &ip = Nodes.IntPoint(i);
      Trans.SetIntPoint(&ip);
      vc.Eval (x, Trans, ip);
      for (int j = 0; j < x.Size(); j++)
      {
         dofs(9*j+i) = v[j];
      }
   }
   for (int j = 0; j < x.Size(); j++)
   {
      double *d = &dofs(9*j);

      d[4] = 2. * d[4] - 0.5 * (d[0] + d[1]);
      d[5] = 2. * d[5] - 0.5 * (d[1] + d[2]);
      d[6] = 2. * d[6] - 0.5 * (d[2] + d[3]);
      d[7] = 2. * d[7] - 0.5 * (d[3] + d[0]);
      d[8] = 4. * d[8] - 0.5 * (d[4] + d[5] + d[6] + d[7]) -
             0.25 * (d[0] + d[1] + d[2] + d[3]);
   }
}


GaussBiQuad2DFiniteElement::GaussBiQuad2DFiniteElement()
   : NodalFiniteElement(2, Geometry::SQUARE, 9, 2, FunctionSpace::Qk)
{
   const double p1 = 0.5*(1.-sqrt(3./5.));

   Nodes.IntPoint(0).x = p1;
   Nodes.IntPoint(0).y = p1;
   Nodes.IntPoint(4).x = 0.5;
   Nodes.IntPoint(4).y = p1;
   Nodes.IntPoint(1).x = 1.-p1;
   Nodes.IntPoint(1).y = p1;
   Nodes.IntPoint(7).x = p1;
   Nodes.IntPoint(7).y = 0.5;
   Nodes.IntPoint(8).x = 0.5;
   Nodes.IntPoint(8).y = 0.5;
   Nodes.IntPoint(5).x = 1.-p1;
   Nodes.IntPoint(5).y = 0.5;
   Nodes.IntPoint(3).x = p1;
   Nodes.IntPoint(3).y = 1.-p1;
   Nodes.IntPoint(6).x = 0.5;
   Nodes.IntPoint(6).y = 1.-p1;
   Nodes.IntPoint(2).x = 1.-p1;
   Nodes.IntPoint(2).y = 1.-p1;
}

void GaussBiQuad2DFiniteElement::CalcShape(const IntegrationPoint &ip,
                                           Vector &shape) const
{
   const double a = sqrt(5./3.);
   const double p1 = 0.5*(1.-sqrt(3./5.));

   double x = a*(ip.x-p1), y = a*(ip.y-p1);
   double l1x, l2x, l3x, l1y, l2y, l3y;

   l1x = (x - 1.) * (2. * x - 1);
   l2x = 4. * x * (1. - x);
   l3x = x * (2. * x - 1.);
   l1y = (y - 1.) * (2. * y - 1);
   l2y = 4. * y * (1. - y);
   l3y = y * (2. * y - 1.);

   shape(0) = l1x * l1y;
   shape(4) = l2x * l1y;
   shape(1) = l3x * l1y;
   shape(7) = l1x * l2y;
   shape(8) = l2x * l2y;
   shape(5) = l3x * l2y;
   shape(3) = l1x * l3y;
   shape(6) = l2x * l3y;
   shape(2) = l3x * l3y;
}

void GaussBiQuad2DFiniteElement::CalcDShape(const IntegrationPoint &ip,
                                            DenseMatrix &dshape) const
{
   const double a = sqrt(5./3.);
   const double p1 = 0.5*(1.-sqrt(3./5.));

   double x = a*(ip.x-p1), y = a*(ip.y-p1);
   double l1x, l2x, l3x, l1y, l2y, l3y;
   double d1x, d2x, d3x, d1y, d2y, d3y;

   l1x = (x - 1.) * (2. * x - 1);
   l2x = 4. * x * (1. - x);
   l3x = x * (2. * x - 1.);
   l1y = (y - 1.) * (2. * y - 1);
   l2y = 4. * y * (1. - y);
   l3y = y * (2. * y - 1.);

   d1x = a * (4. * x - 3.);
   d2x = a * (4. - 8. * x);
   d3x = a * (4. * x - 1.);
   d1y = a * (4. * y - 3.);
   d2y = a * (4. - 8. * y);
   d3y = a * (4. * y - 1.);

   dshape(0,0) = d1x * l1y;
   dshape(0,1) = l1x * d1y;

   dshape(4,0) = d2x * l1y;
   dshape(4,1) = l2x * d1y;

   dshape(1,0) = d3x * l1y;
   dshape(1,1) = l3x * d1y;

   dshape(7,0) = d1x * l2y;
   dshape(7,1) = l1x * d2y;

   dshape(8,0) = d2x * l2y;
   dshape(8,1) = l2x * d2y;

   dshape(5,0) = d3x * l2y;
   dshape(5,1) = l3x * d2y;

   dshape(3,0) = d1x * l3y;
   dshape(3,1) = l1x * d3y;

   dshape(6,0) = d2x * l3y;
   dshape(6,1) = l2x * d3y;

   dshape(2,0) = d3x * l3y;
   dshape(2,1) = l3x * d3y;
}

BiCubic2DFiniteElement::BiCubic2DFiniteElement()
   : NodalFiniteElement (2, Geometry::SQUARE, 16, 3, FunctionSpace::Qk)
{
   Nodes.IntPoint(0).x = 0.;
   Nodes.IntPoint(0).y = 0.;
   Nodes.IntPoint(1).x = 1.;
   Nodes.IntPoint(1).y = 0.;
   Nodes.IntPoint(2).x = 1.;
   Nodes.IntPoint(2).y = 1.;
   Nodes.IntPoint(3).x = 0.;
   Nodes.IntPoint(3).y = 1.;
   Nodes.IntPoint(4).x = 1./3.;
   Nodes.IntPoint(4).y = 0.;
   Nodes.IntPoint(5).x = 2./3.;
   Nodes.IntPoint(5).y = 0.;
   Nodes.IntPoint(6).x = 1.;
   Nodes.IntPoint(6).y = 1./3.;
   Nodes.IntPoint(7).x = 1.;
   Nodes.IntPoint(7).y = 2./3.;
   Nodes.IntPoint(8).x = 2./3.;
   Nodes.IntPoint(8).y = 1.;
   Nodes.IntPoint(9).x = 1./3.;
   Nodes.IntPoint(9).y = 1.;
   Nodes.IntPoint(10).x = 0.;
   Nodes.IntPoint(10).y = 2./3.;
   Nodes.IntPoint(11).x = 0.;
   Nodes.IntPoint(11).y = 1./3.;
   Nodes.IntPoint(12).x = 1./3.;
   Nodes.IntPoint(12).y = 1./3.;
   Nodes.IntPoint(13).x = 2./3.;
   Nodes.IntPoint(13).y = 1./3.;
   Nodes.IntPoint(14).x = 1./3.;
   Nodes.IntPoint(14).y = 2./3.;
   Nodes.IntPoint(15).x = 2./3.;
   Nodes.IntPoint(15).y = 2./3.;
}

void BiCubic2DFiniteElement::CalcShape(
   const IntegrationPoint &ip, Vector &shape) const
{
   double x = ip.x, y = ip.y;

   double w1x, w2x, w3x, w1y, w2y, w3y;
   double l0x, l1x, l2x, l3x, l0y, l1y, l2y, l3y;

   w1x = x - 1./3.; w2x = x - 2./3.; w3x = x - 1.;
   w1y = y - 1./3.; w2y = y - 2./3.; w3y = y - 1.;

   l0x = (- 4.5) * w1x * w2x * w3x;
   l1x = ( 13.5) *   x * w2x * w3x;
   l2x = (-13.5) *   x * w1x * w3x;
   l3x = (  4.5) *   x * w1x * w2x;

   l0y = (- 4.5) * w1y * w2y * w3y;
   l1y = ( 13.5) *   y * w2y * w3y;
   l2y = (-13.5) *   y * w1y * w3y;
   l3y = (  4.5) *   y * w1y * w2y;

   shape(0)  = l0x * l0y;
   shape(1)  = l3x * l0y;
   shape(2)  = l3x * l3y;
   shape(3)  = l0x * l3y;
   shape(4)  = l1x * l0y;
   shape(5)  = l2x * l0y;
   shape(6)  = l3x * l1y;
   shape(7)  = l3x * l2y;
   shape(8)  = l2x * l3y;
   shape(9)  = l1x * l3y;
   shape(10) = l0x * l2y;
   shape(11) = l0x * l1y;
   shape(12) = l1x * l1y;
   shape(13) = l2x * l1y;
   shape(14) = l1x * l2y;
   shape(15) = l2x * l2y;
}

void BiCubic2DFiniteElement::CalcDShape(
   const IntegrationPoint &ip, DenseMatrix &dshape) const
{
   double x = ip.x, y = ip.y;

   double w1x, w2x, w3x, w1y, w2y, w3y;
   double l0x, l1x, l2x, l3x, l0y, l1y, l2y, l3y;
   double d0x, d1x, d2x, d3x, d0y, d1y, d2y, d3y;

   w1x = x - 1./3.; w2x = x - 2./3.; w3x = x - 1.;
   w1y = y - 1./3.; w2y = y - 2./3.; w3y = y - 1.;

   l0x = (- 4.5) * w1x * w2x * w3x;
   l1x = ( 13.5) *   x * w2x * w3x;
   l2x = (-13.5) *   x * w1x * w3x;
   l3x = (  4.5) *   x * w1x * w2x;

   l0y = (- 4.5) * w1y * w2y * w3y;
   l1y = ( 13.5) *   y * w2y * w3y;
   l2y = (-13.5) *   y * w1y * w3y;
   l3y = (  4.5) *   y * w1y * w2y;

   d0x = -5.5 + ( 18. - 13.5 * x) * x;
   d1x =  9.  + (-45. + 40.5 * x) * x;
   d2x = -4.5 + ( 36. - 40.5 * x) * x;
   d3x =  1.  + (- 9. + 13.5 * x) * x;

   d0y = -5.5 + ( 18. - 13.5 * y) * y;
   d1y =  9.  + (-45. + 40.5 * y) * y;
   d2y = -4.5 + ( 36. - 40.5 * y) * y;
   d3y =  1.  + (- 9. + 13.5 * y) * y;

   dshape( 0,0) = d0x * l0y;   dshape( 0,1) = l0x * d0y;
   dshape( 1,0) = d3x * l0y;   dshape( 1,1) = l3x * d0y;
   dshape( 2,0) = d3x * l3y;   dshape( 2,1) = l3x * d3y;
   dshape( 3,0) = d0x * l3y;   dshape( 3,1) = l0x * d3y;
   dshape( 4,0) = d1x * l0y;   dshape( 4,1) = l1x * d0y;
   dshape( 5,0) = d2x * l0y;   dshape( 5,1) = l2x * d0y;
   dshape( 6,0) = d3x * l1y;   dshape( 6,1) = l3x * d1y;
   dshape( 7,0) = d3x * l2y;   dshape( 7,1) = l3x * d2y;
   dshape( 8,0) = d2x * l3y;   dshape( 8,1) = l2x * d3y;
   dshape( 9,0) = d1x * l3y;   dshape( 9,1) = l1x * d3y;
   dshape(10,0) = d0x * l2y;   dshape(10,1) = l0x * d2y;
   dshape(11,0) = d0x * l1y;   dshape(11,1) = l0x * d1y;
   dshape(12,0) = d1x * l1y;   dshape(12,1) = l1x * d1y;
   dshape(13,0) = d2x * l1y;   dshape(13,1) = l2x * d1y;
   dshape(14,0) = d1x * l2y;   dshape(14,1) = l1x * d2y;
   dshape(15,0) = d2x * l2y;   dshape(15,1) = l2x * d2y;
}

void BiCubic2DFiniteElement::CalcHessian(
   const IntegrationPoint &ip, DenseMatrix &h) const
{
   double x = ip.x, y = ip.y;

   double w1x, w2x, w3x, w1y, w2y, w3y;
   double l0x, l1x, l2x, l3x, l0y, l1y, l2y, l3y;
   double d0x, d1x, d2x, d3x, d0y, d1y, d2y, d3y;
   double h0x, h1x, h2x, h3x, h0y, h1y, h2y, h3y;

   w1x = x - 1./3.; w2x = x - 2./3.; w3x = x - 1.;
   w1y = y - 1./3.; w2y = y - 2./3.; w3y = y - 1.;

   l0x = (- 4.5) * w1x * w2x * w3x;
   l1x = ( 13.5) *   x * w2x * w3x;
   l2x = (-13.5) *   x * w1x * w3x;
   l3x = (  4.5) *   x * w1x * w2x;

   l0y = (- 4.5) * w1y * w2y * w3y;
   l1y = ( 13.5) *   y * w2y * w3y;
   l2y = (-13.5) *   y * w1y * w3y;
   l3y = (  4.5) *   y * w1y * w2y;

   d0x = -5.5 + ( 18. - 13.5 * x) * x;
   d1x =  9.  + (-45. + 40.5 * x) * x;
   d2x = -4.5 + ( 36. - 40.5 * x) * x;
   d3x =  1.  + (- 9. + 13.5 * x) * x;

   d0y = -5.5 + ( 18. - 13.5 * y) * y;
   d1y =  9.  + (-45. + 40.5 * y) * y;
   d2y = -4.5 + ( 36. - 40.5 * y) * y;
   d3y =  1.  + (- 9. + 13.5 * y) * y;

   h0x = -27. * x + 18.;
   h1x =  81. * x - 45.;
   h2x = -81. * x + 36.;
   h3x =  27. * x -  9.;

   h0y = -27. * y + 18.;
   h1y =  81. * y - 45.;
   h2y = -81. * y + 36.;
   h3y =  27. * y -  9.;

   h( 0,0) = h0x * l0y;   h( 0,1) = d0x * d0y;   h( 0,2) = l0x * h0y;
   h( 1,0) = h3x * l0y;   h( 1,1) = d3x * d0y;   h( 1,2) = l3x * h0y;
   h( 2,0) = h3x * l3y;   h( 2,1) = d3x * d3y;   h( 2,2) = l3x * h3y;
   h( 3,0) = h0x * l3y;   h( 3,1) = d0x * d3y;   h( 3,2) = l0x * h3y;
   h( 4,0) = h1x * l0y;   h( 4,1) = d1x * d0y;   h( 4,2) = l1x * h0y;
   h( 5,0) = h2x * l0y;   h( 5,1) = d2x * d0y;   h( 5,2) = l2x * h0y;
   h( 6,0) = h3x * l1y;   h( 6,1) = d3x * d1y;   h( 6,2) = l3x * h1y;
   h( 7,0) = h3x * l2y;   h( 7,1) = d3x * d2y;   h( 7,2) = l3x * h2y;
   h( 8,0) = h2x * l3y;   h( 8,1) = d2x * d3y;   h( 8,2) = l2x * h3y;
   h( 9,0) = h1x * l3y;   h( 9,1) = d1x * d3y;   h( 9,2) = l1x * h3y;
   h(10,0) = h0x * l2y;   h(10,1) = d0x * d2y;   h(10,2) = l0x * h2y;
   h(11,0) = h0x * l1y;   h(11,1) = d0x * d1y;   h(11,2) = l0x * h1y;
   h(12,0) = h1x * l1y;   h(12,1) = d1x * d1y;   h(12,2) = l1x * h1y;
   h(13,0) = h2x * l1y;   h(13,1) = d2x * d1y;   h(13,2) = l2x * h1y;
   h(14,0) = h1x * l2y;   h(14,1) = d1x * d2y;   h(14,2) = l1x * h2y;
   h(15,0) = h2x * l2y;   h(15,1) = d2x * d2y;   h(15,2) = l2x * h2y;
}


Cubic1DFiniteElement::Cubic1DFiniteElement()
   : NodalFiniteElement(1, Geometry::SEGMENT, 4, 3)
{
   Nodes.IntPoint(0).x = 0.0;
   Nodes.IntPoint(1).x = 1.0;
   Nodes.IntPoint(2).x = 0.33333333333333333333;
   Nodes.IntPoint(3).x = 0.66666666666666666667;
}

void Cubic1DFiniteElement::CalcShape(const IntegrationPoint &ip,
                                     Vector &shape) const
{
   double x = ip.x;
   double l1 = x,
          l2 = (1.0-x),
          l3 = (0.33333333333333333333-x),
          l4 = (0.66666666666666666667-x);

   shape(0) =   4.5 * l2 * l3 * l4;
   shape(1) =   4.5 * l1 * l3 * l4;
   shape(2) =  13.5 * l1 * l2 * l4;
   shape(3) = -13.5 * l1 * l2 * l3;
}

void Cubic1DFiniteElement::CalcDShape(const IntegrationPoint &ip,
                                      DenseMatrix &dshape) const
{
   double x = ip.x;

   dshape(0,0) = -5.5 + x * (18. - 13.5 * x);
   dshape(1,0) = 1. - x * (9. - 13.5 * x);
   dshape(2,0) = 9. - x * (45. - 40.5 * x);
   dshape(3,0) = -4.5 + x * (36. - 40.5 * x);
}


Cubic2DFiniteElement::Cubic2DFiniteElement()
   : NodalFiniteElement(2, Geometry::TRIANGLE, 10, 3)
{
   Nodes.IntPoint(0).x = 0.0;
   Nodes.IntPoint(0).y = 0.0;
   Nodes.IntPoint(1).x = 1.0;
   Nodes.IntPoint(1).y = 0.0;
   Nodes.IntPoint(2).x = 0.0;
   Nodes.IntPoint(2).y = 1.0;
   Nodes.IntPoint(3).x = 0.33333333333333333333;
   Nodes.IntPoint(3).y = 0.0;
   Nodes.IntPoint(4).x = 0.66666666666666666667;
   Nodes.IntPoint(4).y = 0.0;
   Nodes.IntPoint(5).x = 0.66666666666666666667;
   Nodes.IntPoint(5).y = 0.33333333333333333333;
   Nodes.IntPoint(6).x = 0.33333333333333333333;
   Nodes.IntPoint(6).y = 0.66666666666666666667;
   Nodes.IntPoint(7).x = 0.0;
   Nodes.IntPoint(7).y = 0.66666666666666666667;
   Nodes.IntPoint(8).x = 0.0;
   Nodes.IntPoint(8).y = 0.33333333333333333333;
   Nodes.IntPoint(9).x = 0.33333333333333333333;
   Nodes.IntPoint(9).y = 0.33333333333333333333;
}

void Cubic2DFiniteElement::CalcShape(const IntegrationPoint &ip,
                                     Vector &shape) const
{
   double x = ip.x, y = ip.y;
   double l1 = (-1. + x + y),
          lx = (-1. + 3.*x),
          ly = (-1. + 3.*y);

   shape(0) = -0.5*l1*(3.*l1 + 1.)*(3.*l1 + 2.);
   shape(1) =  0.5*x*(lx - 1.)*lx;
   shape(2) =  0.5*y*(-1. + ly)*ly;
   shape(3) =  4.5*x*l1*(3.*l1 + 1.);
   shape(4) = -4.5*x*lx*l1;
   shape(5) =  4.5*x*lx*y;
   shape(6) =  4.5*x*y*ly;
   shape(7) = -4.5*y*l1*ly;
   shape(8) =  4.5*y*l1*(1. + 3.*l1);
   shape(9) = -27.*x*y*l1;
}

void Cubic2DFiniteElement::CalcDShape(const IntegrationPoint &ip,
                                      DenseMatrix &dshape) const
{
   double x = ip.x, y = ip.y;

   dshape(0,0) =  0.5*(-11. + 36.*y - 9.*(x*(-4. + 3.*x) + 6.*x*y + 3.*y*y));
   dshape(1,0) =  1. + 4.5*x*(-2. + 3.*x);
   dshape(2,0) =  0.;
   dshape(3,0) =  4.5*(2. + 9.*x*x - 5.*y + 3.*y*y + 2.*x*(-5. + 6.*y));
   dshape(4,0) = -4.5*(1. - 1.*y + x*(-8. + 9.*x + 6.*y));
   dshape(5,0) =  4.5*(-1. + 6.*x)*y;
   dshape(6,0) =  4.5*y*(-1. + 3.*y);
   dshape(7,0) =  4.5*(1. - 3.*y)*y;
   dshape(8,0) =  4.5*y*(-5. + 6.*x + 6.*y);
   dshape(9,0) =  -27.*y*(-1. + 2.*x + y);

   dshape(0,1) =  0.5*(-11. + 36.*y - 9.*(x*(-4. + 3.*x) + 6.*x*y + 3.*y*y));
   dshape(1,1) =  0.;
   dshape(2,1) =  1. + 4.5*y*(-2. + 3.*y);
   dshape(3,1) =  4.5*x*(-5. + 6.*x + 6.*y);
   dshape(4,1) =  4.5*(1. - 3.*x)*x;
   dshape(5,1) =  4.5*x*(-1. + 3.*x);
   dshape(6,1) =  4.5*x*(-1. + 6.*y);
   dshape(7,1) = -4.5*(1. + x*(-1. + 6.*y) + y*(-8. + 9.*y));
   dshape(8,1) =  4.5*(2. + 3.*x*x + y*(-10. + 9.*y) + x*(-5. + 12.*y));
   dshape(9,1) = -27.*x*(-1. + x + 2.*y);
}

void Cubic2DFiniteElement::CalcHessian (const IntegrationPoint &ip,
                                        DenseMatrix &h) const
{
   double x = ip.x, y = ip.y;

   h(0,0) = 18.-27.*(x+y);
   h(0,1) = 18.-27.*(x+y);
   h(0,2) = 18.-27.*(x+y);

   h(1,0) = -9.+27.*x;
   h(1,1) = 0.;
   h(1,2) = 0.;

   h(2,0) = 0.;
   h(2,1) = 0.;
   h(2,2) = -9.+27.*y;

   h(3,0) = -45.+81.*x+54.*y;
   h(3,1) = -22.5+54.*x+27.*y;
   h(3,2) = 27.*x;

   h(4,0) = 36.-81.*x-27.*y;
   h(4,1) = 4.5-27.*x;
   h(4,2) = 0.;

   h(5,0) = 27.*y;
   h(5,1) = -4.5+27.*x;
   h(5,2) = 0.;

   h(6,0) = 0.;
   h(6,1) = -4.5+27.*y;
   h(6,2) = 27.*x;

   h(7,0) = 0.;
   h(7,1) = 4.5-27.*y;
   h(7,2) = 36.-27.*x-81.*y;

   h(8,0) = 27.*y;
   h(8,1) = -22.5+27.*x+54.*y;
   h(8,2) = -45.+54.*x+81.*y;

   h(9,0) = -54.*y;
   h(9,1) = 27.-54.*(x+y);
   h(9,2) = -54.*x;
}


Cubic3DFiniteElement::Cubic3DFiniteElement()
   : NodalFiniteElement(3, Geometry::TETRAHEDRON, 20, 3)
{
   Nodes.IntPoint(0).x = 0;
   Nodes.IntPoint(0).y = 0;
   Nodes.IntPoint(0).z = 0;
   Nodes.IntPoint(1).x = 1.;
   Nodes.IntPoint(1).y = 0;
   Nodes.IntPoint(1).z = 0;
   Nodes.IntPoint(2).x = 0;
   Nodes.IntPoint(2).y = 1.;
   Nodes.IntPoint(2).z = 0;
   Nodes.IntPoint(3).x = 0;
   Nodes.IntPoint(3).y = 0;
   Nodes.IntPoint(3).z = 1.;
   Nodes.IntPoint(4).x = 0.3333333333333333333333333333;
   Nodes.IntPoint(4).y = 0;
   Nodes.IntPoint(4).z = 0;
   Nodes.IntPoint(5).x = 0.6666666666666666666666666667;
   Nodes.IntPoint(5).y = 0;
   Nodes.IntPoint(5).z = 0;
   Nodes.IntPoint(6).x = 0;
   Nodes.IntPoint(6).y = 0.3333333333333333333333333333;
   Nodes.IntPoint(6).z = 0;
   Nodes.IntPoint(7).x = 0;
   Nodes.IntPoint(7).y = 0.6666666666666666666666666667;
   Nodes.IntPoint(7).z = 0;
   Nodes.IntPoint(8).x = 0;
   Nodes.IntPoint(8).y = 0;
   Nodes.IntPoint(8).z = 0.3333333333333333333333333333;
   Nodes.IntPoint(9).x = 0;
   Nodes.IntPoint(9).y = 0;
   Nodes.IntPoint(9).z = 0.6666666666666666666666666667;
   Nodes.IntPoint(10).x = 0.6666666666666666666666666667;
   Nodes.IntPoint(10).y = 0.3333333333333333333333333333;
   Nodes.IntPoint(10).z = 0;
   Nodes.IntPoint(11).x = 0.3333333333333333333333333333;
   Nodes.IntPoint(11).y = 0.6666666666666666666666666667;
   Nodes.IntPoint(11).z = 0;
   Nodes.IntPoint(12).x = 0.6666666666666666666666666667;
   Nodes.IntPoint(12).y = 0;
   Nodes.IntPoint(12).z = 0.3333333333333333333333333333;
   Nodes.IntPoint(13).x = 0.3333333333333333333333333333;
   Nodes.IntPoint(13).y = 0;
   Nodes.IntPoint(13).z = 0.6666666666666666666666666667;
   Nodes.IntPoint(14).x = 0;
   Nodes.IntPoint(14).y = 0.6666666666666666666666666667;
   Nodes.IntPoint(14).z = 0.3333333333333333333333333333;
   Nodes.IntPoint(15).x = 0;
   Nodes.IntPoint(15).y = 0.3333333333333333333333333333;
   Nodes.IntPoint(15).z = 0.6666666666666666666666666667;
   Nodes.IntPoint(16).x = 0.3333333333333333333333333333;
   Nodes.IntPoint(16).y = 0.3333333333333333333333333333;
   Nodes.IntPoint(16).z = 0.3333333333333333333333333333;
   Nodes.IntPoint(17).x = 0;
   Nodes.IntPoint(17).y = 0.3333333333333333333333333333;
   Nodes.IntPoint(17).z = 0.3333333333333333333333333333;
   Nodes.IntPoint(18).x = 0.3333333333333333333333333333;
   Nodes.IntPoint(18).y = 0;
   Nodes.IntPoint(18).z = 0.3333333333333333333333333333;
   Nodes.IntPoint(19).x = 0.3333333333333333333333333333;
   Nodes.IntPoint(19).y = 0.3333333333333333333333333333;
   Nodes.IntPoint(19).z = 0;
}

void Cubic3DFiniteElement::CalcShape(const IntegrationPoint &ip,
                                     Vector &shape) const
{
   double x = ip.x, y = ip.y, z = ip.z;

   shape(0) = -((-1 + x + y + z)*(-2 + 3*x + 3*y + 3*z)*
                (-1 + 3*x + 3*y + 3*z))/2.;
   shape(4) = (9*x*(-1 + x + y + z)*(-2 + 3*x + 3*y + 3*z))/2.;
   shape(5) = (-9*x*(-1 + 3*x)*(-1 + x + y + z))/2.;
   shape(1) = (x*(2 + 9*(-1 + x)*x))/2.;
   shape(6) = (9*y*(-1 + x + y + z)*(-2 + 3*x + 3*y + 3*z))/2.;
   shape(19) = -27*x*y*(-1 + x + y + z);
   shape(10) = (9*x*(-1 + 3*x)*y)/2.;
   shape(7) = (-9*y*(-1 + 3*y)*(-1 + x + y + z))/2.;
   shape(11) = (9*x*y*(-1 + 3*y))/2.;
   shape(2) = (y*(2 + 9*(-1 + y)*y))/2.;
   shape(8) = (9*z*(-1 + x + y + z)*(-2 + 3*x + 3*y + 3*z))/2.;
   shape(18) = -27*x*z*(-1 + x + y + z);
   shape(12) = (9*x*(-1 + 3*x)*z)/2.;
   shape(17) = -27*y*z*(-1 + x + y + z);
   shape(16) = 27*x*y*z;
   shape(14) = (9*y*(-1 + 3*y)*z)/2.;
   shape(9) = (-9*z*(-1 + x + y + z)*(-1 + 3*z))/2.;
   shape(13) = (9*x*z*(-1 + 3*z))/2.;
   shape(15) = (9*y*z*(-1 + 3*z))/2.;
   shape(3) = (z*(2 + 9*(-1 + z)*z))/2.;
}

void Cubic3DFiniteElement::CalcDShape(const IntegrationPoint &ip,
                                      DenseMatrix &dshape) const
{
   double x = ip.x, y = ip.y, z = ip.z;

   dshape(0,0) = (-11 + 36*y + 36*z - 9*(3*pow(x,2) + 3*pow(y + z,2) +
                                         x*(-4 + 6*y + 6*z)))/2.;
   dshape(0,1) = (-11 + 36*y + 36*z - 9*(3*pow(x,2) + 3*pow(y + z,2) +
                                         x*(-4 + 6*y + 6*z)))/2.;
   dshape(0,2) = (-11 + 36*y + 36*z - 9*(3*pow(x,2) + 3*pow(y + z,2) +
                                         x*(-4 + 6*y + 6*z)))/2.;
   dshape(4,0) = (9*(9*pow(x,2) + (-1 + y + z)*(-2 + 3*y + 3*z) +
                     2*x*(-5 + 6*y + 6*z)))/2.;
   dshape(4,1) = (9*x*(-5 + 6*x + 6*y + 6*z))/2.;
   dshape(4,2) = (9*x*(-5 + 6*x + 6*y + 6*z))/2.;
   dshape(5,0) = (-9*(1 - y - z + x*(-8 + 9*x + 6*y + 6*z)))/2.;
   dshape(5,1) = (9*(1 - 3*x)*x)/2.;
   dshape(5,2) = (9*(1 - 3*x)*x)/2.;
   dshape(1,0) = 1 + (9*x*(-2 + 3*x))/2.;
   dshape(1,1) = 0;
   dshape(1,2) = 0;
   dshape(6,0) = (9*y*(-5 + 6*x + 6*y + 6*z))/2.;
   dshape(6,1) = (9*(2 + 3*pow(x,2) - 10*y - 5*z + 3*(y + z)*(3*y + z) +
                     x*(-5 + 12*y + 6*z)))/2.;
   dshape(6,2) = (9*y*(-5 + 6*x + 6*y + 6*z))/2.;
   dshape(19,0) = -27*y*(-1 + 2*x + y + z);
   dshape(19,1) = -27*x*(-1 + x + 2*y + z);
   dshape(19,2) = -27*x*y;
   dshape(10,0) = (9*(-1 + 6*x)*y)/2.;
   dshape(10,1) = (9*x*(-1 + 3*x))/2.;
   dshape(10,2) = 0;
   dshape(7,0) = (9*(1 - 3*y)*y)/2.;
   dshape(7,1) = (-9*(1 + x*(-1 + 6*y) - z + y*(-8 + 9*y + 6*z)))/2.;
   dshape(7,2) = (9*(1 - 3*y)*y)/2.;
   dshape(11,0) = (9*y*(-1 + 3*y))/2.;
   dshape(11,1) = (9*x*(-1 + 6*y))/2.;
   dshape(11,2) = 0;
   dshape(2,0) = 0;
   dshape(2,1) = 1 + (9*y*(-2 + 3*y))/2.;
   dshape(2,2) = 0;
   dshape(8,0) = (9*z*(-5 + 6*x + 6*y + 6*z))/2.;
   dshape(8,1) = (9*z*(-5 + 6*x + 6*y + 6*z))/2.;
   dshape(8,2) = (9*(2 + 3*pow(x,2) - 5*y - 10*z + 3*(y + z)*(y + 3*z) +
                     x*(-5 + 6*y + 12*z)))/2.;
   dshape(18,0) = -27*z*(-1 + 2*x + y + z);
   dshape(18,1) = -27*x*z;
   dshape(18,2) = -27*x*(-1 + x + y + 2*z);
   dshape(12,0) = (9*(-1 + 6*x)*z)/2.;
   dshape(12,1) = 0;
   dshape(12,2) = (9*x*(-1 + 3*x))/2.;
   dshape(17,0) = -27*y*z;
   dshape(17,1) = -27*z*(-1 + x + 2*y + z);
   dshape(17,2) = -27*y*(-1 + x + y + 2*z);
   dshape(16,0) = 27*y*z;
   dshape(16,1) = 27*x*z;
   dshape(16,2) = 27*x*y;
   dshape(14,0) = 0;
   dshape(14,1) = (9*(-1 + 6*y)*z)/2.;
   dshape(14,2) = (9*y*(-1 + 3*y))/2.;
   dshape(9,0) = (9*(1 - 3*z)*z)/2.;
   dshape(9,1) = (9*(1 - 3*z)*z)/2.;
   dshape(9,2) = (9*(-1 + x + y + 8*z - 6*(x + y)*z - 9*pow(z,2)))/2.;
   dshape(13,0) = (9*z*(-1 + 3*z))/2.;
   dshape(13,1) = 0;
   dshape(13,2) = (9*x*(-1 + 6*z))/2.;
   dshape(15,0) = 0;
   dshape(15,1) = (9*z*(-1 + 3*z))/2.;
   dshape(15,2) = (9*y*(-1 + 6*z))/2.;
   dshape(3,0) = 0;
   dshape(3,1) = 0;
   dshape(3,2) = 1 + (9*z*(-2 + 3*z))/2.;
}


P0TriangleFiniteElement::P0TriangleFiniteElement()
   : NodalFiniteElement(2, Geometry::TRIANGLE, 1, 0)
{
   Nodes.IntPoint(0).x = 0.333333333333333333;
   Nodes.IntPoint(0).y = 0.333333333333333333;
}

void P0TriangleFiniteElement::CalcShape(const IntegrationPoint &ip,
                                        Vector &shape) const
{
   shape(0) = 1.0;
}

void P0TriangleFiniteElement::CalcDShape(const IntegrationPoint &ip,
                                         DenseMatrix &dshape) const
{
   dshape(0,0) = 0.0;
   dshape(0,1) = 0.0;
}


P0QuadFiniteElement::P0QuadFiniteElement()
   : NodalFiniteElement(2, Geometry::SQUARE, 1, 0, FunctionSpace::Qk)
{
   Nodes.IntPoint(0).x = 0.5;
   Nodes.IntPoint(0).y = 0.5;
}

void P0QuadFiniteElement::CalcShape(const IntegrationPoint &ip,
                                    Vector &shape) const
{
   shape(0) = 1.0;
}

void P0QuadFiniteElement::CalcDShape(const IntegrationPoint &ip,
                                     DenseMatrix &dshape) const
{
   dshape(0,0) = 0.0;
   dshape(0,1) = 0.0;
}


Linear3DFiniteElement::Linear3DFiniteElement()
   : NodalFiniteElement(3, Geometry::TETRAHEDRON, 4, 1)
{
   Nodes.IntPoint(0).x = 0.0;
   Nodes.IntPoint(0).y = 0.0;
   Nodes.IntPoint(0).z = 0.0;
   Nodes.IntPoint(1).x = 1.0;
   Nodes.IntPoint(1).y = 0.0;
   Nodes.IntPoint(1).z = 0.0;
   Nodes.IntPoint(2).x = 0.0;
   Nodes.IntPoint(2).y = 1.0;
   Nodes.IntPoint(2).z = 0.0;
   Nodes.IntPoint(3).x = 0.0;
   Nodes.IntPoint(3).y = 0.0;
   Nodes.IntPoint(3).z = 1.0;
}

void Linear3DFiniteElement::CalcShape(const IntegrationPoint &ip,
                                      Vector &shape) const
{
   shape(0) = 1. - ip.x - ip.y - ip.z;
   shape(1) = ip.x;
   shape(2) = ip.y;
   shape(3) = ip.z;
}

void Linear3DFiniteElement::CalcDShape(const IntegrationPoint &ip,
                                       DenseMatrix &dshape) const
{
   if (dshape.Height() == 4)
   {
      double *A = &dshape(0,0);
      A[0] = -1.; A[4] = -1.; A[8]  = -1.;
      A[1] =  1.; A[5] =  0.; A[9]  =  0.;
      A[2] =  0.; A[6] =  1.; A[10] =  0.;
      A[3] =  0.; A[7] =  0.; A[11] =  1.;
   }
   else
   {
      dshape(0,0) = -1.; dshape(0,1) = -1.; dshape(0,2) = -1.;
      dshape(1,0) =  1.; dshape(1,1) =  0.; dshape(1,2) =  0.;
      dshape(2,0) =  0.; dshape(2,1) =  1.; dshape(2,2) =  0.;
      dshape(3,0) =  0.; dshape(3,1) =  0.; dshape(3,2) =  1.;
   }
}

void Linear3DFiniteElement::GetFaceDofs (int face, int **dofs, int *ndofs)
const
{
   static int face_dofs[4][3] = {{1, 2, 3}, {0, 2, 3}, {0, 1, 3}, {0, 1, 2}};

   *ndofs = 3;
   *dofs  = face_dofs[face];
}


Quadratic3DFiniteElement::Quadratic3DFiniteElement()
   : NodalFiniteElement(3, Geometry::TETRAHEDRON, 10, 2)
{
   Nodes.IntPoint(0).x = 0.0;
   Nodes.IntPoint(0).y = 0.0;
   Nodes.IntPoint(0).z = 0.0;
   Nodes.IntPoint(1).x = 1.0;
   Nodes.IntPoint(1).y = 0.0;
   Nodes.IntPoint(1).z = 0.0;
   Nodes.IntPoint(2).x = 0.0;
   Nodes.IntPoint(2).y = 1.0;
   Nodes.IntPoint(2).z = 0.0;
   Nodes.IntPoint(3).x = 0.0;
   Nodes.IntPoint(3).y = 0.0;
   Nodes.IntPoint(3).z = 1.0;
   Nodes.IntPoint(4).x = 0.5;
   Nodes.IntPoint(4).y = 0.0;
   Nodes.IntPoint(4).z = 0.0;
   Nodes.IntPoint(5).x = 0.0;
   Nodes.IntPoint(5).y = 0.5;
   Nodes.IntPoint(5).z = 0.0;
   Nodes.IntPoint(6).x = 0.0;
   Nodes.IntPoint(6).y = 0.0;
   Nodes.IntPoint(6).z = 0.5;
   Nodes.IntPoint(7).x = 0.5;
   Nodes.IntPoint(7).y = 0.5;
   Nodes.IntPoint(7).z = 0.0;
   Nodes.IntPoint(8).x = 0.5;
   Nodes.IntPoint(8).y = 0.0;
   Nodes.IntPoint(8).z = 0.5;
   Nodes.IntPoint(9).x = 0.0;
   Nodes.IntPoint(9).y = 0.5;
   Nodes.IntPoint(9).z = 0.5;
}

void Quadratic3DFiniteElement::CalcShape(const IntegrationPoint &ip,
                                         Vector &shape) const
{
   double L0, L1, L2, L3;

   L0 = 1. - ip.x - ip.y - ip.z;
   L1 = ip.x;
   L2 = ip.y;
   L3 = ip.z;

   shape(0) = L0 * ( 2.0 * L0 - 1.0 );
   shape(1) = L1 * ( 2.0 * L1 - 1.0 );
   shape(2) = L2 * ( 2.0 * L2 - 1.0 );
   shape(3) = L3 * ( 2.0 * L3 - 1.0 );
   shape(4) = 4.0 * L0 * L1;
   shape(5) = 4.0 * L0 * L2;
   shape(6) = 4.0 * L0 * L3;
   shape(7) = 4.0 * L1 * L2;
   shape(8) = 4.0 * L1 * L3;
   shape(9) = 4.0 * L2 * L3;
}

void Quadratic3DFiniteElement::CalcDShape(const IntegrationPoint &ip,
                                          DenseMatrix &dshape) const
{
   double x, y, z, L0;

   x = ip.x;
   y = ip.y;
   z = ip.z;
   L0 = 1.0 - x - y - z;

   dshape(0,0) = dshape(0,1) = dshape(0,2) = 1.0 - 4.0 * L0;
   dshape(1,0) = -1.0 + 4.0 * x; dshape(1,1) = 0.0; dshape(1,2) = 0.0;
   dshape(2,0) = 0.0; dshape(2,1) = -1.0 + 4.0 * y; dshape(2,2) = 0.0;
   dshape(3,0) = dshape(3,1) = 0.0; dshape(3,2) = -1.0 + 4.0 * z;
   dshape(4,0) = 4.0 * (L0 - x); dshape(4,1) = dshape(4,2) = -4.0 * x;
   dshape(5,0) = dshape(5,2) = -4.0 * y; dshape(5,1) = 4.0 * (L0 - y);
   dshape(6,0) = dshape(6,1) = -4.0 * z; dshape(6,2) = 4.0 * (L0 - z);
   dshape(7,0) = 4.0 * y; dshape(7,1) = 4.0 * x; dshape(7,2) = 0.0;
   dshape(8,0) = 4.0 * z; dshape(8,1) = 0.0; dshape(8,2) = 4.0 * x;
   dshape(9,0) = 0.0; dshape(9,1) = 4.0 * z; dshape(9,2) = 4.0 * y;
}

TriLinear3DFiniteElement::TriLinear3DFiniteElement()
   : NodalFiniteElement(3, Geometry::CUBE, 8, 1, FunctionSpace::Qk)
{
   Nodes.IntPoint(0).x = 0.0;
   Nodes.IntPoint(0).y = 0.0;
   Nodes.IntPoint(0).z = 0.0;

   Nodes.IntPoint(1).x = 1.0;
   Nodes.IntPoint(1).y = 0.0;
   Nodes.IntPoint(1).z = 0.0;

   Nodes.IntPoint(2).x = 1.0;
   Nodes.IntPoint(2).y = 1.0;
   Nodes.IntPoint(2).z = 0.0;

   Nodes.IntPoint(3).x = 0.0;
   Nodes.IntPoint(3).y = 1.0;
   Nodes.IntPoint(3).z = 0.0;

   Nodes.IntPoint(4).x = 0.0;
   Nodes.IntPoint(4).y = 0.0;
   Nodes.IntPoint(4).z = 1.0;

   Nodes.IntPoint(5).x = 1.0;
   Nodes.IntPoint(5).y = 0.0;
   Nodes.IntPoint(5).z = 1.0;

   Nodes.IntPoint(6).x = 1.0;
   Nodes.IntPoint(6).y = 1.0;
   Nodes.IntPoint(6).z = 1.0;

   Nodes.IntPoint(7).x = 0.0;
   Nodes.IntPoint(7).y = 1.0;
   Nodes.IntPoint(7).z = 1.0;
}

void TriLinear3DFiniteElement::CalcShape(const IntegrationPoint &ip,
                                         Vector &shape) const
{
   double x = ip.x, y = ip.y, z = ip.z;
   double ox = 1.-x, oy = 1.-y, oz = 1.-z;

   shape(0) = ox * oy * oz;
   shape(1) =  x * oy * oz;
   shape(2) =  x *  y * oz;
   shape(3) = ox *  y * oz;
   shape(4) = ox * oy *  z;
   shape(5) =  x * oy *  z;
   shape(6) =  x *  y *  z;
   shape(7) = ox *  y *  z;
}

void TriLinear3DFiniteElement::CalcDShape(const IntegrationPoint &ip,
                                          DenseMatrix &dshape) const
{
   double x = ip.x, y = ip.y, z = ip.z;
   double ox = 1.-x, oy = 1.-y, oz = 1.-z;

   dshape(0,0) = - oy * oz;
   dshape(0,1) = - ox * oz;
   dshape(0,2) = - ox * oy;

   dshape(1,0) =   oy * oz;
   dshape(1,1) = -  x * oz;
   dshape(1,2) = -  x * oy;

   dshape(2,0) =    y * oz;
   dshape(2,1) =    x * oz;
   dshape(2,2) = -  x *  y;

   dshape(3,0) = -  y * oz;
   dshape(3,1) =   ox * oz;
   dshape(3,2) = - ox *  y;

   dshape(4,0) = - oy *  z;
   dshape(4,1) = - ox *  z;
   dshape(4,2) =   ox * oy;

   dshape(5,0) =   oy *  z;
   dshape(5,1) = -  x *  z;
   dshape(5,2) =    x * oy;

   dshape(6,0) =    y *  z;
   dshape(6,1) =    x *  z;
   dshape(6,2) =    x *  y;

   dshape(7,0) = -  y *  z;
   dshape(7,1) =   ox *  z;
   dshape(7,2) =   ox *  y;
}


P0SegmentFiniteElement::P0SegmentFiniteElement(int Ord)
   : NodalFiniteElement(1, Geometry::SEGMENT, 1, Ord)   // defaul Ord = 0
{
   Nodes.IntPoint(0).x = 0.5;
}

void P0SegmentFiniteElement::CalcShape(const IntegrationPoint &ip,
                                       Vector &shape) const
{
   shape(0) = 1.0;
}

void P0SegmentFiniteElement::CalcDShape(const IntegrationPoint &ip,
                                        DenseMatrix &dshape) const
{
   dshape(0,0) = 0.0;
}

CrouzeixRaviartFiniteElement::CrouzeixRaviartFiniteElement()
   : NodalFiniteElement(2, Geometry::TRIANGLE, 3, 1)
{
   Nodes.IntPoint(0).x = 0.5;
   Nodes.IntPoint(0).y = 0.0;
   Nodes.IntPoint(1).x = 0.5;
   Nodes.IntPoint(1).y = 0.5;
   Nodes.IntPoint(2).x = 0.0;
   Nodes.IntPoint(2).y = 0.5;
}

void CrouzeixRaviartFiniteElement::CalcShape(const IntegrationPoint &ip,
                                             Vector &shape) const
{
   shape(0) =  1.0 - 2.0 * ip.y;
   shape(1) = -1.0 + 2.0 * ( ip.x + ip.y );
   shape(2) =  1.0 - 2.0 * ip.x;
}

void CrouzeixRaviartFiniteElement::CalcDShape(const IntegrationPoint &ip,
                                              DenseMatrix &dshape) const
{
   dshape(0,0) =  0.0; dshape(0,1) = -2.0;
   dshape(1,0) =  2.0; dshape(1,1) =  2.0;
   dshape(2,0) = -2.0; dshape(2,1) =  0.0;
}

CrouzeixRaviartQuadFiniteElement::CrouzeixRaviartQuadFiniteElement()
// the FunctionSpace should be rotated (45 degrees) Q_1
// i.e. the span of { 1, x, y, x^2 - y^2 }
   : NodalFiniteElement(2, Geometry::SQUARE, 4, 2, FunctionSpace::Qk)
{
   Nodes.IntPoint(0).x = 0.5;
   Nodes.IntPoint(0).y = 0.0;
   Nodes.IntPoint(1).x = 1.0;
   Nodes.IntPoint(1).y = 0.5;
   Nodes.IntPoint(2).x = 0.5;
   Nodes.IntPoint(2).y = 1.0;
   Nodes.IntPoint(3).x = 0.0;
   Nodes.IntPoint(3).y = 0.5;
}

void CrouzeixRaviartQuadFiniteElement::CalcShape(const IntegrationPoint &ip,
                                                 Vector &shape) const
{
   const double l1 = ip.x+ip.y-0.5, l2 = 1.-l1, l3 = ip.x-ip.y+0.5, l4 = 1.-l3;

   shape(0) = l2 * l3;
   shape(1) = l1 * l3;
   shape(2) = l1 * l4;
   shape(3) = l2 * l4;
}

void CrouzeixRaviartQuadFiniteElement::CalcDShape(const IntegrationPoint &ip,
                                                  DenseMatrix &dshape) const
{
   const double x2 = 2.*ip.x, y2 = 2.*ip.y;

   dshape(0,0) =  1. - x2; dshape(0,1) = -2. + y2;
   dshape(1,0) =       x2; dshape(1,1) =  1. - y2;
   dshape(2,0) =  1. - x2; dshape(2,1) =       y2;
   dshape(3,0) = -2. + x2; dshape(3,1) =  1. - y2;
}


RT0TriangleFiniteElement::RT0TriangleFiniteElement()
   : VectorFiniteElement(2, Geometry::TRIANGLE, 3, 1, H_DIV)
{
   Nodes.IntPoint(0).x = 0.5;
   Nodes.IntPoint(0).y = 0.0;
   Nodes.IntPoint(1).x = 0.5;
   Nodes.IntPoint(1).y = 0.5;
   Nodes.IntPoint(2).x = 0.0;
   Nodes.IntPoint(2).y = 0.5;
}

void RT0TriangleFiniteElement::CalcVShape(const IntegrationPoint &ip,
                                          DenseMatrix &shape) const
{
   double x = ip.x, y = ip.y;

   shape(0,0) = x;
   shape(0,1) = y - 1.;
   shape(1,0) = x;
   shape(1,1) = y;
   shape(2,0) = x - 1.;
   shape(2,1) = y;
}

void RT0TriangleFiniteElement::CalcDivShape(const IntegrationPoint &ip,
                                            Vector &divshape) const
{
   divshape(0) = 2.;
   divshape(1) = 2.;
   divshape(2) = 2.;
}

const double RT0TriangleFiniteElement::nk[3][2] =
{ {0, -1}, {1, 1}, {-1, 0} };

void RT0TriangleFiniteElement::GetLocalInterpolation (
   ElementTransformation &Trans, DenseMatrix &I) const
{
   int k, j;
#ifdef MFEM_THREAD_SAFE
   DenseMatrix vshape(Dof, Dim);
   DenseMatrix Jinv(Dim);
#endif

#ifdef MFEM_DEBUG
   for (k = 0; k < 3; k++)
   {
      CalcVShape (Nodes.IntPoint(k), vshape);
      for (j = 0; j < 3; j++)
      {
         double d = vshape(j,0)*nk[k][0]+vshape(j,1)*nk[k][1];
         if (j == k) { d -= 1.0; }
         if (fabs(d) > 1.0e-12)
         {
            mfem::err << "RT0TriangleFiniteElement::GetLocalInterpolation (...)\n"
                      " k = " << k << ", j = " << j << ", d = " << d << endl;
            mfem_error();
         }
      }
   }
#endif

   IntegrationPoint ip;
   ip.x = ip.y = 0.0;
   Trans.SetIntPoint (&ip);
   // Trans must be linear
   // set Jinv = |J| J^{-t} = adj(J)^t
   CalcAdjugateTranspose (Trans.Jacobian(), Jinv);
   double vk[2];
   Vector xk (vk, 2);

   for (k = 0; k < 3; k++)
   {
      Trans.Transform (Nodes.IntPoint (k), xk);
      ip.x = vk[0]; ip.y = vk[1];
      CalcVShape (ip, vshape);
      //  vk = |J| J^{-t} nk
      vk[0] = Jinv(0,0)*nk[k][0]+Jinv(0,1)*nk[k][1];
      vk[1] = Jinv(1,0)*nk[k][0]+Jinv(1,1)*nk[k][1];
      for (j = 0; j < 3; j++)
         if (fabs (I(k,j) = vshape(j,0)*vk[0]+vshape(j,1)*vk[1]) < 1.0e-12)
         {
            I(k,j) = 0.0;
         }
   }
}

void RT0TriangleFiniteElement::Project (
   VectorCoefficient &vc, ElementTransformation &Trans,
   Vector &dofs) const
{
   double vk[2];
   Vector xk (vk, 2);
#ifdef MFEM_THREAD_SAFE
   DenseMatrix Jinv(Dim);
#endif

   for (int k = 0; k < 3; k++)
   {
      Trans.SetIntPoint (&Nodes.IntPoint (k));
      // set Jinv = |J| J^{-t} = adj(J)^t
      CalcAdjugateTranspose (Trans.Jacobian(), Jinv);

      vc.Eval (xk, Trans, Nodes.IntPoint (k));
      //  xk^t |J| J^{-t} nk
      dofs(k) = (vk[0] * ( Jinv(0,0)*nk[k][0]+Jinv(0,1)*nk[k][1] ) +
                 vk[1] * ( Jinv(1,0)*nk[k][0]+Jinv(1,1)*nk[k][1] ));
   }
}

RT0QuadFiniteElement::RT0QuadFiniteElement()
   : VectorFiniteElement(2, Geometry::SQUARE, 4, 1, H_DIV, FunctionSpace::Qk)
{
   Nodes.IntPoint(0).x = 0.5;
   Nodes.IntPoint(0).y = 0.0;
   Nodes.IntPoint(1).x = 1.0;
   Nodes.IntPoint(1).y = 0.5;
   Nodes.IntPoint(2).x = 0.5;
   Nodes.IntPoint(2).y = 1.0;
   Nodes.IntPoint(3).x = 0.0;
   Nodes.IntPoint(3).y = 0.5;
}

void RT0QuadFiniteElement::CalcVShape(const IntegrationPoint &ip,
                                      DenseMatrix &shape) const
{
   double x = ip.x, y = ip.y;

   shape(0,0) = 0;
   shape(0,1) = y - 1.;
   shape(1,0) = x;
   shape(1,1) = 0;
   shape(2,0) = 0;
   shape(2,1) = y;
   shape(3,0) = x - 1.;
   shape(3,1) = 0;
}

void RT0QuadFiniteElement::CalcDivShape(const IntegrationPoint &ip,
                                        Vector &divshape) const
{
   divshape(0) = 1.;
   divshape(1) = 1.;
   divshape(2) = 1.;
   divshape(3) = 1.;
}

const double RT0QuadFiniteElement::nk[4][2] =
{ {0, -1}, {1, 0}, {0, 1}, {-1, 0} };

void RT0QuadFiniteElement::GetLocalInterpolation (
   ElementTransformation &Trans, DenseMatrix &I) const
{
   int k, j;
#ifdef MFEM_THREAD_SAFE
   DenseMatrix vshape(Dof, Dim);
   DenseMatrix Jinv(Dim);
#endif

#ifdef MFEM_DEBUG
   for (k = 0; k < 4; k++)
   {
      CalcVShape (Nodes.IntPoint(k), vshape);
      for (j = 0; j < 4; j++)
      {
         double d = vshape(j,0)*nk[k][0]+vshape(j,1)*nk[k][1];
         if (j == k) { d -= 1.0; }
         if (fabs(d) > 1.0e-12)
         {
            mfem::err << "RT0QuadFiniteElement::GetLocalInterpolation (...)\n"
                      " k = " << k << ", j = " << j << ", d = " << d << endl;
            mfem_error();
         }
      }
   }
#endif

   IntegrationPoint ip;
   ip.x = ip.y = 0.0;
   Trans.SetIntPoint (&ip);
   // Trans must be linear (more to have embedding?)
   // set Jinv = |J| J^{-t} = adj(J)^t
   CalcAdjugateTranspose (Trans.Jacobian(), Jinv);
   double vk[2];
   Vector xk (vk, 2);

   for (k = 0; k < 4; k++)
   {
      Trans.Transform (Nodes.IntPoint (k), xk);
      ip.x = vk[0]; ip.y = vk[1];
      CalcVShape (ip, vshape);
      //  vk = |J| J^{-t} nk
      vk[0] = Jinv(0,0)*nk[k][0]+Jinv(0,1)*nk[k][1];
      vk[1] = Jinv(1,0)*nk[k][0]+Jinv(1,1)*nk[k][1];
      for (j = 0; j < 4; j++)
         if (fabs (I(k,j) = vshape(j,0)*vk[0]+vshape(j,1)*vk[1]) < 1.0e-12)
         {
            I(k,j) = 0.0;
         }
   }
}

void RT0QuadFiniteElement::Project (
   VectorCoefficient &vc, ElementTransformation &Trans,
   Vector &dofs) const
{
   double vk[2];
   Vector xk (vk, 2);
#ifdef MFEM_THREAD_SAFE
   DenseMatrix Jinv(Dim);
#endif

   for (int k = 0; k < 4; k++)
   {
      Trans.SetIntPoint (&Nodes.IntPoint (k));
      // set Jinv = |J| J^{-t} = adj(J)^t
      CalcAdjugateTranspose (Trans.Jacobian(), Jinv);

      vc.Eval (xk, Trans, Nodes.IntPoint (k));
      //  xk^t |J| J^{-t} nk
      dofs(k) = (vk[0] * ( Jinv(0,0)*nk[k][0]+Jinv(0,1)*nk[k][1] ) +
                 vk[1] * ( Jinv(1,0)*nk[k][0]+Jinv(1,1)*nk[k][1] ));
   }
}

RT1TriangleFiniteElement::RT1TriangleFiniteElement()
   : VectorFiniteElement(2, Geometry::TRIANGLE, 8, 2, H_DIV)
{
   Nodes.IntPoint(0).x = 0.33333333333333333333;
   Nodes.IntPoint(0).y = 0.0;
   Nodes.IntPoint(1).x = 0.66666666666666666667;
   Nodes.IntPoint(1).y = 0.0;
   Nodes.IntPoint(2).x = 0.66666666666666666667;
   Nodes.IntPoint(2).y = 0.33333333333333333333;
   Nodes.IntPoint(3).x = 0.33333333333333333333;
   Nodes.IntPoint(3).y = 0.66666666666666666667;
   Nodes.IntPoint(4).x = 0.0;
   Nodes.IntPoint(4).y = 0.66666666666666666667;
   Nodes.IntPoint(5).x = 0.0;
   Nodes.IntPoint(5).y = 0.33333333333333333333;
   Nodes.IntPoint(6).x = 0.33333333333333333333;
   Nodes.IntPoint(6).y = 0.33333333333333333333;
   Nodes.IntPoint(7).x = 0.33333333333333333333;
   Nodes.IntPoint(7).y = 0.33333333333333333333;
}

void RT1TriangleFiniteElement::CalcVShape(const IntegrationPoint &ip,
                                          DenseMatrix &shape) const
{
   double x = ip.x, y = ip.y;

   shape(0,0) = -2 * x * (-1 + x + 2 * y);
   shape(0,1) = -2 * (-1 + y) * (-1 + x + 2 * y);
   shape(1,0) =  2 * x * (x - y);
   shape(1,1) =  2 * (x - y) * (-1 + y);
   shape(2,0) =  2 * x * (-1 + 2 * x + y);
   shape(2,1) =  2 * y * (-1 + 2 * x + y);
   shape(3,0) =  2 * x * (-1 + x + 2 * y);
   shape(3,1) =  2 * y * (-1 + x + 2 * y);
   shape(4,0) = -2 * (-1 + x) * (x - y);
   shape(4,1) =  2 * y * (-x + y);
   shape(5,0) = -2 * (-1 + x) * (-1 + 2 * x + y);
   shape(5,1) = -2 * y * (-1 + 2 * x + y);
   shape(6,0) = -3 * x * (-2 + 2 * x + y);
   shape(6,1) = -3 * y * (-1 + 2 * x + y);
   shape(7,0) = -3 * x * (-1 + x + 2 * y);
   shape(7,1) = -3 * y * (-2 + x + 2 * y);
}

void RT1TriangleFiniteElement::CalcDivShape(const IntegrationPoint &ip,
                                            Vector &divshape) const
{
   double x = ip.x, y = ip.y;

   divshape(0) = -2 * (-4 + 3 * x + 6 * y);
   divshape(1) =  2 + 6 * x - 6 * y;
   divshape(2) = -4 + 12 * x + 6 * y;
   divshape(3) = -4 + 6 * x + 12 * y;
   divshape(4) =  2 - 6 * x + 6 * y;
   divshape(5) = -2 * (-4 + 6 * x + 3 * y);
   divshape(6) = -9 * (-1 + 2 * x + y);
   divshape(7) = -9 * (-1 + x + 2 * y);
}

const double RT1TriangleFiniteElement::nk[8][2] =
{
   { 0,-1}, { 0,-1},
   { 1, 1}, { 1, 1},
   {-1, 0}, {-1, 0},
   { 1, 0}, { 0, 1}
};

void RT1TriangleFiniteElement::GetLocalInterpolation (
   ElementTransformation &Trans, DenseMatrix &I) const
{
   int k, j;
#ifdef MFEM_THREAD_SAFE
   DenseMatrix vshape(Dof, Dim);
   DenseMatrix Jinv(Dim);
#endif

#ifdef MFEM_DEBUG
   for (k = 0; k < 8; k++)
   {
      CalcVShape (Nodes.IntPoint(k), vshape);
      for (j = 0; j < 8; j++)
      {
         double d = vshape(j,0)*nk[k][0]+vshape(j,1)*nk[k][1];
         if (j == k) { d -= 1.0; }
         if (fabs(d) > 1.0e-12)
         {
            mfem::err << "RT1QuadFiniteElement::GetLocalInterpolation (...)\n"
                      " k = " << k << ", j = " << j << ", d = " << d << endl;
            mfem_error();
         }
      }
   }
#endif

   IntegrationPoint ip;
   ip.x = ip.y = 0.0;
   Trans.SetIntPoint (&ip);
   // Trans must be linear (more to have embedding?)
   // set Jinv = |J| J^{-t} = adj(J)^t
   CalcAdjugateTranspose (Trans.Jacobian(), Jinv);
   double vk[2];
   Vector xk (vk, 2);

   for (k = 0; k < 8; k++)
   {
      Trans.Transform (Nodes.IntPoint (k), xk);
      ip.x = vk[0]; ip.y = vk[1];
      CalcVShape (ip, vshape);
      //  vk = |J| J^{-t} nk
      vk[0] = Jinv(0,0)*nk[k][0]+Jinv(0,1)*nk[k][1];
      vk[1] = Jinv(1,0)*nk[k][0]+Jinv(1,1)*nk[k][1];
      for (j = 0; j < 8; j++)
         if (fabs (I(k,j) = vshape(j,0)*vk[0]+vshape(j,1)*vk[1]) < 1.0e-12)
         {
            I(k,j) = 0.0;
         }
   }
}

void RT1TriangleFiniteElement::Project (
   VectorCoefficient &vc, ElementTransformation &Trans, Vector &dofs) const
{
   double vk[2];
   Vector xk (vk, 2);
#ifdef MFEM_THREAD_SAFE
   DenseMatrix Jinv(Dim);
#endif

   for (int k = 0; k < 8; k++)
   {
      Trans.SetIntPoint (&Nodes.IntPoint (k));
      // set Jinv = |J| J^{-t} = adj(J)^t
      CalcAdjugateTranspose (Trans.Jacobian(), Jinv);

      vc.Eval (xk, Trans, Nodes.IntPoint (k));
      //  xk^t |J| J^{-t} nk
      dofs(k) = (vk[0] * ( Jinv(0,0)*nk[k][0]+Jinv(0,1)*nk[k][1] ) +
                 vk[1] * ( Jinv(1,0)*nk[k][0]+Jinv(1,1)*nk[k][1] ));
      dofs(k) *= 0.5;
   }
}

RT1QuadFiniteElement::RT1QuadFiniteElement()
   : VectorFiniteElement(2, Geometry::SQUARE, 12, 2, H_DIV, FunctionSpace::Qk)
{
   // y = 0
   Nodes.IntPoint(0).x  = 1./3.;
   Nodes.IntPoint(0).y  = 0.0;
   Nodes.IntPoint(1).x  = 2./3.;
   Nodes.IntPoint(1).y  = 0.0;
   // x = 1
   Nodes.IntPoint(2).x  = 1.0;
   Nodes.IntPoint(2).y  = 1./3.;
   Nodes.IntPoint(3).x  = 1.0;
   Nodes.IntPoint(3).y  = 2./3.;
   // y = 1
   Nodes.IntPoint(4).x  = 2./3.;
   Nodes.IntPoint(4).y  = 1.0;
   Nodes.IntPoint(5).x  = 1./3.;
   Nodes.IntPoint(5).y  = 1.0;
   // x = 0
   Nodes.IntPoint(6).x  = 0.0;
   Nodes.IntPoint(6).y  = 2./3.;
   Nodes.IntPoint(7).x  = 0.0;
   Nodes.IntPoint(7).y  = 1./3.;
   // x = 0.5 (interior)
   Nodes.IntPoint(8).x  = 0.5;
   Nodes.IntPoint(8).y  = 1./3.;
   Nodes.IntPoint(9).x  = 0.5;
   Nodes.IntPoint(9).y  = 2./3.;
   // y = 0.5 (interior)
   Nodes.IntPoint(10).x = 1./3.;
   Nodes.IntPoint(10).y = 0.5;
   Nodes.IntPoint(11).x = 2./3.;
   Nodes.IntPoint(11).y = 0.5;
}

void RT1QuadFiniteElement::CalcVShape(const IntegrationPoint &ip,
                                      DenseMatrix &shape) const
{
   double x = ip.x, y = ip.y;

   // y = 0
   shape(0,0)  = 0;
   shape(0,1)  = -( 1. - 3.*y + 2.*y*y)*( 2. - 3.*x);
   shape(1,0)  = 0;
   shape(1,1)  = -( 1. - 3.*y + 2.*y*y)*(-1. + 3.*x);
   // x = 1
   shape(2,0)  = (-x + 2.*x*x)*( 2. - 3.*y);
   shape(2,1)  = 0;
   shape(3,0)  = (-x + 2.*x*x)*(-1. + 3.*y);
   shape(3,1)  = 0;
   // y = 1
   shape(4,0)  = 0;
   shape(4,1)  = (-y + 2.*y*y)*(-1. + 3.*x);
   shape(5,0)  = 0;
   shape(5,1)  = (-y + 2.*y*y)*( 2. - 3.*x);
   // x = 0
   shape(6,0)  = -(1. - 3.*x + 2.*x*x)*(-1. + 3.*y);
   shape(6,1)  = 0;
   shape(7,0)  = -(1. - 3.*x + 2.*x*x)*( 2. - 3.*y);
   shape(7,1)  = 0;
   // x = 0.5 (interior)
   shape(8,0)  = (4.*x - 4.*x*x)*( 2. - 3.*y);
   shape(8,1)  = 0;
   shape(9,0)  = (4.*x - 4.*x*x)*(-1. + 3.*y);
   shape(9,1)  = 0;
   // y = 0.5 (interior)
   shape(10,0) = 0;
   shape(10,1) = (4.*y - 4.*y*y)*( 2. - 3.*x);
   shape(11,0) = 0;
   shape(11,1) = (4.*y - 4.*y*y)*(-1. + 3.*x);
}

void RT1QuadFiniteElement::CalcDivShape(const IntegrationPoint &ip,
                                        Vector &divshape) const
{
   double x = ip.x, y = ip.y;

   divshape(0)  = -(-3. + 4.*y)*( 2. - 3.*x);
   divshape(1)  = -(-3. + 4.*y)*(-1. + 3.*x);
   divshape(2)  = (-1. + 4.*x)*( 2. - 3.*y);
   divshape(3)  = (-1. + 4.*x)*(-1. + 3.*y);
   divshape(4)  = (-1. + 4.*y)*(-1. + 3.*x);
   divshape(5)  = (-1. + 4.*y)*( 2. - 3.*x);
   divshape(6)  = -(-3. + 4.*x)*(-1. + 3.*y);
   divshape(7)  = -(-3. + 4.*x)*( 2. - 3.*y);
   divshape(8)  = ( 4. - 8.*x)*( 2. - 3.*y);
   divshape(9)  = ( 4. - 8.*x)*(-1. + 3.*y);
   divshape(10) = ( 4. - 8.*y)*( 2. - 3.*x);
   divshape(11) = ( 4. - 8.*y)*(-1. + 3.*x);
}

const double RT1QuadFiniteElement::nk[12][2] =
{
   // y = 0
   {0,-1}, {0,-1},
   // X = 1
   {1, 0}, {1, 0},
   // y = 1
   {0, 1}, {0, 1},
   // x = 0
   {-1,0}, {-1,0},
   // x = 0.5 (interior)
   {1, 0}, {1, 0},
   // y = 0.5 (interior)
   {0, 1}, {0, 1}
};

void RT1QuadFiniteElement::GetLocalInterpolation (
   ElementTransformation &Trans, DenseMatrix &I) const
{
   int k, j;
#ifdef MFEM_THREAD_SAFE
   DenseMatrix vshape(Dof, Dim);
   DenseMatrix Jinv(Dim);
#endif

#ifdef MFEM_DEBUG
   for (k = 0; k < 12; k++)
   {
      CalcVShape (Nodes.IntPoint(k), vshape);
      for (j = 0; j < 12; j++)
      {
         double d = vshape(j,0)*nk[k][0]+vshape(j,1)*nk[k][1];
         if (j == k) { d -= 1.0; }
         if (fabs(d) > 1.0e-12)
         {
            mfem::err << "RT1QuadFiniteElement::GetLocalInterpolation (...)\n"
                      " k = " << k << ", j = " << j << ", d = " << d << endl;
            mfem_error();
         }
      }
   }
#endif

   IntegrationPoint ip;
   ip.x = ip.y = 0.0;
   Trans.SetIntPoint (&ip);
   // Trans must be linear (more to have embedding?)
   // set Jinv = |J| J^{-t} = adj(J)^t
   CalcAdjugateTranspose (Trans.Jacobian(), Jinv);
   double vk[2];
   Vector xk (vk, 2);

   for (k = 0; k < 12; k++)
   {
      Trans.Transform (Nodes.IntPoint (k), xk);
      ip.x = vk[0]; ip.y = vk[1];
      CalcVShape (ip, vshape);
      //  vk = |J| J^{-t} nk
      vk[0] = Jinv(0,0)*nk[k][0]+Jinv(0,1)*nk[k][1];
      vk[1] = Jinv(1,0)*nk[k][0]+Jinv(1,1)*nk[k][1];
      for (j = 0; j < 12; j++)
         if (fabs (I(k,j) = vshape(j,0)*vk[0]+vshape(j,1)*vk[1]) < 1.0e-12)
         {
            I(k,j) = 0.0;
         }
   }
}

void RT1QuadFiniteElement::Project (
   VectorCoefficient &vc, ElementTransformation &Trans, Vector &dofs) const
{
   double vk[2];
   Vector xk (vk, 2);
#ifdef MFEM_THREAD_SAFE
   DenseMatrix Jinv(Dim);
#endif

   for (int k = 0; k < 12; k++)
   {
      Trans.SetIntPoint (&Nodes.IntPoint (k));
      // set Jinv = |J| J^{-t} = adj(J)^t
      CalcAdjugateTranspose (Trans.Jacobian(), Jinv);

      vc.Eval (xk, Trans, Nodes.IntPoint (k));
      //  xk^t |J| J^{-t} nk
      dofs(k) = (vk[0] * ( Jinv(0,0)*nk[k][0]+Jinv(0,1)*nk[k][1] ) +
                 vk[1] * ( Jinv(1,0)*nk[k][0]+Jinv(1,1)*nk[k][1] ));
   }
}

const double RT2TriangleFiniteElement::M[15][15] =
{
   {
      0, -5.3237900077244501311, 5.3237900077244501311, 16.647580015448900262,
      0, 24.442740046346700787, -16.647580015448900262, -12.,
      -19.118950038622250656, -47.237900077244501311, 0, -34.414110069520051180,
      12., 30.590320061795601049, 15.295160030897800524
   },
   {
      0, 1.5, -1.5, -15., 0, 2.625, 15., 15., -4.125, 30., 0, -14.625, -15.,
      -15., 10.5
   },
   {
      0, -0.67620999227554986889, 0.67620999227554986889, 7.3524199845510997378,
      0, -3.4427400463467007866, -7.3524199845510997378, -12.,
      4.1189500386222506555, -0.76209992275549868892, 0, 7.4141100695200511800,
      12., -6.5903200617956010489, -3.2951600308978005244
   },
   {
      0, 0, 1.5, 0, 0, 1.5, -11.471370023173350393, 0, 2.4713700231733503933,
      -11.471370023173350393, 0, 2.4713700231733503933, 15.295160030897800524,
      0, -3.2951600308978005244
   },
   {
      0, 0, 4.875, 0, 0, 4.875, -16.875, 0, -16.875, -16.875, 0, -16.875, 10.5,
      36., 10.5
   },
   {
      0, 0, 1.5, 0, 0, 1.5, 2.4713700231733503933, 0, -11.471370023173350393,
      2.4713700231733503933, 0, -11.471370023173350393, -3.2951600308978005244,
      0, 15.295160030897800524
   },
   {
      -0.67620999227554986889, 0, -3.4427400463467007866, 0,
      7.3524199845510997378, 0.67620999227554986889, 7.4141100695200511800, 0,
      -0.76209992275549868892, 4.1189500386222506555, -12.,
      -7.3524199845510997378, -3.2951600308978005244, -6.5903200617956010489,
      12.
   },
   {
      1.5, 0, 2.625, 0, -15., -1.5, -14.625, 0, 30., -4.125, 15., 15., 10.5,
      -15., -15.
   },
   {
      -5.3237900077244501311, 0, 24.442740046346700787, 0, 16.647580015448900262,
      5.3237900077244501311, -34.414110069520051180, 0, -47.237900077244501311,
      -19.118950038622250656, -12., -16.647580015448900262, 15.295160030897800524,
      30.590320061795601049, 12.
   },
   { 0, 0, 18., 0, 0, 6., -42., 0, -30., -26., 0, -14., 24., 32., 8.},
   { 0, 0, 6., 0, 0, 18., -14., 0, -26., -30., 0, -42., 8., 32., 24.},
   { 0, 0, -6., 0, 0, -4., 30., 0, 4., 22., 0, 4., -24., -16., 0},
   { 0, 0, -4., 0, 0, -8., 20., 0, 8., 36., 0, 8., -16., -32., 0},
   { 0, 0, -8., 0, 0, -4., 8., 0, 36., 8., 0, 20., 0, -32., -16.},
   { 0, 0, -4., 0, 0, -6., 4., 0, 22., 4., 0, 30., 0, -16., -24.}
};

RT2TriangleFiniteElement::RT2TriangleFiniteElement()
   : VectorFiniteElement(2, Geometry::TRIANGLE, 15, 3, H_DIV)
{
   const double p = 0.11270166537925831148;

   Nodes.IntPoint(0).x = p;
   Nodes.IntPoint(0).y = 0.0;
   Nodes.IntPoint(1).x = 0.5;
   Nodes.IntPoint(1).y = 0.0;
   Nodes.IntPoint(2).x = 1.-p;
   Nodes.IntPoint(2).y = 0.0;
   Nodes.IntPoint(3).x = 1.-p;
   Nodes.IntPoint(3).y = p;
   Nodes.IntPoint(4).x = 0.5;
   Nodes.IntPoint(4).y = 0.5;
   Nodes.IntPoint(5).x = p;
   Nodes.IntPoint(5).y = 1.-p;
   Nodes.IntPoint(6).x = 0.0;
   Nodes.IntPoint(6).y = 1.-p;
   Nodes.IntPoint(7).x = 0.0;
   Nodes.IntPoint(7).y = 0.5;
   Nodes.IntPoint(8).x = 0.0;
   Nodes.IntPoint(8).y = p;
   Nodes.IntPoint(9).x  = 0.25;
   Nodes.IntPoint(9).y  = 0.25;
   Nodes.IntPoint(10).x = 0.25;
   Nodes.IntPoint(10).y = 0.25;
   Nodes.IntPoint(11).x = 0.5;
   Nodes.IntPoint(11).y = 0.25;
   Nodes.IntPoint(12).x = 0.5;
   Nodes.IntPoint(12).y = 0.25;
   Nodes.IntPoint(13).x = 0.25;
   Nodes.IntPoint(13).y = 0.5;
   Nodes.IntPoint(14).x = 0.25;
   Nodes.IntPoint(14).y = 0.5;
}

void RT2TriangleFiniteElement::CalcVShape(const IntegrationPoint &ip,
                                          DenseMatrix &shape) const
{
   double x = ip.x, y = ip.y;

   double Bx[15] = {1., 0., x, 0., y, 0., x*x, 0., x*y, 0., y*y, 0., x*x*x,
                    x*x*y, x*y*y
                   };
   double By[15] = {0., 1., 0., x, 0., y, 0., x*x, 0., x*y, 0., y*y,
                    x*x*y, x*y*y, y*y*y
                   };

   for (int i = 0; i < 15; i++)
   {
      double cx = 0.0, cy = 0.0;
      for (int j = 0; j < 15; j++)
      {
         cx += M[i][j] * Bx[j];
         cy += M[i][j] * By[j];
      }
      shape(i,0) = cx;
      shape(i,1) = cy;
   }
}

void RT2TriangleFiniteElement::CalcDivShape(const IntegrationPoint &ip,
                                            Vector &divshape) const
{
   double x = ip.x, y = ip.y;

   double DivB[15] = {0., 0., 1., 0., 0., 1., 2.*x, 0., y, x, 0., 2.*y,
                      4.*x*x, 4.*x*y, 4.*y*y
                     };

   for (int i = 0; i < 15; i++)
   {
      double div = 0.0;
      for (int j = 0; j < 15; j++)
      {
         div += M[i][j] * DivB[j];
      }
      divshape(i) = div;
   }
}

const double RT2QuadFiniteElement::pt[4] = {0.,1./3.,2./3.,1.};

const double RT2QuadFiniteElement::dpt[3] = {0.25,0.5,0.75};

RT2QuadFiniteElement::RT2QuadFiniteElement()
   : VectorFiniteElement(2, Geometry::SQUARE, 24, 3, H_DIV, FunctionSpace::Qk)
{
   // y = 0 (pt[0])
   Nodes.IntPoint(0).x  = dpt[0];  Nodes.IntPoint(0).y  =  pt[0];
   Nodes.IntPoint(1).x  = dpt[1];  Nodes.IntPoint(1).y  =  pt[0];
   Nodes.IntPoint(2).x  = dpt[2];  Nodes.IntPoint(2).y  =  pt[0];
   // x = 1 (pt[3])
   Nodes.IntPoint(3).x  =  pt[3];  Nodes.IntPoint(3).y  = dpt[0];
   Nodes.IntPoint(4).x  =  pt[3];  Nodes.IntPoint(4).y  = dpt[1];
   Nodes.IntPoint(5).x  =  pt[3];  Nodes.IntPoint(5).y  = dpt[2];
   // y = 1 (pt[3])
   Nodes.IntPoint(6).x  = dpt[2];  Nodes.IntPoint(6).y  =  pt[3];
   Nodes.IntPoint(7).x  = dpt[1];  Nodes.IntPoint(7).y  =  pt[3];
   Nodes.IntPoint(8).x  = dpt[0];  Nodes.IntPoint(8).y  =  pt[3];
   // x = 0 (pt[0])
   Nodes.IntPoint(9).x  =  pt[0];  Nodes.IntPoint(9).y  = dpt[2];
   Nodes.IntPoint(10).x =  pt[0];  Nodes.IntPoint(10).y = dpt[1];
   Nodes.IntPoint(11).x =  pt[0];  Nodes.IntPoint(11).y = dpt[0];
   // x = pt[1] (interior)
   Nodes.IntPoint(12).x =  pt[1];  Nodes.IntPoint(12).y = dpt[0];
   Nodes.IntPoint(13).x =  pt[1];  Nodes.IntPoint(13).y = dpt[1];
   Nodes.IntPoint(14).x =  pt[1];  Nodes.IntPoint(14).y = dpt[2];
   // x = pt[2] (interior)
   Nodes.IntPoint(15).x =  pt[2];  Nodes.IntPoint(15).y = dpt[0];
   Nodes.IntPoint(16).x =  pt[2];  Nodes.IntPoint(16).y = dpt[1];
   Nodes.IntPoint(17).x =  pt[2];  Nodes.IntPoint(17).y = dpt[2];
   // y = pt[1] (interior)
   Nodes.IntPoint(18).x = dpt[0];  Nodes.IntPoint(18).y =  pt[1];
   Nodes.IntPoint(19).x = dpt[1];  Nodes.IntPoint(19).y =  pt[1];
   Nodes.IntPoint(20).x = dpt[2];  Nodes.IntPoint(20).y =  pt[1];
   // y = pt[2] (interior)
   Nodes.IntPoint(21).x = dpt[0];  Nodes.IntPoint(21).y =  pt[2];
   Nodes.IntPoint(22).x = dpt[1];  Nodes.IntPoint(22).y =  pt[2];
   Nodes.IntPoint(23).x = dpt[2];  Nodes.IntPoint(23).y =  pt[2];
}

void RT2QuadFiniteElement::CalcVShape(const IntegrationPoint &ip,
                                      DenseMatrix &shape) const
{
   double x = ip.x, y = ip.y;

   double ax0 =  pt[0] - x;
   double ax1 =  pt[1] - x;
   double ax2 =  pt[2] - x;
   double ax3 =  pt[3] - x;

   double by0 = dpt[0] - y;
   double by1 = dpt[1] - y;
   double by2 = dpt[2] - y;

   double ay0 =  pt[0] - y;
   double ay1 =  pt[1] - y;
   double ay2 =  pt[2] - y;
   double ay3 =  pt[3] - y;

   double bx0 = dpt[0] - x;
   double bx1 = dpt[1] - x;
   double bx2 = dpt[2] - x;

   double A01 =  pt[0] -  pt[1];
   double A02 =  pt[0] -  pt[2];
   double A12 =  pt[1] -  pt[2];
   double A03 =  pt[0] -  pt[3];
   double A13 =  pt[1] -  pt[3];
   double A23 =  pt[2] -  pt[3];

   double B01 = dpt[0] - dpt[1];
   double B02 = dpt[0] - dpt[2];
   double B12 = dpt[1] - dpt[2];

   double tx0 =  (bx1*bx2)/(B01*B02);
   double tx1 = -(bx0*bx2)/(B01*B12);
   double tx2 =  (bx0*bx1)/(B02*B12);

   double ty0 =  (by1*by2)/(B01*B02);
   double ty1 = -(by0*by2)/(B01*B12);
   double ty2 =  (by0*by1)/(B02*B12);

   // y = 0 (p[0])
   shape(0,  0) =  0;
   shape(0,  1) =  (ay1*ay2*ay3)/(A01*A02*A03)*tx0;
   shape(1,  0) =  0;
   shape(1,  1) =  (ay1*ay2*ay3)/(A01*A02*A03)*tx1;
   shape(2,  0) =  0;
   shape(2,  1) =  (ay1*ay2*ay3)/(A01*A02*A03)*tx2;
   // x = 1 (p[3])
   shape(3,  0) =  (ax0*ax1*ax2)/(A03*A13*A23)*ty0;
   shape(3,  1) =  0;
   shape(4,  0) =  (ax0*ax1*ax2)/(A03*A13*A23)*ty1;
   shape(4,  1) =  0;
   shape(5,  0) =  (ax0*ax1*ax2)/(A03*A13*A23)*ty2;
   shape(5,  1) =  0;
   // y = 1 (p[3])
   shape(6,  0) =  0;
   shape(6,  1) =  (ay0*ay1*ay2)/(A03*A13*A23)*tx2;
   shape(7,  0) =  0;
   shape(7,  1) =  (ay0*ay1*ay2)/(A03*A13*A23)*tx1;
   shape(8,  0) =  0;
   shape(8,  1) =  (ay0*ay1*ay2)/(A03*A13*A23)*tx0;
   // x = 0 (p[0])
   shape(9,  0) =  (ax1*ax2*ax3)/(A01*A02*A03)*ty2;
   shape(9,  1) =  0;
   shape(10, 0) =  (ax1*ax2*ax3)/(A01*A02*A03)*ty1;
   shape(10, 1) =  0;
   shape(11, 0) =  (ax1*ax2*ax3)/(A01*A02*A03)*ty0;
   shape(11, 1) =  0;
   // x = p[1] (interior)
   shape(12, 0) =  (ax0*ax2*ax3)/(A01*A12*A13)*ty0;
   shape(12, 1) =  0;
   shape(13, 0) =  (ax0*ax2*ax3)/(A01*A12*A13)*ty1;
   shape(13, 1) =  0;
   shape(14, 0) =  (ax0*ax2*ax3)/(A01*A12*A13)*ty2;
   shape(14, 1) =  0;
   // x = p[2] (interior)
   shape(15, 0) = -(ax0*ax1*ax3)/(A02*A12*A23)*ty0;
   shape(15, 1) =  0;
   shape(16, 0) = -(ax0*ax1*ax3)/(A02*A12*A23)*ty1;
   shape(16, 1) =  0;
   shape(17, 0) = -(ax0*ax1*ax3)/(A02*A12*A23)*ty2;
   shape(17, 1) =  0;
   // y = p[1] (interior)
   shape(18, 0) =  0;
   shape(18, 1) =  (ay0*ay2*ay3)/(A01*A12*A13)*tx0;
   shape(19, 0) =  0;
   shape(19, 1) =  (ay0*ay2*ay3)/(A01*A12*A13)*tx1;
   shape(20, 0) =  0;
   shape(20, 1) =  (ay0*ay2*ay3)/(A01*A12*A13)*tx2;
   // y = p[2] (interior)
   shape(21, 0) =  0;
   shape(21, 1) = -(ay0*ay1*ay3)/(A02*A12*A23)*tx0;
   shape(22, 0) =  0;
   shape(22, 1) = -(ay0*ay1*ay3)/(A02*A12*A23)*tx1;
   shape(23, 0) =  0;
   shape(23, 1) = -(ay0*ay1*ay3)/(A02*A12*A23)*tx2;
}

void RT2QuadFiniteElement::CalcDivShape(const IntegrationPoint &ip,
                                        Vector &divshape) const
{
   double x = ip.x, y = ip.y;

   double a01 =  pt[0]*pt[1];
   double a02 =  pt[0]*pt[2];
   double a12 =  pt[1]*pt[2];
   double a03 =  pt[0]*pt[3];
   double a13 =  pt[1]*pt[3];
   double a23 =  pt[2]*pt[3];

   double bx0 = dpt[0] - x;
   double bx1 = dpt[1] - x;
   double bx2 = dpt[2] - x;

   double by0 = dpt[0] - y;
   double by1 = dpt[1] - y;
   double by2 = dpt[2] - y;

   double A01 =  pt[0] -  pt[1];
   double A02 =  pt[0] -  pt[2];
   double A12 =  pt[1] -  pt[2];
   double A03 =  pt[0] -  pt[3];
   double A13 =  pt[1] -  pt[3];
   double A23 =  pt[2] -  pt[3];

   double A012 = pt[0] + pt[1] + pt[2];
   double A013 = pt[0] + pt[1] + pt[3];
   double A023 = pt[0] + pt[2] + pt[3];
   double A123 = pt[1] + pt[2] + pt[3];

   double B01 = dpt[0] - dpt[1];
   double B02 = dpt[0] - dpt[2];
   double B12 = dpt[1] - dpt[2];

   double tx0 =  (bx1*bx2)/(B01*B02);
   double tx1 = -(bx0*bx2)/(B01*B12);
   double tx2 =  (bx0*bx1)/(B02*B12);

   double ty0 =  (by1*by2)/(B01*B02);
   double ty1 = -(by0*by2)/(B01*B12);
   double ty2 =  (by0*by1)/(B02*B12);

   // y = 0 (p[0])
   divshape(0)  = -(a12 + a13 + a23 - 2.*A123*y + 3.*y*y)/(A01*A02*A03)*tx0;
   divshape(1)  = -(a12 + a13 + a23 - 2.*A123*y + 3.*y*y)/(A01*A02*A03)*tx1;
   divshape(2)  = -(a12 + a13 + a23 - 2.*A123*y + 3.*y*y)/(A01*A02*A03)*tx2;
   // x = 1 (p[3])
   divshape(3)  = -(a01 + a02 + a12 - 2.*A012*x + 3.*x*x)/(A03*A13*A23)*ty0;
   divshape(4)  = -(a01 + a02 + a12 - 2.*A012*x + 3.*x*x)/(A03*A13*A23)*ty1;
   divshape(5)  = -(a01 + a02 + a12 - 2.*A012*x + 3.*x*x)/(A03*A13*A23)*ty2;
   // y = 1 (p[3])
   divshape(6)  = -(a01 + a02 + a12 - 2.*A012*y + 3.*y*y)/(A03*A13*A23)*tx2;
   divshape(7)  = -(a01 + a02 + a12 - 2.*A012*y + 3.*y*y)/(A03*A13*A23)*tx1;
   divshape(8)  = -(a01 + a02 + a12 - 2.*A012*y + 3.*y*y)/(A03*A13*A23)*tx0;
   // x = 0 (p[0])
   divshape(9)  = -(a12 + a13 + a23 - 2.*A123*x + 3.*x*x)/(A01*A02*A03)*ty2;
   divshape(10) = -(a12 + a13 + a23 - 2.*A123*x + 3.*x*x)/(A01*A02*A03)*ty1;
   divshape(11) = -(a12 + a13 + a23 - 2.*A123*x + 3.*x*x)/(A01*A02*A03)*ty0;
   // x = p[1] (interior)
   divshape(12) = -(a02 + a03 + a23 - 2.*A023*x + 3.*x*x)/(A01*A12*A13)*ty0;
   divshape(13) = -(a02 + a03 + a23 - 2.*A023*x + 3.*x*x)/(A01*A12*A13)*ty1;
   divshape(14) = -(a02 + a03 + a23 - 2.*A023*x + 3.*x*x)/(A01*A12*A13)*ty2;
   // x = p[2] (interior)
   divshape(15) =  (a01 + a03 + a13 - 2.*A013*x + 3.*x*x)/(A02*A12*A23)*ty0;
   divshape(16) =  (a01 + a03 + a13 - 2.*A013*x + 3.*x*x)/(A02*A12*A23)*ty1;
   divshape(17) =  (a01 + a03 + a13 - 2.*A013*x + 3.*x*x)/(A02*A12*A23)*ty2;
   // y = p[1] (interior)
   divshape(18) = -(a02 + a03 + a23 - 2.*A023*y + 3.*y*y)/(A01*A12*A13)*tx0;
   divshape(19) = -(a02 + a03 + a23 - 2.*A023*y + 3.*y*y)/(A01*A12*A13)*tx1;
   divshape(20) = -(a02 + a03 + a23 - 2.*A023*y + 3.*y*y)/(A01*A12*A13)*tx2;
   // y = p[2] (interior)
   divshape(21) =  (a01 + a03 + a13 - 2.*A013*y + 3.*y*y)/(A02*A12*A23)*tx0;
   divshape(22) =  (a01 + a03 + a13 - 2.*A013*y + 3.*y*y)/(A02*A12*A23)*tx1;
   divshape(23) =  (a01 + a03 + a13 - 2.*A013*y + 3.*y*y)/(A02*A12*A23)*tx2;
}

const double RT2QuadFiniteElement::nk[24][2] =
{
   // y = 0
   {0,-1}, {0,-1}, {0,-1},
   // x = 1
   {1, 0}, {1, 0}, {1, 0},
   // y = 1
   {0, 1}, {0, 1}, {0, 1},
   // x = 0
   {-1,0}, {-1,0}, {-1,0},
   // x = p[1] (interior)
   {1, 0}, {1, 0}, {1, 0},
   // x = p[2] (interior)
   {1, 0}, {1, 0}, {1, 0},
   // y = p[1] (interior)
   {0, 1}, {0, 1}, {0, 1},
   // y = p[1] (interior)
   {0, 1}, {0, 1}, {0, 1}
};

void RT2QuadFiniteElement::GetLocalInterpolation (
   ElementTransformation &Trans, DenseMatrix &I) const
{
   int k, j;
#ifdef MFEM_THREAD_SAFE
   DenseMatrix vshape(Dof, Dim);
   DenseMatrix Jinv(Dim);
#endif

#ifdef MFEM_DEBUG
   for (k = 0; k < 24; k++)
   {
      CalcVShape (Nodes.IntPoint(k), vshape);
      for (j = 0; j < 24; j++)
      {
         double d = vshape(j,0)*nk[k][0]+vshape(j,1)*nk[k][1];
         if (j == k) { d -= 1.0; }
         if (fabs(d) > 1.0e-12)
         {
            mfem::err << "RT2QuadFiniteElement::GetLocalInterpolation (...)\n"
                      " k = " << k << ", j = " << j << ", d = " << d << endl;
            mfem_error();
         }
      }
   }
#endif

   IntegrationPoint ip;
   ip.x = ip.y = 0.0;
   Trans.SetIntPoint (&ip);
   // Trans must be linear (more to have embedding?)
   // set Jinv = |J| J^{-t} = adj(J)^t
   CalcAdjugateTranspose (Trans.Jacobian(), Jinv);
   double vk[2];
   Vector xk (vk, 2);

   for (k = 0; k < 24; k++)
   {
      Trans.Transform (Nodes.IntPoint (k), xk);
      ip.x = vk[0]; ip.y = vk[1];
      CalcVShape (ip, vshape);
      //  vk = |J| J^{-t} nk
      vk[0] = Jinv(0,0)*nk[k][0]+Jinv(0,1)*nk[k][1];
      vk[1] = Jinv(1,0)*nk[k][0]+Jinv(1,1)*nk[k][1];
      for (j = 0; j < 24; j++)
         if (fabs (I(k,j) = vshape(j,0)*vk[0]+vshape(j,1)*vk[1]) < 1.0e-12)
         {
            I(k,j) = 0.0;
         }
   }
}

void RT2QuadFiniteElement::Project (
   VectorCoefficient &vc, ElementTransformation &Trans, Vector &dofs) const
{
   double vk[2];
   Vector xk (vk, 2);
#ifdef MFEM_THREAD_SAFE
   DenseMatrix Jinv(Dim);
#endif

   for (int k = 0; k < 24; k++)
   {
      Trans.SetIntPoint (&Nodes.IntPoint (k));
      // set Jinv = |J| J^{-t} = adj(J)^t
      CalcAdjugateTranspose (Trans.Jacobian(), Jinv);

      vc.Eval (xk, Trans, Nodes.IntPoint (k));
      //  xk^t |J| J^{-t} nk
      dofs(k) = (vk[0] * ( Jinv(0,0)*nk[k][0]+Jinv(0,1)*nk[k][1] ) +
                 vk[1] * ( Jinv(1,0)*nk[k][0]+Jinv(1,1)*nk[k][1] ));
   }
}

P1SegmentFiniteElement::P1SegmentFiniteElement()
   : NodalFiniteElement(1, Geometry::SEGMENT, 2, 1)
{
   Nodes.IntPoint(0).x = 0.33333333333333333333;
   Nodes.IntPoint(1).x = 0.66666666666666666667;
}

void P1SegmentFiniteElement::CalcShape(const IntegrationPoint &ip,
                                       Vector &shape) const
{
   double x = ip.x;

   shape(0) = 2. - 3. * x;
   shape(1) = 3. * x - 1.;
}

void P1SegmentFiniteElement::CalcDShape(const IntegrationPoint &ip,
                                        DenseMatrix &dshape) const
{
   dshape(0,0) = -3.;
   dshape(1,0) =  3.;
}


P2SegmentFiniteElement::P2SegmentFiniteElement()
   : NodalFiniteElement(1, Geometry::SEGMENT, 3, 2)
{
   const double p = 0.11270166537925831148;

   Nodes.IntPoint(0).x = p;
   Nodes.IntPoint(1).x = 0.5;
   Nodes.IntPoint(2).x = 1.-p;
}

void P2SegmentFiniteElement::CalcShape(const IntegrationPoint &ip,
                                       Vector &shape) const
{
   const double p = 0.11270166537925831148;
   const double w = 1./((1-2*p)*(1-2*p));
   double x = ip.x;

   shape(0) = (2*x-1)*(x-1+p)*w;
   shape(1) = 4*(x-1+p)*(p-x)*w;
   shape(2) = (2*x-1)*(x-p)*w;
}

void P2SegmentFiniteElement::CalcDShape(const IntegrationPoint &ip,
                                        DenseMatrix &dshape) const
{
   const double p = 0.11270166537925831148;
   const double w = 1./((1-2*p)*(1-2*p));
   double x = ip.x;

   dshape(0,0) = (-3+4*x+2*p)*w;
   dshape(1,0) = (4-8*x)*w;
   dshape(2,0) = (-1+4*x-2*p)*w;
}


Lagrange1DFiniteElement::Lagrange1DFiniteElement(int degree)
   : NodalFiniteElement(1, Geometry::SEGMENT, degree+1, degree)
{
   int i, m = degree;

   Nodes.IntPoint(0).x = 0.0;
   Nodes.IntPoint(1).x = 1.0;
   for (i = 1; i < m; i++)
   {
      Nodes.IntPoint(i+1).x = double(i) / m;
   }

   rwk.SetSize(degree+1);
#ifndef MFEM_THREAD_SAFE
   rxxk.SetSize(degree+1);
#endif

   rwk(0) = 1.0;
   for (i = 1; i <= m; i++)
   {
      rwk(i) = rwk(i-1) * ( (double)(m) / (double)(i) );
   }
   for (i = 0; i < m/2+1; i++)
   {
      rwk(m-i) = ( rwk(i) *= rwk(m-i) );
   }
   for (i = m-1; i >= 0; i -= 2)
   {
      rwk(i) = -rwk(i);
   }
}

void Lagrange1DFiniteElement::CalcShape(const IntegrationPoint &ip,
                                        Vector &shape) const
{
   double w, wk, x = ip.x;
   int i, k, m = GetOrder();

#ifdef MFEM_THREAD_SAFE
   Vector rxxk(m+1);
#endif

   k = (int) floor ( m * x + 0.5 );
   k = k > m ? m : k < 0 ? 0 : k; // clamp k to [0,m]

   wk = 1.0;
   for (i = 0; i <= m; i++)
      if (i != k)
      {
         wk *= ( rxxk(i) = x - (double)(i) / m );
      }
   w = wk * ( rxxk(k) = x - (double)(k) / m );

   if (k != 0)
   {
      shape(0) = w * rwk(0) / rxxk(0);
   }
   else
   {
      shape(0) = wk * rwk(0);
   }
   if (k != m)
   {
      shape(1) = w * rwk(m) / rxxk(m);
   }
   else
   {
      shape(1) = wk * rwk(k);
   }
   for (i = 1; i < m; i++)
      if (i != k)
      {
         shape(i+1) = w * rwk(i) / rxxk(i);
      }
      else
      {
         shape(k+1) = wk * rwk(k);
      }
}

void Lagrange1DFiniteElement::CalcDShape(const IntegrationPoint &ip,
                                         DenseMatrix &dshape) const
{
   double s, srx, w, wk, x = ip.x;
   int i, k, m = GetOrder();

#ifdef MFEM_THREAD_SAFE
   Vector rxxk(m+1);
#endif

   k = (int) floor ( m * x + 0.5 );
   k = k > m ? m : k < 0 ? 0 : k; // clamp k to [0,m]

   wk = 1.0;
   for (i = 0; i <= m; i++)
      if (i != k)
      {
         wk *= ( rxxk(i) = x - (double)(i) / m );
      }
   w = wk * ( rxxk(k) = x - (double)(k) / m );

   for (i = 0; i <= m; i++)
   {
      rxxk(i) = 1.0 / rxxk(i);
   }
   srx = 0.0;
   for (i = 0; i <= m; i++)
      if (i != k)
      {
         srx += rxxk(i);
      }
   s = w * srx + wk;

   if (k != 0)
   {
      dshape(0,0) = (s - w * rxxk(0)) * rwk(0) * rxxk(0);
   }
   else
   {
      dshape(0,0) = wk * srx * rwk(0);
   }
   if (k != m)
   {
      dshape(1,0) = (s - w * rxxk(m)) * rwk(m) * rxxk(m);
   }
   else
   {
      dshape(1,0) = wk * srx * rwk(k);
   }
   for (i = 1; i < m; i++)
      if (i != k)
      {
         dshape(i+1,0) = (s - w * rxxk(i)) * rwk(i) * rxxk(i);
      }
      else
      {
         dshape(k+1,0) = wk * srx * rwk(k);
      }
}


P1TetNonConfFiniteElement::P1TetNonConfFiniteElement()
   : NodalFiniteElement(3, Geometry::TETRAHEDRON, 4, 1)
{
   Nodes.IntPoint(0).x = 0.33333333333333333333;
   Nodes.IntPoint(0).y = 0.33333333333333333333;
   Nodes.IntPoint(0).z = 0.33333333333333333333;

   Nodes.IntPoint(1).x = 0.0;
   Nodes.IntPoint(1).y = 0.33333333333333333333;
   Nodes.IntPoint(1).z = 0.33333333333333333333;

   Nodes.IntPoint(2).x = 0.33333333333333333333;
   Nodes.IntPoint(2).y = 0.0;
   Nodes.IntPoint(2).z = 0.33333333333333333333;

   Nodes.IntPoint(3).x = 0.33333333333333333333;
   Nodes.IntPoint(3).y = 0.33333333333333333333;
   Nodes.IntPoint(3).z = 0.0;

}

void P1TetNonConfFiniteElement::CalcShape(const IntegrationPoint &ip,
                                          Vector &shape) const
{
   double L0, L1, L2, L3;

   L1 = ip.x;  L2 = ip.y;  L3 = ip.z;  L0 = 1.0 - L1 - L2 - L3;
   shape(0) = 1.0 - 3.0 * L0;
   shape(1) = 1.0 - 3.0 * L1;
   shape(2) = 1.0 - 3.0 * L2;
   shape(3) = 1.0 - 3.0 * L3;
}

void P1TetNonConfFiniteElement::CalcDShape(const IntegrationPoint &ip,
                                           DenseMatrix &dshape) const
{
   dshape(0,0) =  3.0; dshape(0,1) =  3.0; dshape(0,2) =  3.0;
   dshape(1,0) = -3.0; dshape(1,1) =  0.0; dshape(1,2) =  0.0;
   dshape(2,0) =  0.0; dshape(2,1) = -3.0; dshape(2,2) =  0.0;
   dshape(3,0) =  0.0; dshape(3,1) =  0.0; dshape(3,2) = -3.0;
}


P0TetFiniteElement::P0TetFiniteElement()
   : NodalFiniteElement(3, Geometry::TETRAHEDRON, 1, 0)
{
   Nodes.IntPoint(0).x = 0.25;
   Nodes.IntPoint(0).y = 0.25;
   Nodes.IntPoint(0).z = 0.25;
}

void P0TetFiniteElement::CalcShape(const IntegrationPoint &ip,
                                   Vector &shape) const
{
   shape(0) = 1.0;
}

void P0TetFiniteElement::CalcDShape(const IntegrationPoint &ip,
                                    DenseMatrix &dshape) const
{
   dshape(0,0) =  0.0; dshape(0,1) =  0.0; dshape(0,2) = 0.0;
}


P0HexFiniteElement::P0HexFiniteElement()
   : NodalFiniteElement(3, Geometry::CUBE, 1, 0, FunctionSpace::Qk)
{
   Nodes.IntPoint(0).x = 0.5;
   Nodes.IntPoint(0).y = 0.5;
   Nodes.IntPoint(0).z = 0.5;
}

void P0HexFiniteElement::CalcShape(const IntegrationPoint &ip,
                                   Vector &shape) const
{
   shape(0) = 1.0;
}

void P0HexFiniteElement::CalcDShape(const IntegrationPoint &ip,
                                    DenseMatrix &dshape) const
{
   dshape(0,0) =  0.0; dshape(0,1) =  0.0; dshape(0,2) = 0.0;
}


LagrangeHexFiniteElement::LagrangeHexFiniteElement (int degree)
   : NodalFiniteElement(3, Geometry::CUBE, (degree+1)*(degree+1)*(degree+1),
                        degree, FunctionSpace::Qk)
{
   if (degree == 2)
   {
      I = new int[Dof];
      J = new int[Dof];
      K = new int[Dof];
      // nodes
      I[ 0] = 0; J[ 0] = 0; K[ 0] = 0;
      I[ 1] = 1; J[ 1] = 0; K[ 1] = 0;
      I[ 2] = 1; J[ 2] = 1; K[ 2] = 0;
      I[ 3] = 0; J[ 3] = 1; K[ 3] = 0;
      I[ 4] = 0; J[ 4] = 0; K[ 4] = 1;
      I[ 5] = 1; J[ 5] = 0; K[ 5] = 1;
      I[ 6] = 1; J[ 6] = 1; K[ 6] = 1;
      I[ 7] = 0; J[ 7] = 1; K[ 7] = 1;
      // edges
      I[ 8] = 2; J[ 8] = 0; K[ 8] = 0;
      I[ 9] = 1; J[ 9] = 2; K[ 9] = 0;
      I[10] = 2; J[10] = 1; K[10] = 0;
      I[11] = 0; J[11] = 2; K[11] = 0;
      I[12] = 2; J[12] = 0; K[12] = 1;
      I[13] = 1; J[13] = 2; K[13] = 1;
      I[14] = 2; J[14] = 1; K[14] = 1;
      I[15] = 0; J[15] = 2; K[15] = 1;
      I[16] = 0; J[16] = 0; K[16] = 2;
      I[17] = 1; J[17] = 0; K[17] = 2;
      I[18] = 1; J[18] = 1; K[18] = 2;
      I[19] = 0; J[19] = 1; K[19] = 2;
      // faces
      I[20] = 2; J[20] = 2; K[20] = 0;
      I[21] = 2; J[21] = 0; K[21] = 2;
      I[22] = 1; J[22] = 2; K[22] = 2;
      I[23] = 2; J[23] = 1; K[23] = 2;
      I[24] = 0; J[24] = 2; K[24] = 2;
      I[25] = 2; J[25] = 2; K[25] = 1;
      // element
      I[26] = 2; J[26] = 2; K[26] = 2;
   }
   else if (degree == 3)
   {
      I = new int[Dof];
      J = new int[Dof];
      K = new int[Dof];
      // nodes
      I[ 0] = 0; J[ 0] = 0; K[ 0] = 0;
      I[ 1] = 1; J[ 1] = 0; K[ 1] = 0;
      I[ 2] = 1; J[ 2] = 1; K[ 2] = 0;
      I[ 3] = 0; J[ 3] = 1; K[ 3] = 0;
      I[ 4] = 0; J[ 4] = 0; K[ 4] = 1;
      I[ 5] = 1; J[ 5] = 0; K[ 5] = 1;
      I[ 6] = 1; J[ 6] = 1; K[ 6] = 1;
      I[ 7] = 0; J[ 7] = 1; K[ 7] = 1;
      // edges
      I[ 8] = 2; J[ 8] = 0; K[ 8] = 0;
      I[ 9] = 3; J[ 9] = 0; K[ 9] = 0;
      I[10] = 1; J[10] = 2; K[10] = 0;
      I[11] = 1; J[11] = 3; K[11] = 0;
      I[12] = 2; J[12] = 1; K[12] = 0;
      I[13] = 3; J[13] = 1; K[13] = 0;
      I[14] = 0; J[14] = 2; K[14] = 0;
      I[15] = 0; J[15] = 3; K[15] = 0;
      I[16] = 2; J[16] = 0; K[16] = 1;
      I[17] = 3; J[17] = 0; K[17] = 1;
      I[18] = 1; J[18] = 2; K[18] = 1;
      I[19] = 1; J[19] = 3; K[19] = 1;
      I[20] = 2; J[20] = 1; K[20] = 1;
      I[21] = 3; J[21] = 1; K[21] = 1;
      I[22] = 0; J[22] = 2; K[22] = 1;
      I[23] = 0; J[23] = 3; K[23] = 1;
      I[24] = 0; J[24] = 0; K[24] = 2;
      I[25] = 0; J[25] = 0; K[25] = 3;
      I[26] = 1; J[26] = 0; K[26] = 2;
      I[27] = 1; J[27] = 0; K[27] = 3;
      I[28] = 1; J[28] = 1; K[28] = 2;
      I[29] = 1; J[29] = 1; K[29] = 3;
      I[30] = 0; J[30] = 1; K[30] = 2;
      I[31] = 0; J[31] = 1; K[31] = 3;
      // faces
      I[32] = 2; J[32] = 3; K[32] = 0;
      I[33] = 3; J[33] = 3; K[33] = 0;
      I[34] = 2; J[34] = 2; K[34] = 0;
      I[35] = 3; J[35] = 2; K[35] = 0;
      I[36] = 2; J[36] = 0; K[36] = 2;
      I[37] = 3; J[37] = 0; K[37] = 2;
      I[38] = 2; J[38] = 0; K[38] = 3;
      I[39] = 3; J[39] = 0; K[39] = 3;
      I[40] = 1; J[40] = 2; K[40] = 2;
      I[41] = 1; J[41] = 3; K[41] = 2;
      I[42] = 1; J[42] = 2; K[42] = 3;
      I[43] = 1; J[43] = 3; K[43] = 3;
      I[44] = 3; J[44] = 1; K[44] = 2;
      I[45] = 2; J[45] = 1; K[45] = 2;
      I[46] = 3; J[46] = 1; K[46] = 3;
      I[47] = 2; J[47] = 1; K[47] = 3;
      I[48] = 0; J[48] = 3; K[48] = 2;
      I[49] = 0; J[49] = 2; K[49] = 2;
      I[50] = 0; J[50] = 3; K[50] = 3;
      I[51] = 0; J[51] = 2; K[51] = 3;
      I[52] = 2; J[52] = 2; K[52] = 1;
      I[53] = 3; J[53] = 2; K[53] = 1;
      I[54] = 2; J[54] = 3; K[54] = 1;
      I[55] = 3; J[55] = 3; K[55] = 1;
      // element
      I[56] = 2; J[56] = 2; K[56] = 2;
      I[57] = 3; J[57] = 2; K[57] = 2;
      I[58] = 3; J[58] = 3; K[58] = 2;
      I[59] = 2; J[59] = 3; K[59] = 2;
      I[60] = 2; J[60] = 2; K[60] = 3;
      I[61] = 3; J[61] = 2; K[61] = 3;
      I[62] = 3; J[62] = 3; K[62] = 3;
      I[63] = 2; J[63] = 3; K[63] = 3;
   }
   else
   {
      mfem_error ("LagrangeHexFiniteElement::LagrangeHexFiniteElement");
   }

   fe1d = new Lagrange1DFiniteElement(degree);
   dof1d = fe1d -> GetDof();

#ifndef MFEM_THREAD_SAFE
   shape1dx.SetSize(dof1d);
   shape1dy.SetSize(dof1d);
   shape1dz.SetSize(dof1d);

   dshape1dx.SetSize(dof1d,1);
   dshape1dy.SetSize(dof1d,1);
   dshape1dz.SetSize(dof1d,1);
#endif

   for (int n = 0; n < Dof; n++)
   {
      Nodes.IntPoint(n).x = fe1d -> GetNodes().IntPoint(I[n]).x;
      Nodes.IntPoint(n).y = fe1d -> GetNodes().IntPoint(J[n]).x;
      Nodes.IntPoint(n).z = fe1d -> GetNodes().IntPoint(K[n]).x;
   }
}

void LagrangeHexFiniteElement::CalcShape(const IntegrationPoint &ip,
                                         Vector &shape) const
{
   IntegrationPoint ipy, ipz;
   ipy.x = ip.y;
   ipz.x = ip.z;

#ifdef MFEM_THREAD_SAFE
   Vector shape1dx(dof1d), shape1dy(dof1d), shape1dz(dof1d);
#endif

   fe1d -> CalcShape(ip,  shape1dx);
   fe1d -> CalcShape(ipy, shape1dy);
   fe1d -> CalcShape(ipz, shape1dz);

   for (int n = 0; n < Dof; n++)
   {
      shape(n) = shape1dx(I[n]) *  shape1dy(J[n]) * shape1dz(K[n]);
   }
}

void LagrangeHexFiniteElement::CalcDShape(const IntegrationPoint &ip,
                                          DenseMatrix &dshape) const
{
   IntegrationPoint ipy, ipz;
   ipy.x = ip.y;
   ipz.x = ip.z;

#ifdef MFEM_THREAD_SAFE
   Vector shape1dx(dof1d), shape1dy(dof1d), shape1dz(dof1d);
   DenseMatrix dshape1dx(dof1d,1), dshape1dy(dof1d,1), dshape1dz(dof1d,1);
#endif

   fe1d -> CalcShape(ip,  shape1dx);
   fe1d -> CalcShape(ipy, shape1dy);
   fe1d -> CalcShape(ipz, shape1dz);

   fe1d -> CalcDShape(ip,  dshape1dx);
   fe1d -> CalcDShape(ipy, dshape1dy);
   fe1d -> CalcDShape(ipz, dshape1dz);

   for (int n = 0; n < Dof; n++)
   {
      dshape(n,0) = dshape1dx(I[n],0) * shape1dy(J[n])    * shape1dz(K[n]);
      dshape(n,1) = shape1dx(I[n])    * dshape1dy(J[n],0) * shape1dz(K[n]);
      dshape(n,2) = shape1dx(I[n])    * shape1dy(J[n])    * dshape1dz(K[n],0);
   }
}

LagrangeHexFiniteElement::~LagrangeHexFiniteElement ()
{
   delete fe1d;

   delete [] I;
   delete [] J;
   delete [] K;
}


RefinedLinear1DFiniteElement::RefinedLinear1DFiniteElement()
   : NodalFiniteElement(1, Geometry::SEGMENT, 3, 4)
{
   Nodes.IntPoint(0).x = 0.0;
   Nodes.IntPoint(1).x = 1.0;
   Nodes.IntPoint(2).x = 0.5;
}

void RefinedLinear1DFiniteElement::CalcShape(const IntegrationPoint &ip,
                                             Vector &shape) const
{
   double x = ip.x;

   if (x <= 0.5)
   {
      shape(0) = 1.0 - 2.0 * x;
      shape(1) = 0.0;
      shape(2) = 2.0 * x;
   }
   else
   {
      shape(0) = 0.0;
      shape(1) = 2.0 * x - 1.0;
      shape(2) = 2.0 - 2.0 * x;
   }
}

void RefinedLinear1DFiniteElement::CalcDShape(const IntegrationPoint &ip,
                                              DenseMatrix &dshape) const
{
   double x = ip.x;

   if (x <= 0.5)
   {
      dshape(0,0) = - 2.0;
      dshape(1,0) =   0.0;
      dshape(2,0) =   2.0;
   }
   else
   {
      dshape(0,0) =   0.0;
      dshape(1,0) =   2.0;
      dshape(2,0) = - 2.0;
   }
}

RefinedLinear2DFiniteElement::RefinedLinear2DFiniteElement()
   : NodalFiniteElement(2, Geometry::TRIANGLE, 6, 5)
{
   Nodes.IntPoint(0).x = 0.0;
   Nodes.IntPoint(0).y = 0.0;
   Nodes.IntPoint(1).x = 1.0;
   Nodes.IntPoint(1).y = 0.0;
   Nodes.IntPoint(2).x = 0.0;
   Nodes.IntPoint(2).y = 1.0;
   Nodes.IntPoint(3).x = 0.5;
   Nodes.IntPoint(3).y = 0.0;
   Nodes.IntPoint(4).x = 0.5;
   Nodes.IntPoint(4).y = 0.5;
   Nodes.IntPoint(5).x = 0.0;
   Nodes.IntPoint(5).y = 0.5;
}

void RefinedLinear2DFiniteElement::CalcShape(const IntegrationPoint &ip,
                                             Vector &shape) const
{
   int i;

   double L0, L1, L2;
   L0 = 2.0 * ( 1. - ip.x - ip.y );
   L1 = 2.0 * ( ip.x );
   L2 = 2.0 * ( ip.y );

   // The reference triangle is split in 4 triangles as follows:
   //
   // T0 - 0,3,5
   // T1 - 1,3,4
   // T2 - 2,4,5
   // T3 - 3,4,5

   for (i = 0; i < 6; i++)
   {
      shape(i) = 0.0;
   }

   if (L0 >= 1.0)   // T0
   {
      shape(0) = L0 - 1.0;
      shape(3) =       L1;
      shape(5) =       L2;
   }
   else if (L1 >= 1.0)   // T1
   {
      shape(3) =       L0;
      shape(1) = L1 - 1.0;
      shape(4) =       L2;
   }
   else if (L2 >= 1.0)   // T2
   {
      shape(5) =       L0;
      shape(4) =       L1;
      shape(2) = L2 - 1.0;
   }
   else   // T3
   {
      shape(3) = 1.0 - L2;
      shape(4) = 1.0 - L0;
      shape(5) = 1.0 - L1;
   }
}

void RefinedLinear2DFiniteElement::CalcDShape(const IntegrationPoint &ip,
                                              DenseMatrix &dshape) const
{
   int i,j;

   double L0, L1, L2;
   L0 = 2.0 * ( 1. - ip.x - ip.y );
   L1 = 2.0 * ( ip.x );
   L2 = 2.0 * ( ip.y );

   double DL0[2], DL1[2], DL2[2];
   DL0[0] = -2.0; DL0[1] = -2.0;
   DL1[0] =  2.0; DL1[1] =  0.0;
   DL2[0] =  0.0; DL2[1] =  2.0;

   for (i = 0; i < 6; i++)
      for (j = 0; j < 2; j++)
      {
         dshape(i,j) = 0.0;
      }

   if (L0 >= 1.0)   // T0
   {
      for (j = 0; j < 2; j++)
      {
         dshape(0,j) = DL0[j];
         dshape(3,j) = DL1[j];
         dshape(5,j) = DL2[j];
      }
   }
   else if (L1 >= 1.0)   // T1
   {
      for (j = 0; j < 2; j++)
      {
         dshape(3,j) = DL0[j];
         dshape(1,j) = DL1[j];
         dshape(4,j) = DL2[j];
      }
   }
   else if (L2 >= 1.0)   // T2
   {
      for (j = 0; j < 2; j++)
      {
         dshape(5,j) = DL0[j];
         dshape(4,j) = DL1[j];
         dshape(2,j) = DL2[j];
      }
   }
   else   // T3
   {
      for (j = 0; j < 2; j++)
      {
         dshape(3,j) = - DL2[j];
         dshape(4,j) = - DL0[j];
         dshape(5,j) = - DL1[j];
      }
   }
}

RefinedLinear3DFiniteElement::RefinedLinear3DFiniteElement()
   : NodalFiniteElement(3, Geometry::TETRAHEDRON, 10, 4)
{
   Nodes.IntPoint(0).x = 0.0;
   Nodes.IntPoint(0).y = 0.0;
   Nodes.IntPoint(0).z = 0.0;
   Nodes.IntPoint(1).x = 1.0;
   Nodes.IntPoint(1).y = 0.0;
   Nodes.IntPoint(1).z = 0.0;
   Nodes.IntPoint(2).x = 0.0;
   Nodes.IntPoint(2).y = 1.0;
   Nodes.IntPoint(2).z = 0.0;
   Nodes.IntPoint(3).x = 0.0;
   Nodes.IntPoint(3).y = 0.0;
   Nodes.IntPoint(3).z = 1.0;
   Nodes.IntPoint(4).x = 0.5;
   Nodes.IntPoint(4).y = 0.0;
   Nodes.IntPoint(4).z = 0.0;
   Nodes.IntPoint(5).x = 0.0;
   Nodes.IntPoint(5).y = 0.5;
   Nodes.IntPoint(5).z = 0.0;
   Nodes.IntPoint(6).x = 0.0;
   Nodes.IntPoint(6).y = 0.0;
   Nodes.IntPoint(6).z = 0.5;
   Nodes.IntPoint(7).x = 0.5;
   Nodes.IntPoint(7).y = 0.5;
   Nodes.IntPoint(7).z = 0.0;
   Nodes.IntPoint(8).x = 0.5;
   Nodes.IntPoint(8).y = 0.0;
   Nodes.IntPoint(8).z = 0.5;
   Nodes.IntPoint(9).x = 0.0;
   Nodes.IntPoint(9).y = 0.5;
   Nodes.IntPoint(9).z = 0.5;
}

void RefinedLinear3DFiniteElement::CalcShape(const IntegrationPoint &ip,
                                             Vector &shape) const
{
   int i;

   double L0, L1, L2, L3, L4, L5;
   L0 = 2.0 * ( 1. - ip.x - ip.y - ip.z );
   L1 = 2.0 * ( ip.x );
   L2 = 2.0 * ( ip.y );
   L3 = 2.0 * ( ip.z );
   L4 = 2.0 * ( ip.x + ip.y );
   L5 = 2.0 * ( ip.y + ip.z );

   // The reference tetrahedron is split in 8 tetrahedra as follows:
   //
   // T0 - 0,4,5,6
   // T1 - 1,4,7,8
   // T2 - 2,5,7,9
   // T3 - 3,6,8,9
   // T4 - 4,5,6,8
   // T5 - 4,5,7,8
   // T6 - 5,6,8,9
   // T7 - 5,7,8,9

   for (i = 0; i < 10; i++)
   {
      shape(i) = 0.0;
   }

   if (L0 >= 1.0)   // T0
   {
      shape(0) = L0 - 1.0;
      shape(4) =       L1;
      shape(5) =       L2;
      shape(6) =       L3;
   }
   else if (L1 >= 1.0)   // T1
   {
      shape(4) =       L0;
      shape(1) = L1 - 1.0;
      shape(7) =       L2;
      shape(8) =       L3;
   }
   else if (L2 >= 1.0)   // T2
   {
      shape(5) =       L0;
      shape(7) =       L1;
      shape(2) = L2 - 1.0;
      shape(9) =       L3;
   }
   else if (L3 >= 1.0)   // T3
   {
      shape(6) =       L0;
      shape(8) =       L1;
      shape(9) =       L2;
      shape(3) = L3 - 1.0;
   }
   else if ((L4 <= 1.0) && (L5 <= 1.0))   // T4
   {
      shape(4) = 1.0 - L5;
      shape(5) =       L2;
      shape(6) = 1.0 - L4;
      shape(8) = 1.0 - L0;
   }
   else if ((L4 >= 1.0) && (L5 <= 1.0))   // T5
   {
      shape(4) = 1.0 - L5;
      shape(5) = 1.0 - L1;
      shape(7) = L4 - 1.0;
      shape(8) =       L3;
   }
   else if ((L4 <= 1.0) && (L5 >= 1.0))   // T6
   {
      shape(5) = 1.0 - L3;
      shape(6) = 1.0 - L4;
      shape(8) =       L1;
      shape(9) = L5 - 1.0;
   }
   else if ((L4 >= 1.0) && (L5 >= 1.0))   // T7
   {
      shape(5) =       L0;
      shape(7) = L4 - 1.0;
      shape(8) = 1.0 - L2;
      shape(9) = L5 - 1.0;
   }
}

void RefinedLinear3DFiniteElement::CalcDShape(const IntegrationPoint &ip,
                                              DenseMatrix &dshape) const
{
   int i,j;

   double L0, L1, L2, L3, L4, L5;
   L0 = 2.0 * ( 1. - ip.x - ip.y - ip.z );
   L1 = 2.0 * ( ip.x );
   L2 = 2.0 * ( ip.y );
   L3 = 2.0 * ( ip.z );
   L4 = 2.0 * ( ip.x + ip.y );
   L5 = 2.0 * ( ip.y + ip.z );

   double DL0[3], DL1[3], DL2[3], DL3[3], DL4[3], DL5[3];
   DL0[0] = -2.0; DL0[1] = -2.0; DL0[2] = -2.0;
   DL1[0] =  2.0; DL1[1] =  0.0; DL1[2] =  0.0;
   DL2[0] =  0.0; DL2[1] =  2.0; DL2[2] =  0.0;
   DL3[0] =  0.0; DL3[1] =  0.0; DL3[2] =  2.0;
   DL4[0] =  2.0; DL4[1] =  2.0; DL4[2] =  0.0;
   DL5[0] =  0.0; DL5[1] =  2.0; DL5[2] =  2.0;

   for (i = 0; i < 10; i++)
      for (j = 0; j < 3; j++)
      {
         dshape(i,j) = 0.0;
      }

   if (L0 >= 1.0)   // T0
   {
      for (j = 0; j < 3; j++)
      {
         dshape(0,j) = DL0[j];
         dshape(4,j) = DL1[j];
         dshape(5,j) = DL2[j];
         dshape(6,j) = DL3[j];
      }
   }
   else if (L1 >= 1.0)   // T1
   {
      for (j = 0; j < 3; j++)
      {
         dshape(4,j) = DL0[j];
         dshape(1,j) = DL1[j];
         dshape(7,j) = DL2[j];
         dshape(8,j) = DL3[j];
      }
   }
   else if (L2 >= 1.0)   // T2
   {
      for (j = 0; j < 3; j++)
      {
         dshape(5,j) = DL0[j];
         dshape(7,j) = DL1[j];
         dshape(2,j) = DL2[j];
         dshape(9,j) = DL3[j];
      }
   }
   else if (L3 >= 1.0)   // T3
   {
      for (j = 0; j < 3; j++)
      {
         dshape(6,j) = DL0[j];
         dshape(8,j) = DL1[j];
         dshape(9,j) = DL2[j];
         dshape(3,j) = DL3[j];
      }
   }
   else if ((L4 <= 1.0) && (L5 <= 1.0))   // T4
   {
      for (j = 0; j < 3; j++)
      {
         dshape(4,j) = - DL5[j];
         dshape(5,j) =   DL2[j];
         dshape(6,j) = - DL4[j];
         dshape(8,j) = - DL0[j];
      }
   }
   else if ((L4 >= 1.0) && (L5 <= 1.0))   // T5
   {
      for (j = 0; j < 3; j++)
      {
         dshape(4,j) = - DL5[j];
         dshape(5,j) = - DL1[j];
         dshape(7,j) =   DL4[j];
         dshape(8,j) =   DL3[j];
      }
   }
   else if ((L4 <= 1.0) && (L5 >= 1.0))   // T6
   {
      for (j = 0; j < 3; j++)
      {
         dshape(5,j) = - DL3[j];
         dshape(6,j) = - DL4[j];
         dshape(8,j) =   DL1[j];
         dshape(9,j) =   DL5[j];
      }
   }
   else if ((L4 >= 1.0) && (L5 >= 1.0))   // T7
   {
      for (j = 0; j < 3; j++)
      {
         dshape(5,j) =   DL0[j];
         dshape(7,j) =   DL4[j];
         dshape(8,j) = - DL2[j];
         dshape(9,j) =   DL5[j];
      }
   }
}


RefinedBiLinear2DFiniteElement::RefinedBiLinear2DFiniteElement()
   : NodalFiniteElement(2, Geometry::SQUARE, 9, 1, FunctionSpace::rQk)
{
   Nodes.IntPoint(0).x = 0.0;
   Nodes.IntPoint(0).y = 0.0;
   Nodes.IntPoint(1).x = 1.0;
   Nodes.IntPoint(1).y = 0.0;
   Nodes.IntPoint(2).x = 1.0;
   Nodes.IntPoint(2).y = 1.0;
   Nodes.IntPoint(3).x = 0.0;
   Nodes.IntPoint(3).y = 1.0;
   Nodes.IntPoint(4).x = 0.5;
   Nodes.IntPoint(4).y = 0.0;
   Nodes.IntPoint(5).x = 1.0;
   Nodes.IntPoint(5).y = 0.5;
   Nodes.IntPoint(6).x = 0.5;
   Nodes.IntPoint(6).y = 1.0;
   Nodes.IntPoint(7).x = 0.0;
   Nodes.IntPoint(7).y = 0.5;
   Nodes.IntPoint(8).x = 0.5;
   Nodes.IntPoint(8).y = 0.5;
}

void RefinedBiLinear2DFiniteElement::CalcShape(const IntegrationPoint &ip,
                                               Vector &shape) const
{
   int i;
   double x = ip.x, y = ip.y;
   double Lx, Ly;
   Lx = 2.0 * ( 1. - x );
   Ly = 2.0 * ( 1. - y );

   // The reference square is split in 4 squares as follows:
   //
   // T0 - 0,4,7,8
   // T1 - 1,4,5,8
   // T2 - 2,5,6,8
   // T3 - 3,6,7,8

   for (i = 0; i < 9; i++)
   {
      shape(i) = 0.0;
   }

   if ((x <= 0.5) && (y <= 0.5))   // T0
   {
      shape(0) = (Lx - 1.0) * (Ly - 1.0);
      shape(4) = (2.0 - Lx) * (Ly - 1.0);
      shape(8) = (2.0 - Lx) * (2.0 - Ly);
      shape(7) = (Lx - 1.0) * (2.0 - Ly);
   }
   else if ((x >= 0.5) && (y <= 0.5))   // T1
   {
      shape(4) =        Lx  * (Ly - 1.0);
      shape(1) = (1.0 - Lx) * (Ly - 1.0);
      shape(5) = (1.0 - Lx) * (2.0 - Ly);
      shape(8) =        Lx  * (2.0 - Ly);
   }
   else if ((x >= 0.5) && (y >= 0.5))   // T2
   {
      shape(8) =        Lx  *        Ly ;
      shape(5) = (1.0 - Lx) *        Ly ;
      shape(2) = (1.0 - Lx) * (1.0 - Ly);
      shape(6) =        Lx  * (1.0 - Ly);
   }
   else if ((x <= 0.5) && (y >= 0.5))   // T3
   {
      shape(7) = (Lx - 1.0) *        Ly ;
      shape(8) = (2.0 - Lx) *        Ly ;
      shape(6) = (2.0 - Lx) * (1.0 - Ly);
      shape(3) = (Lx - 1.0) * (1.0 - Ly);
   }
}

void RefinedBiLinear2DFiniteElement::CalcDShape(const IntegrationPoint &ip,
                                                DenseMatrix &dshape) const
{
   int i,j;
   double x = ip.x, y = ip.y;
   double Lx, Ly;
   Lx = 2.0 * ( 1. - x );
   Ly = 2.0 * ( 1. - y );

   for (i = 0; i < 9; i++)
      for (j = 0; j < 2; j++)
      {
         dshape(i,j) = 0.0;
      }

   if ((x <= 0.5) && (y <= 0.5))   // T0
   {
      dshape(0,0) =  2.0 * (1.0 - Ly);
      dshape(0,1) =  2.0 * (1.0 - Lx);

      dshape(4,0) =  2.0 * (Ly - 1.0);
      dshape(4,1) = -2.0 * (2.0 - Lx);

      dshape(8,0) =  2.0 * (2.0 - Ly);
      dshape(8,1) =  2.0 * (2.0 - Lx);

      dshape(7,0) = -2.0 * (2.0 - Ly);
      dshape(7,0) =  2.0 * (Lx - 1.0);
   }
   else if ((x >= 0.5) && (y <= 0.5))   // T1
   {
      dshape(4,0) = -2.0 * (Ly - 1.0);
      dshape(4,1) = -2.0 * Lx;

      dshape(1,0) =  2.0 * (Ly - 1.0);
      dshape(1,1) = -2.0 * (1.0 - Lx);

      dshape(5,0) =  2.0 * (2.0 - Ly);
      dshape(5,1) =  2.0 * (1.0 - Lx);

      dshape(8,0) = -2.0 * (2.0 - Ly);
      dshape(8,1) =  2.0 * Lx;
   }
   else if ((x >= 0.5) && (y >= 0.5))   // T2
   {
      dshape(8,0) = -2.0 * Ly;
      dshape(8,1) = -2.0 * Lx;

      dshape(5,0) =  2.0 * Ly;
      dshape(5,1) = -2.0 * (1.0 - Lx);

      dshape(2,0) =  2.0 * (1.0 - Ly);
      dshape(2,1) =  2.0 * (1.0 - Lx);

      dshape(6,0) = -2.0 * (1.0 - Ly);
      dshape(6,1) =  2.0 * Lx;
   }
   else if ((x <= 0.5) && (y >= 0.5))   // T3
   {
      dshape(7,0) = -2.0 * Ly;
      dshape(7,1) = -2.0 * (Lx - 1.0);

      dshape(8,0) =  2.0 * Ly ;
      dshape(8,1) = -2.0 * (2.0 - Lx);

      dshape(6,0) = 2.0 * (1.0 - Ly);
      dshape(6,1) = 2.0 * (2.0 - Lx);

      dshape(3,0) = -2.0 * (1.0 - Ly);
      dshape(3,1) =  2.0 * (Lx - 1.0);
   }
}

RefinedTriLinear3DFiniteElement::RefinedTriLinear3DFiniteElement()
   : NodalFiniteElement(3, Geometry::CUBE, 27, 2, FunctionSpace::rQk)
{
   double I[27];
   double J[27];
   double K[27];
   // nodes
   I[ 0] = 0.0; J[ 0] = 0.0; K[ 0] = 0.0;
   I[ 1] = 1.0; J[ 1] = 0.0; K[ 1] = 0.0;
   I[ 2] = 1.0; J[ 2] = 1.0; K[ 2] = 0.0;
   I[ 3] = 0.0; J[ 3] = 1.0; K[ 3] = 0.0;
   I[ 4] = 0.0; J[ 4] = 0.0; K[ 4] = 1.0;
   I[ 5] = 1.0; J[ 5] = 0.0; K[ 5] = 1.0;
   I[ 6] = 1.0; J[ 6] = 1.0; K[ 6] = 1.0;
   I[ 7] = 0.0; J[ 7] = 1.0; K[ 7] = 1.0;
   // edges
   I[ 8] = 0.5; J[ 8] = 0.0; K[ 8] = 0.0;
   I[ 9] = 1.0; J[ 9] = 0.5; K[ 9] = 0.0;
   I[10] = 0.5; J[10] = 1.0; K[10] = 0.0;
   I[11] = 0.0; J[11] = 0.5; K[11] = 0.0;
   I[12] = 0.5; J[12] = 0.0; K[12] = 1.0;
   I[13] = 1.0; J[13] = 0.5; K[13] = 1.0;
   I[14] = 0.5; J[14] = 1.0; K[14] = 1.0;
   I[15] = 0.0; J[15] = 0.5; K[15] = 1.0;
   I[16] = 0.0; J[16] = 0.0; K[16] = 0.5;
   I[17] = 1.0; J[17] = 0.0; K[17] = 0.5;
   I[18] = 1.0; J[18] = 1.0; K[18] = 0.5;
   I[19] = 0.0; J[19] = 1.0; K[19] = 0.5;
   // faces
   I[20] = 0.5; J[20] = 0.5; K[20] = 0.0;
   I[21] = 0.5; J[21] = 0.0; K[21] = 0.5;
   I[22] = 1.0; J[22] = 0.5; K[22] = 0.5;
   I[23] = 0.5; J[23] = 1.0; K[23] = 0.5;
   I[24] = 0.0; J[24] = 0.5; K[24] = 0.5;
   I[25] = 0.5; J[25] = 0.5; K[25] = 1.0;
   // element
   I[26] = 0.5; J[26] = 0.5; K[26] = 0.5;

   for (int n = 0; n < 27; n++)
   {
      Nodes.IntPoint(n).x = I[n];
      Nodes.IntPoint(n).y = J[n];
      Nodes.IntPoint(n).z = K[n];
   }
}

void RefinedTriLinear3DFiniteElement::CalcShape(const IntegrationPoint &ip,
                                                Vector &shape) const
{
   int i, N[8];
   double Lx, Ly, Lz;
   double x = ip.x, y = ip.y, z = ip.z;

   for (i = 0; i < 27; i++)
   {
      shape(i) = 0.0;
   }

   if ((x <= 0.5) && (y <= 0.5) && (z <= 0.5))   // T0
   {
      Lx = 1.0 - 2.0 * x;
      Ly = 1.0 - 2.0 * y;
      Lz = 1.0 - 2.0 * z;

      N[0] =  0;
      N[1] =  8;
      N[2] = 20;
      N[3] = 11;
      N[4] = 16;
      N[5] = 21;
      N[6] = 26;
      N[7] = 24;
   }
   else if ((x >= 0.5) && (y <= 0.5) && (z <= 0.5))   // T1
   {
      Lx = 2.0 - 2.0 * x;
      Ly = 1.0 - 2.0 * y;
      Lz = 1.0 - 2.0 * z;

      N[0] =  8;
      N[1] =  1;
      N[2] =  9;
      N[3] = 20;
      N[4] = 21;
      N[5] = 17;
      N[6] = 22;
      N[7] = 26;
   }
   else if ((x <= 0.5) && (y >= 0.5) && (z <= 0.5))   // T2
   {
      Lx = 2.0 - 2.0 * x;
      Ly = 2.0 - 2.0 * y;
      Lz = 1.0 - 2.0 * z;

      N[0] = 20;
      N[1] =  9;
      N[2] =  2;
      N[3] = 10;
      N[4] = 26;
      N[5] = 22;
      N[6] = 18;
      N[7] = 23;
   }
   else if ((x >= 0.5) && (y >= 0.5) && (z <= 0.5))   // T3
   {
      Lx = 1.0 - 2.0 * x;
      Ly = 2.0 - 2.0 * y;
      Lz = 1.0 - 2.0 * z;

      N[0] = 11;
      N[1] = 20;
      N[2] = 10;
      N[3] =  3;
      N[4] = 24;
      N[5] = 26;
      N[6] = 23;
      N[7] = 19;
   }
   else if ((x <= 0.5) && (y <= 0.5) && (z >= 0.5))   // T4
   {
      Lx = 1.0 - 2.0 * x;
      Ly = 1.0 - 2.0 * y;
      Lz = 2.0 - 2.0 * z;

      N[0] = 16;
      N[1] = 21;
      N[2] = 26;
      N[3] = 24;
      N[4] =  4;
      N[5] = 12;
      N[6] = 25;
      N[7] = 15;
   }
   else if ((x >= 0.5) && (y <= 0.5) && (z >= 0.5))   // T5
   {
      Lx = 2.0 - 2.0 * x;
      Ly = 1.0 - 2.0 * y;
      Lz = 2.0 - 2.0 * z;

      N[0] = 21;
      N[1] = 17;
      N[2] = 22;
      N[3] = 26;
      N[4] = 12;
      N[5] =  5;
      N[6] = 13;
      N[7] = 25;
   }
   else if ((x <= 0.5) && (y >= 0.5) && (z >= 0.5))   // T6
   {
      Lx = 2.0 - 2.0 * x;
      Ly = 2.0 - 2.0 * y;
      Lz = 2.0 - 2.0 * z;

      N[0] = 26;
      N[1] = 22;
      N[2] = 18;
      N[3] = 23;
      N[4] = 25;
      N[5] = 13;
      N[6] =  6;
      N[7] = 14;
   }
   else   // T7
   {
      Lx = 1.0 - 2.0 * x;
      Ly = 2.0 - 2.0 * y;
      Lz = 2.0 - 2.0 * z;

      N[0] = 24;
      N[1] = 26;
      N[2] = 23;
      N[3] = 19;
      N[4] = 15;
      N[5] = 25;
      N[6] = 14;
      N[7] =  7;
   }

   shape(N[0]) = Lx       * Ly       * Lz;
   shape(N[1]) = (1 - Lx) * Ly       * Lz;
   shape(N[2]) = (1 - Lx) * (1 - Ly) * Lz;
   shape(N[3]) = Lx       * (1 - Ly) * Lz;
   shape(N[4]) = Lx       * Ly       * (1 - Lz);
   shape(N[5]) = (1 - Lx) * Ly       * (1 - Lz);
   shape(N[6]) = (1 - Lx) * (1 - Ly) * (1 - Lz);
   shape(N[7]) = Lx       * (1 - Ly) * (1 - Lz);
}

void RefinedTriLinear3DFiniteElement::CalcDShape(const IntegrationPoint &ip,
                                                 DenseMatrix &dshape) const
{
   int i, j, N[8];
   double Lx, Ly, Lz;
   double x = ip.x, y = ip.y, z = ip.z;

   for (i = 0; i < 27; i++)
      for (j = 0; j < 3; j++)
      {
         dshape(i,j) = 0.0;
      }

   if ((x <= 0.5) && (y <= 0.5) && (z <= 0.5))   // T0
   {
      Lx = 1.0 - 2.0 * x;
      Ly = 1.0 - 2.0 * y;
      Lz = 1.0 - 2.0 * z;

      N[0] =  0;
      N[1] =  8;
      N[2] = 20;
      N[3] = 11;
      N[4] = 16;
      N[5] = 21;
      N[6] = 26;
      N[7] = 24;
   }
   else if ((x >= 0.5) && (y <= 0.5) && (z <= 0.5))   // T1
   {
      Lx = 2.0 - 2.0 * x;
      Ly = 1.0 - 2.0 * y;
      Lz = 1.0 - 2.0 * z;

      N[0] =  8;
      N[1] =  1;
      N[2] =  9;
      N[3] = 20;
      N[4] = 21;
      N[5] = 17;
      N[6] = 22;
      N[7] = 26;
   }
   else if ((x <= 0.5) && (y >= 0.5) && (z <= 0.5))   // T2
   {
      Lx = 2.0 - 2.0 * x;
      Ly = 2.0 - 2.0 * y;
      Lz = 1.0 - 2.0 * z;

      N[0] = 20;
      N[1] =  9;
      N[2] =  2;
      N[3] = 10;
      N[4] = 26;
      N[5] = 22;
      N[6] = 18;
      N[7] = 23;
   }
   else if ((x >= 0.5) && (y >= 0.5) && (z <= 0.5))   // T3
   {
      Lx = 1.0 - 2.0 * x;
      Ly = 2.0 - 2.0 * y;
      Lz = 1.0 - 2.0 * z;

      N[0] = 11;
      N[1] = 20;
      N[2] = 10;
      N[3] =  3;
      N[4] = 24;
      N[5] = 26;
      N[6] = 23;
      N[7] = 19;
   }
   else if ((x <= 0.5) && (y <= 0.5) && (z >= 0.5))   // T4
   {
      Lx = 1.0 - 2.0 * x;
      Ly = 1.0 - 2.0 * y;
      Lz = 2.0 - 2.0 * z;

      N[0] = 16;
      N[1] = 21;
      N[2] = 26;
      N[3] = 24;
      N[4] =  4;
      N[5] = 12;
      N[6] = 25;
      N[7] = 15;
   }
   else if ((x >= 0.5) && (y <= 0.5) && (z >= 0.5))   // T5
   {
      Lx = 2.0 - 2.0 * x;
      Ly = 1.0 - 2.0 * y;
      Lz = 2.0 - 2.0 * z;

      N[0] = 21;
      N[1] = 17;
      N[2] = 22;
      N[3] = 26;
      N[4] = 12;
      N[5] =  5;
      N[6] = 13;
      N[7] = 25;
   }
   else if ((x <= 0.5) && (y >= 0.5) && (z >= 0.5))   // T6
   {
      Lx = 2.0 - 2.0 * x;
      Ly = 2.0 - 2.0 * y;
      Lz = 2.0 - 2.0 * z;

      N[0] = 26;
      N[1] = 22;
      N[2] = 18;
      N[3] = 23;
      N[4] = 25;
      N[5] = 13;
      N[6] =  6;
      N[7] = 14;
   }
   else   // T7
   {
      Lx = 1.0 - 2.0 * x;
      Ly = 2.0 - 2.0 * y;
      Lz = 2.0 - 2.0 * z;

      N[0] = 24;
      N[1] = 26;
      N[2] = 23;
      N[3] = 19;
      N[4] = 15;
      N[5] = 25;
      N[6] = 14;
      N[7] =  7;
   }

   dshape(N[0],0) = -2.0 * Ly       * Lz      ;
   dshape(N[0],1) = -2.0 * Lx       * Lz      ;
   dshape(N[0],2) = -2.0 * Lx       * Ly      ;

   dshape(N[1],0) =  2.0 * Ly       * Lz      ;
   dshape(N[1],1) = -2.0 * (1 - Lx) * Lz      ;
   dshape(N[1],2) = -2.0 * (1 - Lx) * Ly      ;

   dshape(N[2],0) =  2.0 * (1 - Ly) * Lz      ;
   dshape(N[2],1) =  2.0 * (1 - Lx) * Lz      ;
   dshape(N[2],2) = -2.0 * (1 - Lx) * (1 - Ly);

   dshape(N[3],0) = -2.0 * (1 - Ly) * Lz      ;
   dshape(N[3],1) =  2.0 * Lx       * Lz      ;
   dshape(N[3],2) = -2.0 * Lx       * (1 - Ly);

   dshape(N[4],0) = -2.0 * Ly       * (1 - Lz);
   dshape(N[4],1) = -2.0 * Lx       * (1 - Lz);
   dshape(N[4],2) =  2.0 * Lx       * Ly      ;

   dshape(N[5],0) =  2.0 * Ly       * (1 - Lz);
   dshape(N[5],1) = -2.0 * (1 - Lx) * (1 - Lz);
   dshape(N[5],2) =  2.0 * (1 - Lx) * Ly      ;

   dshape(N[6],0) =  2.0 * (1 - Ly) * (1 - Lz);
   dshape(N[6],1) =  2.0 * (1 - Lx) * (1 - Lz);
   dshape(N[6],2) =  2.0 * (1 - Lx) * (1 - Ly);

   dshape(N[7],0) = -2.0 * (1 - Ly) * (1 - Lz);
   dshape(N[7],1) =  2.0 * Lx       * (1 - Lz);
   dshape(N[7],2) =  2.0 * Lx       * (1 - Ly);
}


Nedelec1HexFiniteElement::Nedelec1HexFiniteElement()
   : VectorFiniteElement(3, Geometry::CUBE, 12, 1, H_CURL, FunctionSpace::Qk)
{
   // not real nodes ...
   Nodes.IntPoint(0).x = 0.5;
   Nodes.IntPoint(0).y = 0.0;
   Nodes.IntPoint(0).z = 0.0;

   Nodes.IntPoint(1).x = 1.0;
   Nodes.IntPoint(1).y = 0.5;
   Nodes.IntPoint(1).z = 0.0;

   Nodes.IntPoint(2).x = 0.5;
   Nodes.IntPoint(2).y = 1.0;
   Nodes.IntPoint(2).z = 0.0;

   Nodes.IntPoint(3).x = 0.0;
   Nodes.IntPoint(3).y = 0.5;
   Nodes.IntPoint(3).z = 0.0;

   Nodes.IntPoint(4).x = 0.5;
   Nodes.IntPoint(4).y = 0.0;
   Nodes.IntPoint(4).z = 1.0;

   Nodes.IntPoint(5).x = 1.0;
   Nodes.IntPoint(5).y = 0.5;
   Nodes.IntPoint(5).z = 1.0;

   Nodes.IntPoint(6).x = 0.5;
   Nodes.IntPoint(6).y = 1.0;
   Nodes.IntPoint(6).z = 1.0;

   Nodes.IntPoint(7).x = 0.0;
   Nodes.IntPoint(7).y = 0.5;
   Nodes.IntPoint(7).z = 1.0;

   Nodes.IntPoint(8).x = 0.0;
   Nodes.IntPoint(8).y = 0.0;
   Nodes.IntPoint(8).z = 0.5;

   Nodes.IntPoint(9).x = 1.0;
   Nodes.IntPoint(9).y = 0.0;
   Nodes.IntPoint(9).z = 0.5;

   Nodes.IntPoint(10).x= 1.0;
   Nodes.IntPoint(10).y= 1.0;
   Nodes.IntPoint(10).z= 0.5;

   Nodes.IntPoint(11).x= 0.0;
   Nodes.IntPoint(11).y= 1.0;
   Nodes.IntPoint(11).z= 0.5;
}

void Nedelec1HexFiniteElement::CalcVShape(const IntegrationPoint &ip,
                                          DenseMatrix &shape) const
{
   double x = ip.x, y = ip.y, z = ip.z;

   shape(0,0) = (1. - y) * (1. - z);
   shape(0,1) = 0.;
   shape(0,2) = 0.;

   shape(2,0) = y * (1. - z);
   shape(2,1) = 0.;
   shape(2,2) = 0.;

   shape(4,0) = z * (1. - y);
   shape(4,1) = 0.;
   shape(4,2) = 0.;

   shape(6,0) = y * z;
   shape(6,1) = 0.;
   shape(6,2) = 0.;

   shape(1,0) = 0.;
   shape(1,1) = x * (1. - z);
   shape(1,2) = 0.;

   shape(3,0) = 0.;
   shape(3,1) = (1. - x) * (1. - z);
   shape(3,2) = 0.;

   shape(5,0) = 0.;
   shape(5,1) = x * z;
   shape(5,2) = 0.;

   shape(7,0) = 0.;
   shape(7,1) = (1. - x) * z;
   shape(7,2) = 0.;

   shape(8,0) = 0.;
   shape(8,1) = 0.;
   shape(8,2) = (1. - x) * (1. - y);

   shape(9,0) = 0.;
   shape(9,1) = 0.;
   shape(9,2) = x * (1. - y);

   shape(10,0) = 0.;
   shape(10,1) = 0.;
   shape(10,2) = x * y;

   shape(11,0) = 0.;
   shape(11,1) = 0.;
   shape(11,2) = y * (1. - x);

}

void Nedelec1HexFiniteElement::CalcCurlShape(const IntegrationPoint &ip,
                                             DenseMatrix &curl_shape)
const
{
   double x = ip.x, y = ip.y, z = ip.z;

   curl_shape(0,0) = 0.;
   curl_shape(0,1) = y - 1.;
   curl_shape(0,2) = 1. - z;

   curl_shape(2,0) = 0.;
   curl_shape(2,1) = -y;
   curl_shape(2,2) = z - 1.;

   curl_shape(4,0) = 0;
   curl_shape(4,1) = 1. - y;
   curl_shape(4,2) = z;

   curl_shape(6,0) = 0.;
   curl_shape(6,1) = y;
   curl_shape(6,2) = -z;

   curl_shape(1,0) = x;
   curl_shape(1,1) = 0.;
   curl_shape(1,2) = 1. - z;

   curl_shape(3,0) = 1. - x;
   curl_shape(3,1) = 0.;
   curl_shape(3,2) = z - 1.;

   curl_shape(5,0) = -x;
   curl_shape(5,1) = 0.;
   curl_shape(5,2) = z;

   curl_shape(7,0) = x - 1.;
   curl_shape(7,1) = 0.;
   curl_shape(7,2) = -z;

   curl_shape(8,0) = x - 1.;
   curl_shape(8,1) = 1. - y;
   curl_shape(8,2) = 0.;

   curl_shape(9,0) = -x;
   curl_shape(9,1) = y - 1.;
   curl_shape(9,2) = 0;

   curl_shape(10,0) = x;
   curl_shape(10,1) = -y;
   curl_shape(10,2) = 0.;

   curl_shape(11,0) = 1. - x;
   curl_shape(11,1) = y;
   curl_shape(11,2) = 0.;
}

const double Nedelec1HexFiniteElement::tk[12][3] =
{
   {1,0,0}, {0,1,0}, {1,0,0}, {0,1,0},
   {1,0,0}, {0,1,0}, {1,0,0}, {0,1,0},
   {0,0,1}, {0,0,1}, {0,0,1}, {0,0,1}
};

void Nedelec1HexFiniteElement::GetLocalInterpolation (
   ElementTransformation &Trans, DenseMatrix &I) const
{
   int k, j;
#ifdef MFEM_THREAD_SAFE
   DenseMatrix vshape(Dof, Dim);
#endif

#ifdef MFEM_DEBUG
   for (k = 0; k < 12; k++)
   {
      CalcVShape (Nodes.IntPoint(k), vshape);
      for (j = 0; j < 12; j++)
      {
         double d = ( vshape(j,0)*tk[k][0] + vshape(j,1)*tk[k][1] +
                      vshape(j,2)*tk[k][2] );
         if (j == k) { d -= 1.0; }
         if (fabs(d) > 1.0e-12)
         {
            mfem::err << "Nedelec1HexFiniteElement::GetLocalInterpolation (...)\n"
                      " k = " << k << ", j = " << j << ", d = " << d << endl;
            mfem_error();
         }
      }
   }
#endif

   IntegrationPoint ip;
   ip.x = ip.y = ip.z = 0.0;
   Trans.SetIntPoint (&ip);
   // Trans must be linear (more to have embedding?)
   const DenseMatrix &J = Trans.Jacobian();
   double vk[3];
   Vector xk (vk, 3);

   for (k = 0; k < 12; k++)
   {
      Trans.Transform (Nodes.IntPoint (k), xk);
      ip.x = vk[0]; ip.y = vk[1]; ip.z = vk[2];
      CalcVShape (ip, vshape);
      //  vk = J tk
      vk[0] = J(0,0)*tk[k][0]+J(0,1)*tk[k][1]+J(0,2)*tk[k][2];
      vk[1] = J(1,0)*tk[k][0]+J(1,1)*tk[k][1]+J(1,2)*tk[k][2];
      vk[2] = J(2,0)*tk[k][0]+J(2,1)*tk[k][1]+J(2,2)*tk[k][2];
      for (j = 0; j < 12; j++)
         if (fabs (I(k,j) = (vshape(j,0)*vk[0]+vshape(j,1)*vk[1]+
                             vshape(j,2)*vk[2])) < 1.0e-12)
         {
            I(k,j) = 0.0;
         }
   }
}

void Nedelec1HexFiniteElement::Project (
   VectorCoefficient &vc, ElementTransformation &Trans,
   Vector &dofs) const
{
   double vk[3];
   Vector xk (vk, 3);

   for (int k = 0; k < 12; k++)
   {
      Trans.SetIntPoint (&Nodes.IntPoint (k));
      const DenseMatrix &J = Trans.Jacobian();

      vc.Eval (xk, Trans, Nodes.IntPoint (k));
      //  xk^t J tk
      dofs(k) =
         vk[0] * ( J(0,0)*tk[k][0]+J(0,1)*tk[k][1]+J(0,2)*tk[k][2] ) +
         vk[1] * ( J(1,0)*tk[k][0]+J(1,1)*tk[k][1]+J(1,2)*tk[k][2] ) +
         vk[2] * ( J(2,0)*tk[k][0]+J(2,1)*tk[k][1]+J(2,2)*tk[k][2] );
   }
}


Nedelec1TetFiniteElement::Nedelec1TetFiniteElement()
   : VectorFiniteElement(3, Geometry::TETRAHEDRON, 6, 1, H_CURL)
{
   // not real nodes ...
   Nodes.IntPoint(0).x = 0.5;
   Nodes.IntPoint(0).y = 0.0;
   Nodes.IntPoint(0).z = 0.0;

   Nodes.IntPoint(1).x = 0.0;
   Nodes.IntPoint(1).y = 0.5;
   Nodes.IntPoint(1).z = 0.0;

   Nodes.IntPoint(2).x = 0.0;
   Nodes.IntPoint(2).y = 0.0;
   Nodes.IntPoint(2).z = 0.5;

   Nodes.IntPoint(3).x = 0.5;
   Nodes.IntPoint(3).y = 0.5;
   Nodes.IntPoint(3).z = 0.0;

   Nodes.IntPoint(4).x = 0.5;
   Nodes.IntPoint(4).y = 0.0;
   Nodes.IntPoint(4).z = 0.5;

   Nodes.IntPoint(5).x = 0.0;
   Nodes.IntPoint(5).y = 0.5;
   Nodes.IntPoint(5).z = 0.5;
}

void Nedelec1TetFiniteElement::CalcVShape(const IntegrationPoint &ip,
                                          DenseMatrix &shape) const
{
   double x = ip.x, y = ip.y, z = ip.z;

   shape(0,0) = 1. - y - z;
   shape(0,1) = x;
   shape(0,2) = x;

   shape(1,0) = y;
   shape(1,1) = 1. - x - z;
   shape(1,2) = y;

   shape(2,0) = z;
   shape(2,1) = z;
   shape(2,2) = 1. - x - y;

   shape(3,0) = -y;
   shape(3,1) = x;
   shape(3,2) = 0.;

   shape(4,0) = -z;
   shape(4,1) = 0.;
   shape(4,2) = x;

   shape(5,0) = 0.;
   shape(5,1) = -z;
   shape(5,2) = y;
}

void Nedelec1TetFiniteElement::CalcCurlShape(const IntegrationPoint &ip,
                                             DenseMatrix &curl_shape)
const
{
   curl_shape(0,0) =  0.;
   curl_shape(0,1) = -2.;
   curl_shape(0,2) =  2.;

   curl_shape(1,0) =  2.;
   curl_shape(1,1) =  0.;
   curl_shape(1,2) = -2.;

   curl_shape(2,0) = -2.;
   curl_shape(2,1) =  2.;
   curl_shape(2,2) =  0.;

   curl_shape(3,0) = 0.;
   curl_shape(3,1) = 0.;
   curl_shape(3,2) = 2.;

   curl_shape(4,0) =  0.;
   curl_shape(4,1) = -2.;
   curl_shape(4,2) =  0.;

   curl_shape(5,0) = 2.;
   curl_shape(5,1) = 0.;
   curl_shape(5,2) = 0.;
}

const double Nedelec1TetFiniteElement::tk[6][3] =
{{1,0,0}, {0,1,0}, {0,0,1}, {-1,1,0}, {-1,0,1}, {0,-1,1}};

void Nedelec1TetFiniteElement::GetLocalInterpolation (
   ElementTransformation &Trans, DenseMatrix &I) const
{
   int k, j;
#ifdef MFEM_THREAD_SAFE
   DenseMatrix vshape(Dof, Dim);
#endif

#ifdef MFEM_DEBUG
   for (k = 0; k < 6; k++)
   {
      CalcVShape (Nodes.IntPoint(k), vshape);
      for (j = 0; j < 6; j++)
      {
         double d = ( vshape(j,0)*tk[k][0] + vshape(j,1)*tk[k][1] +
                      vshape(j,2)*tk[k][2] );
         if (j == k) { d -= 1.0; }
         if (fabs(d) > 1.0e-12)
         {
            mfem::err << "Nedelec1TetFiniteElement::GetLocalInterpolation (...)\n"
                      " k = " << k << ", j = " << j << ", d = " << d << endl;
            mfem_error();
         }
      }
   }
#endif

   IntegrationPoint ip;
   ip.x = ip.y = ip.z = 0.0;
   Trans.SetIntPoint (&ip);
   // Trans must be linear
   const DenseMatrix &J = Trans.Jacobian();
   double vk[3];
   Vector xk (vk, 3);

   for (k = 0; k < 6; k++)
   {
      Trans.Transform (Nodes.IntPoint (k), xk);
      ip.x = vk[0]; ip.y = vk[1]; ip.z = vk[2];
      CalcVShape (ip, vshape);
      //  vk = J tk
      vk[0] = J(0,0)*tk[k][0]+J(0,1)*tk[k][1]+J(0,2)*tk[k][2];
      vk[1] = J(1,0)*tk[k][0]+J(1,1)*tk[k][1]+J(1,2)*tk[k][2];
      vk[2] = J(2,0)*tk[k][0]+J(2,1)*tk[k][1]+J(2,2)*tk[k][2];
      for (j = 0; j < 6; j++)
         if (fabs (I(k,j) = (vshape(j,0)*vk[0]+vshape(j,1)*vk[1]+
                             vshape(j,2)*vk[2])) < 1.0e-12)
         {
            I(k,j) = 0.0;
         }
   }
}

void Nedelec1TetFiniteElement::Project (
   VectorCoefficient &vc, ElementTransformation &Trans,
   Vector &dofs) const
{
   double vk[3];
   Vector xk (vk, 3);

   for (int k = 0; k < 6; k++)
   {
      Trans.SetIntPoint (&Nodes.IntPoint (k));
      const DenseMatrix &J = Trans.Jacobian();

      vc.Eval (xk, Trans, Nodes.IntPoint (k));
      //  xk^t J tk
      dofs(k) =
         vk[0] * ( J(0,0)*tk[k][0]+J(0,1)*tk[k][1]+J(0,2)*tk[k][2] ) +
         vk[1] * ( J(1,0)*tk[k][0]+J(1,1)*tk[k][1]+J(1,2)*tk[k][2] ) +
         vk[2] * ( J(2,0)*tk[k][0]+J(2,1)*tk[k][1]+J(2,2)*tk[k][2] );
   }
}

RT0HexFiniteElement::RT0HexFiniteElement()
   : VectorFiniteElement(3, Geometry::CUBE, 6, 1, H_DIV, FunctionSpace::Qk)
{
   // not real nodes ...
   // z = 0, y = 0, x = 1, y = 1, x = 0, z = 1
   Nodes.IntPoint(0).x = 0.5;
   Nodes.IntPoint(0).y = 0.5;
   Nodes.IntPoint(0).z = 0.0;

   Nodes.IntPoint(1).x = 0.5;
   Nodes.IntPoint(1).y = 0.0;
   Nodes.IntPoint(1).z = 0.5;

   Nodes.IntPoint(2).x = 1.0;
   Nodes.IntPoint(2).y = 0.5;
   Nodes.IntPoint(2).z = 0.5;

   Nodes.IntPoint(3).x = 0.5;
   Nodes.IntPoint(3).y = 1.0;
   Nodes.IntPoint(3).z = 0.5;

   Nodes.IntPoint(4).x = 0.0;
   Nodes.IntPoint(4).y = 0.5;
   Nodes.IntPoint(4).z = 0.5;

   Nodes.IntPoint(5).x = 0.5;
   Nodes.IntPoint(5).y = 0.5;
   Nodes.IntPoint(5).z = 1.0;
}

void RT0HexFiniteElement::CalcVShape(const IntegrationPoint &ip,
                                     DenseMatrix &shape) const
{
   double x = ip.x, y = ip.y, z = ip.z;
   // z = 0
   shape(0,0) = 0.;
   shape(0,1) = 0.;
   shape(0,2) = z - 1.;
   // y = 0
   shape(1,0) = 0.;
   shape(1,1) = y - 1.;
   shape(1,2) = 0.;
   // x = 1
   shape(2,0) = x;
   shape(2,1) = 0.;
   shape(2,2) = 0.;
   // y = 1
   shape(3,0) = 0.;
   shape(3,1) = y;
   shape(3,2) = 0.;
   // x = 0
   shape(4,0) = x - 1.;
   shape(4,1) = 0.;
   shape(4,2) = 0.;
   // z = 1
   shape(5,0) = 0.;
   shape(5,1) = 0.;
   shape(5,2) = z;
}

void RT0HexFiniteElement::CalcDivShape(const IntegrationPoint &ip,
                                       Vector &divshape) const
{
   divshape(0) = 1.;
   divshape(1) = 1.;
   divshape(2) = 1.;
   divshape(3) = 1.;
   divshape(4) = 1.;
   divshape(5) = 1.;
}

const double RT0HexFiniteElement::nk[6][3] =
{{0,0,-1}, {0,-1,0}, {1,0,0}, {0,1,0}, {-1,0,0}, {0,0,1}};

void RT0HexFiniteElement::GetLocalInterpolation (
   ElementTransformation &Trans, DenseMatrix &I) const
{
   int k, j;
#ifdef MFEM_THREAD_SAFE
   DenseMatrix vshape(Dof, Dim);
   DenseMatrix Jinv(Dim);
#endif

#ifdef MFEM_DEBUG
   for (k = 0; k < 6; k++)
   {
      CalcVShape (Nodes.IntPoint(k), vshape);
      for (j = 0; j < 6; j++)
      {
         double d = ( vshape(j,0)*nk[k][0] + vshape(j,1)*nk[k][1] +
                      vshape(j,2)*nk[k][2] );
         if (j == k) { d -= 1.0; }
         if (fabs(d) > 1.0e-12)
         {
            mfem::err << "RT0HexFiniteElement::GetLocalInterpolation (...)\n"
                      " k = " << k << ", j = " << j << ", d = " << d << endl;
            mfem_error();
         }
      }
   }
#endif

   IntegrationPoint ip;
   ip.x = ip.y = ip.z = 0.0;
   Trans.SetIntPoint (&ip);
   // Trans must be linear
   // set Jinv = |J| J^{-t} = adj(J)^t
   CalcAdjugateTranspose (Trans.Jacobian(), Jinv);
   double vk[3];
   Vector xk (vk, 3);

   for (k = 0; k < 6; k++)
   {
      Trans.Transform (Nodes.IntPoint (k), xk);
      ip.x = vk[0]; ip.y = vk[1]; ip.z = vk[2];
      CalcVShape (ip, vshape);
      //  vk = |J| J^{-t} nk
      vk[0] = Jinv(0,0)*nk[k][0]+Jinv(0,1)*nk[k][1]+Jinv(0,2)*nk[k][2];
      vk[1] = Jinv(1,0)*nk[k][0]+Jinv(1,1)*nk[k][1]+Jinv(1,2)*nk[k][2];
      vk[2] = Jinv(2,0)*nk[k][0]+Jinv(2,1)*nk[k][1]+Jinv(2,2)*nk[k][2];
      for (j = 0; j < 6; j++)
         if (fabs (I(k,j) = (vshape(j,0)*vk[0]+vshape(j,1)*vk[1]+
                             vshape(j,2)*vk[2])) < 1.0e-12)
         {
            I(k,j) = 0.0;
         }
   }
}

void RT0HexFiniteElement::Project (
   VectorCoefficient &vc, ElementTransformation &Trans,
   Vector &dofs) const
{
   double vk[3];
   Vector xk (vk, 3);
#ifdef MFEM_THREAD_SAFE
   DenseMatrix Jinv(Dim);
#endif

   for (int k = 0; k < 6; k++)
   {
      Trans.SetIntPoint (&Nodes.IntPoint (k));
      // set Jinv = |J| J^{-t} = adj(J)^t
      CalcAdjugateTranspose (Trans.Jacobian(), Jinv);

      vc.Eval (xk, Trans, Nodes.IntPoint (k));
      //  xk^t |J| J^{-t} nk
      dofs(k) =
         vk[0] * ( Jinv(0,0)*nk[k][0]+Jinv(0,1)*nk[k][1]+Jinv(0,2)*nk[k][2] ) +
         vk[1] * ( Jinv(1,0)*nk[k][0]+Jinv(1,1)*nk[k][1]+Jinv(1,2)*nk[k][2] ) +
         vk[2] * ( Jinv(2,0)*nk[k][0]+Jinv(2,1)*nk[k][1]+Jinv(2,2)*nk[k][2] );
   }
}

RT1HexFiniteElement::RT1HexFiniteElement()
   : VectorFiniteElement(3, Geometry::CUBE, 36, 2, H_DIV, FunctionSpace::Qk)
{
   // z = 0
   Nodes.IntPoint(2).x  = 1./3.;
   Nodes.IntPoint(2).y  = 1./3.;
   Nodes.IntPoint(2).z  = 0.0;
   Nodes.IntPoint(3).x  = 2./3.;
   Nodes.IntPoint(3).y  = 1./3.;
   Nodes.IntPoint(3).z  = 0.0;
   Nodes.IntPoint(0).x  = 1./3.;
   Nodes.IntPoint(0).y  = 2./3.;
   Nodes.IntPoint(0).z  = 0.0;
   Nodes.IntPoint(1).x  = 2./3.;
   Nodes.IntPoint(1).y  = 2./3.;
   Nodes.IntPoint(1).z  = 0.0;
   // y = 0
   Nodes.IntPoint(4).x  = 1./3.;
   Nodes.IntPoint(4).y  = 0.0;
   Nodes.IntPoint(4).z  = 1./3.;
   Nodes.IntPoint(5).x  = 2./3.;
   Nodes.IntPoint(5).y  = 0.0;
   Nodes.IntPoint(5).z  = 1./3.;
   Nodes.IntPoint(6).x  = 1./3.;
   Nodes.IntPoint(6).y  = 0.0;
   Nodes.IntPoint(6).z  = 2./3.;
   Nodes.IntPoint(7).x  = 2./3.;
   Nodes.IntPoint(7).y  = 0.0;
   Nodes.IntPoint(7).z  = 2./3.;
   // x = 1
   Nodes.IntPoint(8).x  = 1.0;
   Nodes.IntPoint(8).y  = 1./3.;
   Nodes.IntPoint(8).z  = 1./3.;
   Nodes.IntPoint(9).x  = 1.0;
   Nodes.IntPoint(9).y  = 2./3.;
   Nodes.IntPoint(9).z  = 1./3.;
   Nodes.IntPoint(10).x = 1.0;
   Nodes.IntPoint(10).y = 1./3.;
   Nodes.IntPoint(10).z = 2./3.;
   Nodes.IntPoint(11).x = 1.0;
   Nodes.IntPoint(11).y = 2./3.;
   Nodes.IntPoint(11).z = 2./3.;
   // y = 1
   Nodes.IntPoint(13).x = 1./3.;
   Nodes.IntPoint(13).y = 1.0;
   Nodes.IntPoint(13).z = 1./3.;
   Nodes.IntPoint(12).x = 2./3.;
   Nodes.IntPoint(12).y = 1.0;
   Nodes.IntPoint(12).z = 1./3.;
   Nodes.IntPoint(15).x = 1./3.;
   Nodes.IntPoint(15).y = 1.0;
   Nodes.IntPoint(15).z = 2./3.;
   Nodes.IntPoint(14).x = 2./3.;
   Nodes.IntPoint(14).y = 1.0;
   Nodes.IntPoint(14).z = 2./3.;
   // x = 0
   Nodes.IntPoint(17).x = 0.0;
   Nodes.IntPoint(17).y = 1./3.;
   Nodes.IntPoint(17).z = 1./3.;
   Nodes.IntPoint(16).x = 0.0;
   Nodes.IntPoint(16).y = 2./3.;
   Nodes.IntPoint(16).z = 1./3.;
   Nodes.IntPoint(19).x = 0.0;
   Nodes.IntPoint(19).y = 1./3.;
   Nodes.IntPoint(19).z = 2./3.;
   Nodes.IntPoint(18).x = 0.0;
   Nodes.IntPoint(18).y = 2./3.;
   Nodes.IntPoint(18).z = 2./3.;
   // z = 1
   Nodes.IntPoint(20).x = 1./3.;
   Nodes.IntPoint(20).y = 1./3.;
   Nodes.IntPoint(20).z = 1.0;
   Nodes.IntPoint(21).x = 2./3.;
   Nodes.IntPoint(21).y = 1./3.;
   Nodes.IntPoint(21).z = 1.0;
   Nodes.IntPoint(22).x = 1./3.;
   Nodes.IntPoint(22).y = 2./3.;
   Nodes.IntPoint(22).z = 1.0;
   Nodes.IntPoint(23).x = 2./3.;
   Nodes.IntPoint(23).y = 2./3.;
   Nodes.IntPoint(23).z = 1.0;
   // x = 0.5 (interior)
   Nodes.IntPoint(24).x = 0.5;
   Nodes.IntPoint(24).y = 1./3.;
   Nodes.IntPoint(24).z = 1./3.;
   Nodes.IntPoint(25).x = 0.5;
   Nodes.IntPoint(25).y = 1./3.;
   Nodes.IntPoint(25).z = 2./3.;
   Nodes.IntPoint(26).x = 0.5;
   Nodes.IntPoint(26).y = 2./3.;
   Nodes.IntPoint(26).z = 1./3.;
   Nodes.IntPoint(27).x = 0.5;
   Nodes.IntPoint(27).y = 2./3.;
   Nodes.IntPoint(27).z = 2./3.;
   // y = 0.5 (interior)
   Nodes.IntPoint(28).x = 1./3.;
   Nodes.IntPoint(28).y = 0.5;
   Nodes.IntPoint(28).z = 1./3.;
   Nodes.IntPoint(29).x = 1./3.;
   Nodes.IntPoint(29).y = 0.5;
   Nodes.IntPoint(29).z = 2./3.;
   Nodes.IntPoint(30).x = 2./3.;
   Nodes.IntPoint(30).y = 0.5;
   Nodes.IntPoint(30).z = 1./3.;
   Nodes.IntPoint(31).x = 2./3.;
   Nodes.IntPoint(31).y = 0.5;
   Nodes.IntPoint(31).z = 2./3.;
   // z = 0.5 (interior)
   Nodes.IntPoint(32).x = 1./3.;
   Nodes.IntPoint(32).y = 1./3.;
   Nodes.IntPoint(32).z = 0.5;
   Nodes.IntPoint(33).x = 1./3.;
   Nodes.IntPoint(33).y = 2./3.;
   Nodes.IntPoint(33).z = 0.5;
   Nodes.IntPoint(34).x = 2./3.;
   Nodes.IntPoint(34).y = 1./3.;
   Nodes.IntPoint(34).z = 0.5;
   Nodes.IntPoint(35).x = 2./3.;
   Nodes.IntPoint(35).y = 2./3.;
   Nodes.IntPoint(35).z = 0.5;
}

void RT1HexFiniteElement::CalcVShape(const IntegrationPoint &ip,
                                     DenseMatrix &shape) const
{
   double x = ip.x, y = ip.y, z = ip.z;
   // z = 0
   shape(2,0)  = 0.;
   shape(2,1)  = 0.;
   shape(2,2)  = -(1. - 3.*z + 2.*z*z)*( 2. - 3.*x)*( 2. - 3.*y);
   shape(3,0)  = 0.;
   shape(3,1)  = 0.;
   shape(3,2)  = -(1. - 3.*z + 2.*z*z)*(-1. + 3.*x)*( 2. - 3.*y);
   shape(0,0)  = 0.;
   shape(0,1)  = 0.;
   shape(0,2)  = -(1. - 3.*z + 2.*z*z)*( 2. - 3.*x)*(-1. + 3.*y);
   shape(1,0)  = 0.;
   shape(1,1)  = 0.;
   shape(1,2)  = -(1. - 3.*z + 2.*z*z)*(-1. + 3.*x)*(-1. + 3.*y);
   // y = 0
   shape(4,0)  = 0.;
   shape(4,1)  = -(1. - 3.*y + 2.*y*y)*( 2. - 3.*x)*( 2. - 3.*z);
   shape(4,2)  = 0.;
   shape(5,0)  = 0.;
   shape(5,1)  = -(1. - 3.*y + 2.*y*y)*(-1. + 3.*x)*( 2. - 3.*z);
   shape(5,2)  = 0.;
   shape(6,0)  = 0.;
   shape(6,1)  = -(1. - 3.*y + 2.*y*y)*( 2. - 3.*x)*(-1. + 3.*z);
   shape(6,2)  = 0.;
   shape(7,0)  = 0.;
   shape(7,1)  = -(1. - 3.*y + 2.*y*y)*(-1. + 3.*x)*(-1. + 3.*z);
   shape(7,2)  = 0.;
   // x = 1
   shape(8,0)  = (-x + 2.*x*x)*( 2. - 3.*y)*( 2. - 3.*z);
   shape(8,1)  = 0.;
   shape(8,2)  = 0.;
   shape(9,0)  = (-x + 2.*x*x)*(-1. + 3.*y)*( 2. - 3.*z);
   shape(9,1)  = 0.;
   shape(9,2)  = 0.;
   shape(10,0) = (-x + 2.*x*x)*( 2. - 3.*y)*(-1. + 3.*z);
   shape(10,1) = 0.;
   shape(10,2) = 0.;
   shape(11,0) = (-x + 2.*x*x)*(-1. + 3.*y)*(-1. + 3.*z);
   shape(11,1) = 0.;
   shape(11,2) = 0.;
   // y = 1
   shape(13,0) = 0.;
   shape(13,1) = (-y + 2.*y*y)*( 2. - 3.*x)*( 2. - 3.*z);
   shape(13,2) = 0.;
   shape(12,0) = 0.;
   shape(12,1) = (-y + 2.*y*y)*(-1. + 3.*x)*( 2. - 3.*z);
   shape(12,2) = 0.;
   shape(15,0) = 0.;
   shape(15,1) = (-y + 2.*y*y)*( 2. - 3.*x)*(-1. + 3.*z);
   shape(15,2) = 0.;
   shape(14,0) = 0.;
   shape(14,1) = (-y + 2.*y*y)*(-1. + 3.*x)*(-1. + 3.*z);
   shape(14,2) = 0.;
   // x = 0
   shape(17,0) = -(1. - 3.*x + 2.*x*x)*( 2. - 3.*y)*( 2. - 3.*z);
   shape(17,1) = 0.;
   shape(17,2) = 0.;
   shape(16,0) = -(1. - 3.*x + 2.*x*x)*(-1. + 3.*y)*( 2. - 3.*z);
   shape(16,1) = 0.;
   shape(16,2) = 0.;
   shape(19,0) = -(1. - 3.*x + 2.*x*x)*( 2. - 3.*y)*(-1. + 3.*z);
   shape(19,1) = 0.;
   shape(19,2) = 0.;
   shape(18,0) = -(1. - 3.*x + 2.*x*x)*(-1. + 3.*y)*(-1. + 3.*z);
   shape(18,1) = 0.;
   shape(18,2) = 0.;
   // z = 1
   shape(20,0) = 0.;
   shape(20,1) = 0.;
   shape(20,2) = (-z + 2.*z*z)*( 2. - 3.*x)*( 2. - 3.*y);
   shape(21,0) = 0.;
   shape(21,1) = 0.;
   shape(21,2) = (-z + 2.*z*z)*(-1. + 3.*x)*( 2. - 3.*y);
   shape(22,0) = 0.;
   shape(22,1) = 0.;
   shape(22,2) = (-z + 2.*z*z)*( 2. - 3.*x)*(-1. + 3.*y);
   shape(23,0) = 0.;
   shape(23,1) = 0.;
   shape(23,2) = (-z + 2.*z*z)*(-1. + 3.*x)*(-1. + 3.*y);
   // x = 0.5 (interior)
   shape(24,0) = (4.*x - 4.*x*x)*( 2. - 3.*y)*( 2. - 3.*z);
   shape(24,1) = 0.;
   shape(24,2) = 0.;
   shape(25,0) = (4.*x - 4.*x*x)*( 2. - 3.*y)*(-1. + 3.*z);
   shape(25,1) = 0.;
   shape(25,2) = 0.;
   shape(26,0) = (4.*x - 4.*x*x)*(-1. + 3.*y)*( 2. - 3.*z);
   shape(26,1) = 0.;
   shape(26,2) = 0.;
   shape(27,0) = (4.*x - 4.*x*x)*(-1. + 3.*y)*(-1. + 3.*z);
   shape(27,1) = 0.;
   shape(27,2) = 0.;
   // y = 0.5 (interior)
   shape(28,0) = 0.;
   shape(28,1) = (4.*y - 4.*y*y)*( 2. - 3.*x)*( 2. - 3.*z);
   shape(28,2) = 0.;
   shape(29,0) = 0.;
   shape(29,1) = (4.*y - 4.*y*y)*( 2. - 3.*x)*(-1. + 3.*z);
   shape(29,2) = 0.;
   shape(30,0) = 0.;
   shape(30,1) = (4.*y - 4.*y*y)*(-1. + 3.*x)*( 2. - 3.*z);
   shape(30,2) = 0.;
   shape(31,0) = 0.;
   shape(31,1) = (4.*y - 4.*y*y)*(-1. + 3.*x)*(-1. + 3.*z);
   shape(31,2) = 0.;
   // z = 0.5 (interior)
   shape(32,0) = 0.;
   shape(32,1) = 0.;
   shape(32,2) = (4.*z - 4.*z*z)*( 2. - 3.*x)*( 2. - 3.*y);
   shape(33,0) = 0.;
   shape(33,1) = 0.;
   shape(33,2) = (4.*z - 4.*z*z)*( 2. - 3.*x)*(-1. + 3.*y);
   shape(34,0) = 0.;
   shape(34,1) = 0.;
   shape(34,2) = (4.*z - 4.*z*z)*(-1. + 3.*x)*( 2. - 3.*y);
   shape(35,0) = 0.;
   shape(35,1) = 0.;
   shape(35,2) = (4.*z - 4.*z*z)*(-1. + 3.*x)*(-1. + 3.*y);
}

void RT1HexFiniteElement::CalcDivShape(const IntegrationPoint &ip,
                                       Vector &divshape) const
{
   double x = ip.x, y = ip.y, z = ip.z;
   // z = 0
   divshape(2)  = -(-3. + 4.*z)*( 2. - 3.*x)*( 2. - 3.*y);
   divshape(3)  = -(-3. + 4.*z)*(-1. + 3.*x)*( 2. - 3.*y);
   divshape(0)  = -(-3. + 4.*z)*( 2. - 3.*x)*(-1. + 3.*y);
   divshape(1)  = -(-3. + 4.*z)*(-1. + 3.*x)*(-1. + 3.*y);
   // y = 0
   divshape(4)  = -(-3. + 4.*y)*( 2. - 3.*x)*( 2. - 3.*z);
   divshape(5)  = -(-3. + 4.*y)*(-1. + 3.*x)*( 2. - 3.*z);
   divshape(6)  = -(-3. + 4.*y)*( 2. - 3.*x)*(-1. + 3.*z);
   divshape(7)  = -(-3. + 4.*y)*(-1. + 3.*x)*(-1. + 3.*z);
   // x = 1
   divshape(8)  = (-1. + 4.*x)*( 2. - 3.*y)*( 2. - 3.*z);
   divshape(9)  = (-1. + 4.*x)*(-1. + 3.*y)*( 2. - 3.*z);
   divshape(10) = (-1. + 4.*x)*( 2. - 3.*y)*(-1. + 3.*z);
   divshape(11) = (-1. + 4.*x)*(-1. + 3.*y)*(-1. + 3.*z);
   // y = 1
   divshape(13) = (-1. + 4.*y)*( 2. - 3.*x)*( 2. - 3.*z);
   divshape(12) = (-1. + 4.*y)*(-1. + 3.*x)*( 2. - 3.*z);
   divshape(15) = (-1. + 4.*y)*( 2. - 3.*x)*(-1. + 3.*z);
   divshape(14) = (-1. + 4.*y)*(-1. + 3.*x)*(-1. + 3.*z);
   // x = 0
   divshape(17) = -(-3. + 4.*x)*( 2. - 3.*y)*( 2. - 3.*z);
   divshape(16) = -(-3. + 4.*x)*(-1. + 3.*y)*( 2. - 3.*z);
   divshape(19) = -(-3. + 4.*x)*( 2. - 3.*y)*(-1. + 3.*z);
   divshape(18) = -(-3. + 4.*x)*(-1. + 3.*y)*(-1. + 3.*z);
   // z = 1
   divshape(20) = (-1. + 4.*z)*( 2. - 3.*x)*( 2. - 3.*y);
   divshape(21) = (-1. + 4.*z)*(-1. + 3.*x)*( 2. - 3.*y);
   divshape(22) = (-1. + 4.*z)*( 2. - 3.*x)*(-1. + 3.*y);
   divshape(23) = (-1. + 4.*z)*(-1. + 3.*x)*(-1. + 3.*y);
   // x = 0.5 (interior)
   divshape(24) = ( 4. - 8.*x)*( 2. - 3.*y)*( 2. - 3.*z);
   divshape(25) = ( 4. - 8.*x)*( 2. - 3.*y)*(-1. + 3.*z);
   divshape(26) = ( 4. - 8.*x)*(-1. + 3.*y)*( 2. - 3.*z);
   divshape(27) = ( 4. - 8.*x)*(-1. + 3.*y)*(-1. + 3.*z);
   // y = 0.5 (interior)
   divshape(28) = ( 4. - 8.*y)*( 2. - 3.*x)*( 2. - 3.*z);
   divshape(29) = ( 4. - 8.*y)*( 2. - 3.*x)*(-1. + 3.*z);
   divshape(30) = ( 4. - 8.*y)*(-1. + 3.*x)*( 2. - 3.*z);
   divshape(31) = ( 4. - 8.*y)*(-1. + 3.*x)*(-1. + 3.*z);
   // z = 0.5 (interior)
   divshape(32) = ( 4. - 8.*z)*( 2. - 3.*x)*( 2. - 3.*y);
   divshape(33) = ( 4. - 8.*z)*( 2. - 3.*x)*(-1. + 3.*y);
   divshape(34) = ( 4. - 8.*z)*(-1. + 3.*x)*( 2. - 3.*y);
   divshape(35) = ( 4. - 8.*z)*(-1. + 3.*x)*(-1. + 3.*y);
}

const double RT1HexFiniteElement::nk[36][3] =
{
   {0, 0,-1}, {0, 0,-1}, {0, 0,-1}, {0, 0,-1},
   {0,-1, 0}, {0,-1, 0}, {0,-1, 0}, {0,-1, 0},
   {1, 0, 0}, {1, 0, 0}, {1, 0, 0}, {1, 0, 0},
   {0, 1, 0}, {0, 1, 0}, {0, 1, 0}, {0, 1, 0},
   {-1,0, 0}, {-1,0, 0}, {-1,0, 0}, {-1,0, 0},
   {0, 0, 1}, {0, 0, 1}, {0, 0, 1}, {0, 0, 1},
   {1, 0, 0}, {1, 0, 0}, {1, 0, 0}, {1, 0, 0},
   {0, 1, 0}, {0, 1, 0}, {0, 1, 0}, {0, 1, 0},
   {0, 0, 1}, {0, 0, 1}, {0, 0, 1}, {0, 0, 1}
};

void RT1HexFiniteElement::GetLocalInterpolation (
   ElementTransformation &Trans, DenseMatrix &I) const
{
   int k, j;
#ifdef MFEM_THREAD_SAFE
   DenseMatrix vshape(Dof, Dim);
   DenseMatrix Jinv(Dim);
#endif

#ifdef MFEM_DEBUG
   for (k = 0; k < 36; k++)
   {
      CalcVShape (Nodes.IntPoint(k), vshape);
      for (j = 0; j < 36; j++)
      {
         double d = ( vshape(j,0)*nk[k][0] + vshape(j,1)*nk[k][1] +
                      vshape(j,2)*nk[k][2] );
         if (j == k) { d -= 1.0; }
         if (fabs(d) > 1.0e-12)
         {
            mfem::err << "RT0HexFiniteElement::GetLocalInterpolation (...)\n"
                      " k = " << k << ", j = " << j << ", d = " << d << endl;
            mfem_error();
         }
      }
   }
#endif

   IntegrationPoint ip;
   ip.x = ip.y = ip.z = 0.0;
   Trans.SetIntPoint (&ip);
   // Trans must be linear
   // set Jinv = |J| J^{-t} = adj(J)^t
   CalcAdjugateTranspose (Trans.Jacobian(), Jinv);
   double vk[3];
   Vector xk (vk, 3);

   for (k = 0; k < 36; k++)
   {
      Trans.Transform (Nodes.IntPoint (k), xk);
      ip.x = vk[0]; ip.y = vk[1]; ip.z = vk[2];
      CalcVShape (ip, vshape);
      //  vk = |J| J^{-t} nk
      vk[0] = Jinv(0,0)*nk[k][0]+Jinv(0,1)*nk[k][1]+Jinv(0,2)*nk[k][2];
      vk[1] = Jinv(1,0)*nk[k][0]+Jinv(1,1)*nk[k][1]+Jinv(1,2)*nk[k][2];
      vk[2] = Jinv(2,0)*nk[k][0]+Jinv(2,1)*nk[k][1]+Jinv(2,2)*nk[k][2];
      for (j = 0; j < 36; j++)
         if (fabs (I(k,j) = (vshape(j,0)*vk[0]+vshape(j,1)*vk[1]+
                             vshape(j,2)*vk[2])) < 1.0e-12)
         {
            I(k,j) = 0.0;
         }
   }
}

void RT1HexFiniteElement::Project (
   VectorCoefficient &vc, ElementTransformation &Trans,
   Vector &dofs) const
{
   double vk[3];
   Vector xk (vk, 3);
#ifdef MFEM_THREAD_SAFE
   DenseMatrix Jinv(Dim);
#endif

   for (int k = 0; k < 36; k++)
   {
      Trans.SetIntPoint (&Nodes.IntPoint (k));
      // set Jinv = |J| J^{-t} = adj(J)^t
      CalcAdjugateTranspose (Trans.Jacobian(), Jinv);

      vc.Eval (xk, Trans, Nodes.IntPoint (k));
      //  xk^t |J| J^{-t} nk
      dofs(k) =
         vk[0] * ( Jinv(0,0)*nk[k][0]+Jinv(0,1)*nk[k][1]+Jinv(0,2)*nk[k][2] ) +
         vk[1] * ( Jinv(1,0)*nk[k][0]+Jinv(1,1)*nk[k][1]+Jinv(1,2)*nk[k][2] ) +
         vk[2] * ( Jinv(2,0)*nk[k][0]+Jinv(2,1)*nk[k][1]+Jinv(2,2)*nk[k][2] );
   }
}

RT0TetFiniteElement::RT0TetFiniteElement()
   : VectorFiniteElement(3, Geometry::TETRAHEDRON, 4, 1, H_DIV)
{
   // not real nodes ...
   Nodes.IntPoint(0).x = 0.33333333333333333333;
   Nodes.IntPoint(0).y = 0.33333333333333333333;
   Nodes.IntPoint(0).z = 0.33333333333333333333;

   Nodes.IntPoint(1).x = 0.0;
   Nodes.IntPoint(1).y = 0.33333333333333333333;
   Nodes.IntPoint(1).z = 0.33333333333333333333;

   Nodes.IntPoint(2).x = 0.33333333333333333333;
   Nodes.IntPoint(2).y = 0.0;
   Nodes.IntPoint(2).z = 0.33333333333333333333;

   Nodes.IntPoint(3).x = 0.33333333333333333333;
   Nodes.IntPoint(3).y = 0.33333333333333333333;
   Nodes.IntPoint(3).z = 0.0;
}

void RT0TetFiniteElement::CalcVShape(const IntegrationPoint &ip,
                                     DenseMatrix &shape) const
{
   double x2 = 2.0*ip.x, y2 = 2.0*ip.y, z2 = 2.0*ip.z;

   shape(0,0) = x2;
   shape(0,1) = y2;
   shape(0,2) = z2;

   shape(1,0) = x2 - 2.0;
   shape(1,1) = y2;
   shape(1,2) = z2;

   shape(2,0) = x2;
   shape(2,1) = y2 - 2.0;
   shape(2,2) = z2;

   shape(3,0) = x2;
   shape(3,1) = y2;
   shape(3,2) = z2 - 2.0;
}

void RT0TetFiniteElement::CalcDivShape(const IntegrationPoint &ip,
                                       Vector &divshape) const
{
   divshape(0) = 6.0;
   divshape(1) = 6.0;
   divshape(2) = 6.0;
   divshape(3) = 6.0;
}

const double RT0TetFiniteElement::nk[4][3] =
{{.5,.5,.5}, {-.5,0,0}, {0,-.5,0}, {0,0,-.5}};

void RT0TetFiniteElement::GetLocalInterpolation (
   ElementTransformation &Trans, DenseMatrix &I) const
{
   int k, j;
#ifdef MFEM_THREAD_SAFE
   DenseMatrix vshape(Dof, Dim);
   DenseMatrix Jinv(Dim);
#endif

#ifdef MFEM_DEBUG
   for (k = 0; k < 4; k++)
   {
      CalcVShape (Nodes.IntPoint(k), vshape);
      for (j = 0; j < 4; j++)
      {
         double d = ( vshape(j,0)*nk[k][0] + vshape(j,1)*nk[k][1] +
                      vshape(j,2)*nk[k][2] );
         if (j == k) { d -= 1.0; }
         if (fabs(d) > 1.0e-12)
         {
            mfem::err << "RT0TetFiniteElement::GetLocalInterpolation (...)\n"
                      " k = " << k << ", j = " << j << ", d = " << d << endl;
            mfem_error();
         }
      }
   }
#endif

   IntegrationPoint ip;
   ip.x = ip.y = ip.z = 0.0;
   Trans.SetIntPoint (&ip);
   // Trans must be linear
   // set Jinv = |J| J^{-t} = adj(J)^t
   CalcAdjugateTranspose (Trans.Jacobian(), Jinv);
   double vk[3];
   Vector xk (vk, 3);

   for (k = 0; k < 4; k++)
   {
      Trans.Transform (Nodes.IntPoint (k), xk);
      ip.x = vk[0]; ip.y = vk[1]; ip.z = vk[2];
      CalcVShape (ip, vshape);
      //  vk = |J| J^{-t} nk
      vk[0] = Jinv(0,0)*nk[k][0]+Jinv(0,1)*nk[k][1]+Jinv(0,2)*nk[k][2];
      vk[1] = Jinv(1,0)*nk[k][0]+Jinv(1,1)*nk[k][1]+Jinv(1,2)*nk[k][2];
      vk[2] = Jinv(2,0)*nk[k][0]+Jinv(2,1)*nk[k][1]+Jinv(2,2)*nk[k][2];
      for (j = 0; j < 4; j++)
         if (fabs (I(k,j) = (vshape(j,0)*vk[0]+vshape(j,1)*vk[1]+
                             vshape(j,2)*vk[2])) < 1.0e-12)
         {
            I(k,j) = 0.0;
         }
   }
}

void RT0TetFiniteElement::Project (
   VectorCoefficient &vc, ElementTransformation &Trans,
   Vector &dofs) const
{
   double vk[3];
   Vector xk (vk, 3);
#ifdef MFEM_THREAD_SAFE
   DenseMatrix Jinv(Dim);
#endif

   for (int k = 0; k < 4; k++)
   {
      Trans.SetIntPoint (&Nodes.IntPoint (k));
      // set Jinv = |J| J^{-t} = adj(J)^t
      CalcAdjugateTranspose (Trans.Jacobian(), Jinv);

      vc.Eval (xk, Trans, Nodes.IntPoint (k));
      //  xk^t |J| J^{-t} nk
      dofs(k) =
         vk[0] * ( Jinv(0,0)*nk[k][0]+Jinv(0,1)*nk[k][1]+Jinv(0,2)*nk[k][2] ) +
         vk[1] * ( Jinv(1,0)*nk[k][0]+Jinv(1,1)*nk[k][1]+Jinv(1,2)*nk[k][2] ) +
         vk[2] * ( Jinv(2,0)*nk[k][0]+Jinv(2,1)*nk[k][1]+Jinv(2,2)*nk[k][2] );
   }
}

RotTriLinearHexFiniteElement::RotTriLinearHexFiniteElement()
   : NodalFiniteElement(3, Geometry::CUBE, 6, 2, FunctionSpace::Qk)
{
   Nodes.IntPoint(0).x = 0.5;
   Nodes.IntPoint(0).y = 0.5;
   Nodes.IntPoint(0).z = 0.0;

   Nodes.IntPoint(1).x = 0.5;
   Nodes.IntPoint(1).y = 0.0;
   Nodes.IntPoint(1).z = 0.5;

   Nodes.IntPoint(2).x = 1.0;
   Nodes.IntPoint(2).y = 0.5;
   Nodes.IntPoint(2).z = 0.5;

   Nodes.IntPoint(3).x = 0.5;
   Nodes.IntPoint(3).y = 1.0;
   Nodes.IntPoint(3).z = 0.5;

   Nodes.IntPoint(4).x = 0.0;
   Nodes.IntPoint(4).y = 0.5;
   Nodes.IntPoint(4).z = 0.5;

   Nodes.IntPoint(5).x = 0.5;
   Nodes.IntPoint(5).y = 0.5;
   Nodes.IntPoint(5).z = 1.0;
}

void RotTriLinearHexFiniteElement::CalcShape(const IntegrationPoint &ip,
                                             Vector &shape) const
{
   double x = 2. * ip.x - 1.;
   double y = 2. * ip.y - 1.;
   double z = 2. * ip.z - 1.;
   double f5 = x * x - y * y;
   double f6 = y * y - z * z;

   shape(0) = (1./6.) * (1. - 3. * z -      f5 - 2. * f6);
   shape(1) = (1./6.) * (1. - 3. * y -      f5 +      f6);
   shape(2) = (1./6.) * (1. + 3. * x + 2. * f5 +      f6);
   shape(3) = (1./6.) * (1. + 3. * y -      f5 +      f6);
   shape(4) = (1./6.) * (1. - 3. * x + 2. * f5 +      f6);
   shape(5) = (1./6.) * (1. + 3. * z -      f5 - 2. * f6);
}

void RotTriLinearHexFiniteElement::CalcDShape(const IntegrationPoint &ip,
                                              DenseMatrix &dshape) const
{
   const double a = 2./3.;

   double xt = a * (1. - 2. * ip.x);
   double yt = a * (1. - 2. * ip.y);
   double zt = a * (1. - 2. * ip.z);

   dshape(0,0) = xt;
   dshape(0,1) = yt;
   dshape(0,2) = -1. - 2. * zt;

   dshape(1,0) = xt;
   dshape(1,1) = -1. - 2. * yt;
   dshape(1,2) = zt;

   dshape(2,0) = 1. - 2. * xt;
   dshape(2,1) = yt;
   dshape(2,2) = zt;

   dshape(3,0) = xt;
   dshape(3,1) = 1. - 2. * yt;
   dshape(3,2) = zt;

   dshape(4,0) = -1. - 2. * xt;
   dshape(4,1) = yt;
   dshape(4,2) = zt;

   dshape(5,0) = xt;
   dshape(5,1) = yt;
   dshape(5,2) = 1. - 2. * zt;
}


Poly_1D::Basis::Basis(const int p, const double *nodes, EvalType etype)
   : etype(etype)
{
   switch (etype)
   {
      case ChangeOfBasis:
      {
         x.SetSize(p + 1);
         w.SetSize(p + 1);
         DenseMatrix A(p + 1);
         for (int i = 0; i <= p; i++)
         {
            CalcBasis(p, nodes[i], A.GetColumn(i));
         }
         Ai.Factor(A);
         // mfem::out << "Poly_1D::Basis(" << p << ",...) : "; Ai.TestInversion();
         break;
      }
      case Barycentric:
      {
         x.SetSize(p + 1);
         w.SetSize(p + 1);
         x = nodes;
         w = 1.0;
         for (int i = 0; i <= p; i++)
         {
            for (int j = 0; j < i; j++)
            {
               double xij = x(i) - x(j);
               w(i) *=  xij;
               w(j) *= -xij;
            }
         }
         for (int i = 0; i <= p; i++)
         {
            w(i) = 1.0/w(i);
         }

#ifdef MFEM_DEBUG
         // Make sure the nodes are increasing
         for (int i = 0; i < p; i++)
         {
            if (x(i) >= x(i+1))
            {
               mfem_error("Poly_1D::Basis::Basis : nodes are not increasing!");
            }
         }
#endif
         break;
      }
      case Positive:
         x.SetDataAndSize(NULL, p + 1); // use x to store (p + 1)
         break;

      default: break;
   }
}

void Poly_1D::Basis::Eval(const double y, Vector &u) const
{
   switch (etype)
   {
      case ChangeOfBasis:
      {
         CalcBasis(Ai.Width() - 1, y, x);
         Ai.Mult(x, u);
         break;
      }
      case Barycentric:
      {
         int i, k, p = x.Size() - 1;
         double l, lk;

         if (p == 0)
         {
            u(0) = 1.0;
            return;
         }

         lk = 1.0;
         for (k = 0; k < p; k++)
         {
            if (y >= (x(k) + x(k+1))/2)
            {
               lk *= y - x(k);
            }
            else
            {
               for (i = k+1; i <= p; i++)
               {
                  lk *= y - x(i);
               }
               break;
            }
         }
         l = lk * (y - x(k));

         for (i = 0; i < k; i++)
         {
            u(i) = l * w(i) / (y - x(i));
         }
         u(k) = lk * w(k);
         for (i++; i <= p; i++)
         {
            u(i) = l * w(i) / (y - x(i));
         }
         break;
      }
      case Positive:
         CalcBernstein(x.Size() - 1, y, u);
         break;

      default: break;
   }
}

void Poly_1D::Basis::Eval(const double y, Vector &u, Vector &d) const
{
   switch (etype)
   {
      case ChangeOfBasis:
      {
         CalcBasis(Ai.Width() - 1, y, x, w);
         Ai.Mult(x, u);
         Ai.Mult(w, d);
         break;
      }
      case Barycentric:
      {
         int i, k, p = x.Size() - 1;
         double l, lp, lk, sk, si;

         if (p == 0)
         {
            u(0) = 1.0;
            d(0) = 0.0;
            return;
         }

         lk = 1.0;
         for (k = 0; k < p; k++)
         {
            if (y >= (x(k) + x(k+1))/2)
            {
               lk *= y - x(k);
            }
            else
            {
               for (i = k+1; i <= p; i++)
               {
                  lk *= y - x(i);
               }
               break;
            }
         }
         l = lk * (y - x(k));

         sk = 0.0;
         for (i = 0; i < k; i++)
         {
            si = 1.0/(y - x(i));
            sk += si;
            u(i) = l * si * w(i);
         }
         u(k) = lk * w(k);
         for (i++; i <= p; i++)
         {
            si = 1.0/(y - x(i));
            sk += si;
            u(i) = l * si * w(i);
         }
         lp = l * sk + lk;

         for (i = 0; i < k; i++)
         {
            d(i) = (lp * w(i) - u(i))/(y - x(i));
         }
         d(k) = sk * u(k);
         for (i++; i <= p; i++)
         {
            d(i) = (lp * w(i) - u(i))/(y - x(i));
         }
         break;
      }
      case Positive:
         CalcBernstein(x.Size() - 1, y, u, d);
         break;

      default: break;
   }
}

const int *Poly_1D::Binom(const int p)
{
   if (binom.NumCols() <= p)
   {
      binom.SetSize(p + 1, p + 1);
      for (int i = 0; i <= p; i++)
      {
         binom(i,0) = binom(i,i) = 1;
         for (int j = 1; j < i; j++)
         {
            binom(i,j) = binom(i-1,j) + binom(i-1,j-1);
         }
      }
   }
   return binom[p];
}

void Poly_1D::ChebyshevPoints(const int p, double *x)
{
   for (int i = 0; i <= p; i++)
   {
      // x[i] = 0.5*(1. + cos(M_PI*(p - i + 0.5)/(p + 1)));
      double s = sin(M_PI_2*(i + 0.5)/(p + 1));
      x[i] = s*s;
   }
}

void Poly_1D::CalcMono(const int p, const double x, double *u)
{
   double xn;
   u[0] = xn = 1.;
   for (int n = 1; n <= p; n++)
   {
      u[n] = (xn *= x);
   }
}

void Poly_1D::CalcMono(const int p, const double x, double *u, double *d)
{
   double xn;
   u[0] = xn = 1.;
   d[0] = 0.;
   for (int n = 1; n <= p; n++)
   {
      d[n] = n * xn;
      u[n] = (xn *= x);
   }
}

void Poly_1D::CalcBinomTerms(const int p, const double x, const double y,
                             double *u)
{
   if (p == 0)
   {
      u[0] = 1.;
   }
   else
   {
      int i;
      const int *b = Binom(p);
      double z = x;

      for (i = 1; i < p; i++)
      {
         u[i] = b[i]*z;
         z *= x;
      }
      u[p] = z;
      z = y;
      for (i--; i > 0; i--)
      {
         u[i] *= z;
         z *= y;
      }
      u[0] = z;
   }
}

void Poly_1D::CalcBinomTerms(const int p, const double x, const double y,
                             double *u, double *d)
{
   if (p == 0)
   {
      u[0] = 1.;
      d[0] = 0.;
   }
   else
   {
      int i;
      const int *b = Binom(p);
      const double xpy = x + y, ptx = p*x;
      double z = 1.;

      for (i = 1; i < p; i++)
      {
         d[i] = b[i]*z*(i*xpy - ptx);
         z *= x;
         u[i] = b[i]*z;
      }
      d[p] = p*z;
      u[p] = z*x;
      z = 1.;
      for (i--; i > 0; i--)
      {
         d[i] *= z;
         z *= y;
         u[i] *= z;
      }
      d[0] = -p*z;
      u[0] = z*y;
   }
}

void Poly_1D::CalcDBinomTerms(const int p, const double x, const double y,
                              double *d)
{
   if (p == 0)
   {
      d[0] = 0.;
   }
   else
   {
      int i;
      const int *b = Binom(p);
      const double xpy = x + y, ptx = p*x;
      double z = 1.;

      for (i = 1; i < p; i++)
      {
         d[i] = b[i]*z*(i*xpy - ptx);
         z *= x;
      }
      d[p] = p*z;
      z = 1.;
      for (i--; i > 0; i--)
      {
         d[i] *= z;
         z *= y;
      }
      d[0] = -p*z;
   }
}

void Poly_1D::CalcLegendre(const int p, const double x, double *u)
{
   // use the recursive definition for [-1,1]:
   // (n+1)*P_{n+1}(z) = (2*n+1)*z*P_n(z)-n*P_{n-1}(z)
   double z;
   u[0] = 1.;
   if (p == 0) { return; }
   u[1] = z = 2.*x - 1.;
   for (int n = 1; n < p; n++)
   {
      u[n+1] = ((2*n + 1)*z*u[n] - n*u[n-1])/(n + 1);
   }
}

void Poly_1D::CalcLegendre(const int p, const double x, double *u, double *d)
{
   // use the recursive definition for [-1,1]:
   // (n+1)*P_{n+1}(z) = (2*n+1)*z*P_n(z)-n*P_{n-1}(z)
   // for the derivative use, z in [-1,1]:
   // P'_{n+1}(z) = (2*n+1)*P_n(z)+P'_{n-1}(z)
   double z;
   u[0] = 1.;
   d[0] = 0.;
   if (p == 0) { return; }
   u[1] = z = 2.*x - 1.;
   d[1] = 2.;
   for (int n = 1; n < p; n++)
   {
      u[n+1] = ((2*n + 1)*z*u[n] - n*u[n-1])/(n + 1);
      d[n+1] = (4*n + 2)*u[n] + d[n-1];
   }
}

void Poly_1D::CalcChebyshev(const int p, const double x, double *u)
{
   // recursive definition, z in [-1,1]
   // T_0(z) = 1,  T_1(z) = z
   // T_{n+1}(z) = 2*z*T_n(z) - T_{n-1}(z)
   double z;
   u[0] = 1.;
   if (p == 0) { return; }
   u[1] = z = 2.*x - 1.;
   for (int n = 1; n < p; n++)
   {
      u[n+1] = 2*z*u[n] - u[n-1];
   }
}

void Poly_1D::CalcChebyshev(const int p, const double x, double *u, double *d)
{
   // recursive definition, z in [-1,1]
   // T_0(z) = 1,  T_1(z) = z
   // T_{n+1}(z) = 2*z*T_n(z) - T_{n-1}(z)
   // T'_n(z) = n*U_{n-1}(z)
   // U_0(z) = 1  U_1(z) = 2*z
   // U_{n+1}(z) = 2*z*U_n(z) - U_{n-1}(z)
   // U_n(z) = z*U_{n-1}(z) + T_n(z) = z*T'_n(z)/n + T_n(z)
   // T'_{n+1}(z) = (n + 1)*(z*T'_n(z)/n + T_n(z))
   double z;
   u[0] = 1.;
   d[0] = 0.;
   if (p == 0) { return; }
   u[1] = z = 2.*x - 1.;
   d[1] = 2.;
   for (int n = 1; n < p; n++)
   {
      u[n+1] = 2*z*u[n] - u[n-1];
      d[n+1] = (n + 1)*(z*d[n]/n + 2*u[n]);
   }
}

void Poly_1D::CalcChebyshev(const int p, const double x, double *u, double *d,
                            double *dd)
{
   // recursive definition, z in [-1,1]
   // T_0(z) = 1,  T_1(z) = z
   // T_{n+1}(z) = 2*z*T_n(z) - T_{n-1}(z)
   // T'_n(z) = n*U_{n-1}(z)
   // U_0(z) = 1  U_1(z) = 2*z
   // U_{n+1}(z) = 2*z*U_n(z) - U_{n-1}(z)
   // U_n(z) = z*U_{n-1}(z) + T_n(z) = z*T'_n(z)/n + T_n(z)
   // T'_{n+1}(z) = (n + 1)*(z*T'_n(z)/n + T_n(z))
   // T''_{n+1}(z) = (n + 1)*(2*(n + 1)*T'_n(z) + z*T''_n(z)) / n
   double z;
   u[0] = 1.;
   d[0] = 0.;
   dd[0]= 0.;
   if (p == 0) { return; }
   u[1] = z = 2.*x - 1.;
   d[1] = 2.;
   dd[1] = 0;
   for (int n = 1; n < p; n++)
   {
      u[n+1] = 2*z*u[n] - u[n-1];
      d[n+1] = (n + 1)*(z*d[n]/n + 2*u[n]);
      dd[n+1] = (n + 1)*(2.*(n + 1)*d[n] + z*dd[n])/n;
   }
}

const double *Poly_1D::GetPoints(const int p, const int btype)
{
   BasisType::Check(btype);
   const int qtype = BasisType::GetQuadrature1D(btype);

   if (qtype == Quadrature1D::Invalid) { return NULL; }

   if (points_container.find(btype) == points_container.end())
   {
      points_container[btype] = new Array<double*>(h_mt);
   }
   Array<double*> &pts = *points_container[btype];
   if (pts.Size() <= p)
   {
      pts.SetSize(p + 1, NULL);
   }
   if (pts[p] == NULL)
   {
      pts[p] = new double[p + 1];
      quad_func.GivePolyPoints(p+1, pts[p], qtype);
   }
   return pts[p];
}

Poly_1D::Basis &Poly_1D::GetBasis(const int p, const int btype)
{
   BasisType::Check(btype);

   if ( bases_container.find(btype) == bases_container.end() )
   {
      // we haven't been asked for basis or points of this type yet
      bases_container[btype] = new Array<Basis*>(h_mt);
   }
   Array<Basis*> &bases = *bases_container[btype];
   if (bases.Size() <= p)
   {
      bases.SetSize(p + 1, NULL);
   }
   if (bases[p] == NULL)
   {
      EvalType etype = (btype == BasisType::Positive) ? Positive : Barycentric;
      bases[p] = new Basis(p, GetPoints(p, btype), etype);
   }
   return *bases[p];
}

Poly_1D::~Poly_1D()
{
   for (PointsMap::iterator it = points_container.begin();
        it != points_container.end() ; ++it)
   {
      Array<double*>& pts = *it->second;
      for ( int i = 0 ; i < pts.Size() ; ++i )
      {
         delete [] pts[i];
      }
      delete it->second;
   }

   for (BasisMap::iterator it = bases_container.begin();
        it != bases_container.end() ; ++it)
   {
      Array<Basis*>& bases = *it->second;
      for ( int i = 0 ; i < bases.Size() ; ++i )
      {
         delete bases[i];
      }
      delete it->second;
   }
}

Array2D<int> Poly_1D::binom;
Poly_1D poly1d;


TensorBasisElement::TensorBasisElement(const int dims, const int p,
                                       const int btype, const DofMapType dmtype)
   : b_type(btype),
     basis1d(poly1d.GetBasis(p, b_type))
{
   if (dmtype == H1_DOF_MAP || dmtype == Sr_DOF_MAP)
   {
      switch (dims)
      {
         case 1:
         {
            dof_map.SetSize(p + 1);
            dof_map[0] = 0;
            dof_map[p] = 1;
            for (int i = 1; i < p; i++)
            {
               dof_map[i] = i+1;
            }
            break;
         }
         case 2:
         {
            const int p1 = p + 1;
            dof_map.SetSize(p1*p1);

            // vertices
            dof_map[0 + 0*p1] = 0;
            dof_map[p + 0*p1] = 1;
            dof_map[p + p*p1] = 2;
            dof_map[0 + p*p1] = 3;

            // edges
            int o = 4;
            for (int i = 1; i < p; i++)
            {
               dof_map[i + 0*p1] = o++;
            }
            for (int i = 1; i < p; i++)
            {
               dof_map[p + i*p1] = o++;
            }
            for (int i = 1; i < p; i++)
            {
               dof_map[(p-i) + p*p1] = o++;
            }
            for (int i = 1; i < p; i++)
            {
               dof_map[0 + (p-i)*p1] = o++;
            }

            // interior
            for (int j = 1; j < p; j++)
            {
               for (int i = 1; i < p; i++)
               {
                  dof_map[i + j*p1] = o++;
               }
            }
            break;
         }
         case 3:
         {
            const int p1 = p + 1;
            dof_map.SetSize(p1*p1*p1);

            // vertices
            dof_map[0 + (0 + 0*p1)*p1] = 0;
            dof_map[p + (0 + 0*p1)*p1] = 1;
            dof_map[p + (p + 0*p1)*p1] = 2;
            dof_map[0 + (p + 0*p1)*p1] = 3;
            dof_map[0 + (0 + p*p1)*p1] = 4;
            dof_map[p + (0 + p*p1)*p1] = 5;
            dof_map[p + (p + p*p1)*p1] = 6;
            dof_map[0 + (p + p*p1)*p1] = 7;

            // edges (see Hexahedron::edges in mesh/hexahedron.cpp).
            // edges (see Constants<Geometry::CUBE>::Edges in fem/geom.cpp).
            int o = 8;
            for (int i = 1; i < p; i++)
            {
               dof_map[i + (0 + 0*p1)*p1] = o++;   // (0,1)
            }
            for (int i = 1; i < p; i++)
            {
               dof_map[p + (i + 0*p1)*p1] = o++;   // (1,2)
            }
            for (int i = 1; i < p; i++)
            {
               dof_map[i + (p + 0*p1)*p1] = o++;   // (3,2)
            }
            for (int i = 1; i < p; i++)
            {
               dof_map[0 + (i + 0*p1)*p1] = o++;   // (0,3)
            }
            for (int i = 1; i < p; i++)
            {
               dof_map[i + (0 + p*p1)*p1] = o++;   // (4,5)
            }
            for (int i = 1; i < p; i++)
            {
               dof_map[p + (i + p*p1)*p1] = o++;   // (5,6)
            }
            for (int i = 1; i < p; i++)
            {
               dof_map[i + (p + p*p1)*p1] = o++;   // (7,6)
            }
            for (int i = 1; i < p; i++)
            {
               dof_map[0 + (i + p*p1)*p1] = o++;   // (4,7)
            }
            for (int i = 1; i < p; i++)
            {
               dof_map[0 + (0 + i*p1)*p1] = o++;   // (0,4)
            }
            for (int i = 1; i < p; i++)
            {
               dof_map[p + (0 + i*p1)*p1] = o++;   // (1,5)
            }
            for (int i = 1; i < p; i++)
            {
               dof_map[p + (p + i*p1)*p1] = o++;   // (2,6)
            }
            for (int i = 1; i < p; i++)
            {
               dof_map[0 + (p + i*p1)*p1] = o++;   // (3,7)
            }

            // faces (see Mesh::GenerateFaces in mesh/mesh.cpp)
            for (int j = 1; j < p; j++)
            {
               for (int i = 1; i < p; i++)
               {
                  dof_map[i + ((p-j) + 0*p1)*p1] = o++;   // (3,2,1,0)
               }
            }
            for (int j = 1; j < p; j++)
            {
               for (int i = 1; i < p; i++)
               {
                  dof_map[i + (0 + j*p1)*p1] = o++;   // (0,1,5,4)
               }
            }
            for (int j = 1; j < p; j++)
            {
               for (int i = 1; i < p; i++)
               {
                  dof_map[p + (i + j*p1)*p1] = o++;   // (1,2,6,5)
               }
            }
            for (int j = 1; j < p; j++)
            {
               for (int i = 1; i < p; i++)
               {
                  dof_map[(p-i) + (p + j*p1)*p1] = o++;   // (2,3,7,6)
               }
            }
            for (int j = 1; j < p; j++)
            {
               for (int i = 1; i < p; i++)
               {
                  dof_map[0 + ((p-i) + j*p1)*p1] = o++;   // (3,0,4,7)
               }
            }
            for (int j = 1; j < p; j++)
            {
               for (int i = 1; i < p; i++)
               {
                  dof_map[i + (j + p*p1)*p1] = o++;   // (4,5,6,7)
               }
            }

            // interior
            for (int k = 1; k < p; k++)
            {
               for (int j = 1; j < p; j++)
               {
                  for (int i = 1; i < p; i++)
                  {
                     dof_map[i + (j + k*p1)*p1] = o++;
                  }
               }
            }
            break;
         }
         default:
            MFEM_ABORT("invalid dimension: " << dims);
            break;
      }
   }
   else if (dmtype == L2_DOF_MAP)
   {
      // leave dof_map empty, indicating that the dofs are ordered
      // lexicographically, i.e. the dof_map is identity
   }
   else
   {
      MFEM_ABORT("invalid DofMapType: " << dmtype);
   }
}


NodalTensorFiniteElement::NodalTensorFiniteElement(const int dims,
                                                   const int p,
                                                   const int btype,
                                                   const DofMapType dmtype)
   : NodalFiniteElement(dims, GetTensorProductGeometry(dims), Pow(p + 1, dims),
                        p, dims > 1 ? FunctionSpace::Qk : FunctionSpace::Pk),
     TensorBasisElement(dims, p, VerifyNodal(btype), dmtype) { }


PositiveTensorFiniteElement::PositiveTensorFiniteElement(
   const int dims, const int p, const DofMapType dmtype)
   : PositiveFiniteElement(dims, GetTensorProductGeometry(dims),
                           Pow(p + 1, dims), p,
                           dims > 1 ? FunctionSpace::Qk : FunctionSpace::Pk),
     TensorBasisElement(dims, p, BasisType::Positive, dmtype) { }

VectorTensorFiniteElement::VectorTensorFiniteElement(const int dims,
                                                     const int d,
                                                     const int p,
                                                     const int cbtype,
                                                     const int obtype,
                                                     const int M,
                                                     const DofMapType dmtype)
   : VectorFiniteElement(dims, GetTensorProductGeometry(dims), d,
                         p, M, FunctionSpace::Qk),
     TensorBasisElement(dims, p, VerifyNodal(cbtype), dmtype),
     cbasis1d(poly1d.GetBasis(p, VerifyClosed(cbtype))),
     obasis1d(poly1d.GetBasis(p - 1, VerifyOpen(obtype))) { }

H1_SegmentElement::H1_SegmentElement(const int p, const int btype)
   : NodalTensorFiniteElement(1, p, VerifyClosed(btype), H1_DOF_MAP)
{
   const double *cp = poly1d.ClosedPoints(p, b_type);

#ifndef MFEM_THREAD_SAFE
   shape_x.SetSize(p+1);
   dshape_x.SetSize(p+1);
#endif

   Nodes.IntPoint(0).x = cp[0];
   Nodes.IntPoint(1).x = cp[p];
   for (int i = 1; i < p; i++)
   {
      Nodes.IntPoint(i+1).x = cp[i];
   }
}

void H1_SegmentElement::CalcShape(const IntegrationPoint &ip,
                                  Vector &shape) const
{
   const int p = Order;

#ifdef MFEM_THREAD_SAFE
   Vector shape_x(p+1);
#endif

   basis1d.Eval(ip.x, shape_x);

   shape(0) = shape_x(0);
   shape(1) = shape_x(p);
   for (int i = 1; i < p; i++)
   {
      shape(i+1) = shape_x(i);
   }
}

void H1_SegmentElement::CalcDShape(const IntegrationPoint &ip,
                                   DenseMatrix &dshape) const
{
   const int p = Order;

#ifdef MFEM_THREAD_SAFE
   Vector shape_x(p+1), dshape_x(p+1);
#endif

   basis1d.Eval(ip.x, shape_x, dshape_x);

   dshape(0,0) = dshape_x(0);
   dshape(1,0) = dshape_x(p);
   for (int i = 1; i < p; i++)
   {
      dshape(i+1,0) = dshape_x(i);
   }
}

void H1_SegmentElement::ProjectDelta(int vertex, Vector &dofs) const
{
   const int p = Order;
   const double *cp = poly1d.ClosedPoints(p, b_type);

   switch (vertex)
   {
      case 0:
         dofs(0) = poly1d.CalcDelta(p, (1.0 - cp[0]));
         dofs(1) = poly1d.CalcDelta(p, (1.0 - cp[p]));
         for (int i = 1; i < p; i++)
         {
            dofs(i+1) = poly1d.CalcDelta(p, (1.0 - cp[i]));
         }
         break;

      case 1:
         dofs(0) = poly1d.CalcDelta(p, cp[0]);
         dofs(1) = poly1d.CalcDelta(p, cp[p]);
         for (int i = 1; i < p; i++)
         {
            dofs(i+1) = poly1d.CalcDelta(p, cp[i]);
         }
         break;
   }
}


H1_QuadrilateralElement::H1_QuadrilateralElement(const int p, const int btype)
   : NodalTensorFiniteElement(2, p, VerifyClosed(btype), H1_DOF_MAP)
{
   const double *cp = poly1d.ClosedPoints(p, b_type);

#ifndef MFEM_THREAD_SAFE
   const int p1 = p + 1;

   shape_x.SetSize(p1);
   shape_y.SetSize(p1);
   dshape_x.SetSize(p1);
   dshape_y.SetSize(p1);
#endif

   int o = 0;
   for (int j = 0; j <= p; j++)
   {
      for (int i = 0; i <= p; i++)
      {
         Nodes.IntPoint(dof_map[o++]).Set2(cp[i], cp[j]);
      }
   }
}

void H1_QuadrilateralElement::CalcShape(const IntegrationPoint &ip,
                                        Vector &shape) const
{
   const int p = Order;

#ifdef MFEM_THREAD_SAFE
   Vector shape_x(p+1), shape_y(p+1);
#endif

   basis1d.Eval(ip.x, shape_x);
   basis1d.Eval(ip.y, shape_y);

   for (int o = 0, j = 0; j <= p; j++)
      for (int i = 0; i <= p; i++)
      {
         shape(dof_map[o++]) = shape_x(i)*shape_y(j);
      }
}

void H1_QuadrilateralElement::CalcDShape(const IntegrationPoint &ip,
                                         DenseMatrix &dshape) const
{
   const int p = Order;

#ifdef MFEM_THREAD_SAFE
   Vector shape_x(p+1), shape_y(p+1), dshape_x(p+1), dshape_y(p+1);
#endif

   basis1d.Eval(ip.x, shape_x, dshape_x);
   basis1d.Eval(ip.y, shape_y, dshape_y);

   for (int o = 0, j = 0; j <= p; j++)
   {
      for (int i = 0; i <= p; i++)
      {
         dshape(dof_map[o],0) = dshape_x(i)* shape_y(j);
         dshape(dof_map[o],1) =  shape_x(i)*dshape_y(j);  o++;
      }
   }
}

void H1_QuadrilateralElement::ProjectDelta(int vertex, Vector &dofs) const
{
   const int p = Order;
   const double *cp = poly1d.ClosedPoints(p, b_type);

#ifdef MFEM_THREAD_SAFE
   Vector shape_x(p+1), shape_y(p+1);
#endif

   for (int i = 0; i <= p; i++)
   {
      shape_x(i) = poly1d.CalcDelta(p, (1.0 - cp[i]));
      shape_y(i) = poly1d.CalcDelta(p, cp[i]);
   }

   switch (vertex)
   {
      case 0:
         for (int o = 0, j = 0; j <= p; j++)
            for (int i = 0; i <= p; i++)
            {
               dofs(dof_map[o++]) = shape_x(i)*shape_x(j);
            }
         break;
      case 1:
         for (int o = 0, j = 0; j <= p; j++)
            for (int i = 0; i <= p; i++)
            {
               dofs(dof_map[o++]) = shape_y(i)*shape_x(j);
            }
         break;
      case 2:
         for (int o = 0, j = 0; j <= p; j++)
            for (int i = 0; i <= p; i++)
            {
               dofs(dof_map[o++]) = shape_y(i)*shape_y(j);
            }
         break;
      case 3:
         for (int o = 0, j = 0; j <= p; j++)
            for (int i = 0; i <= p; i++)
            {
               dofs(dof_map[o++]) = shape_x(i)*shape_y(j);
            }
         break;
   }
}


H1_HexahedronElement::H1_HexahedronElement(const int p, const int btype)
   : NodalTensorFiniteElement(3, p, VerifyClosed(btype), H1_DOF_MAP)
{
   const double *cp = poly1d.ClosedPoints(p, b_type);

#ifndef MFEM_THREAD_SAFE
   const int p1 = p + 1;

   shape_x.SetSize(p1);
   shape_y.SetSize(p1);
   shape_z.SetSize(p1);
   dshape_x.SetSize(p1);
   dshape_y.SetSize(p1);
   dshape_z.SetSize(p1);
#endif

   int o = 0;
   for (int k = 0; k <= p; k++)
      for (int j = 0; j <= p; j++)
         for (int i = 0; i <= p; i++)
         {
            Nodes.IntPoint(dof_map[o++]).Set3(cp[i], cp[j], cp[k]);
         }
}

void H1_HexahedronElement::CalcShape(const IntegrationPoint &ip,
                                     Vector &shape) const
{
   const int p = Order;

#ifdef MFEM_THREAD_SAFE
   Vector shape_x(p+1), shape_y(p+1), shape_z(p+1);
#endif

   basis1d.Eval(ip.x, shape_x);
   basis1d.Eval(ip.y, shape_y);
   basis1d.Eval(ip.z, shape_z);

   for (int o = 0, k = 0; k <= p; k++)
      for (int j = 0; j <= p; j++)
         for (int i = 0; i <= p; i++)
         {
            shape(dof_map[o++]) = shape_x(i)*shape_y(j)*shape_z(k);
         }
}

void H1_HexahedronElement::CalcDShape(const IntegrationPoint &ip,
                                      DenseMatrix &dshape) const
{
   const int p = Order;

#ifdef MFEM_THREAD_SAFE
   Vector shape_x(p+1),  shape_y(p+1),  shape_z(p+1);
   Vector dshape_x(p+1), dshape_y(p+1), dshape_z(p+1);
#endif

   basis1d.Eval(ip.x, shape_x, dshape_x);
   basis1d.Eval(ip.y, shape_y, dshape_y);
   basis1d.Eval(ip.z, shape_z, dshape_z);

   for (int o = 0, k = 0; k <= p; k++)
      for (int j = 0; j <= p; j++)
         for (int i = 0; i <= p; i++)
         {
            dshape(dof_map[o],0) = dshape_x(i)* shape_y(j)* shape_z(k);
            dshape(dof_map[o],1) =  shape_x(i)*dshape_y(j)* shape_z(k);
            dshape(dof_map[o],2) =  shape_x(i)* shape_y(j)*dshape_z(k);  o++;
         }
}

void H1_HexahedronElement::ProjectDelta(int vertex, Vector &dofs) const
{
   const int p = Order;
   const double *cp = poly1d.ClosedPoints(p,b_type);

#ifdef MFEM_THREAD_SAFE
   Vector shape_x(p+1), shape_y(p+1);
#endif

   for (int i = 0; i <= p; i++)
   {
      shape_x(i) = poly1d.CalcDelta(p, (1.0 - cp[i]));
      shape_y(i) = poly1d.CalcDelta(p, cp[i]);
   }

   switch (vertex)
   {
      case 0:
         for (int o = 0, k = 0; k <= p; k++)
            for (int j = 0; j <= p; j++)
               for (int i = 0; i <= p; i++)
               {
                  dofs(dof_map[o++]) = shape_x(i)*shape_x(j)*shape_x(k);
               }
         break;
      case 1:
         for (int o = 0, k = 0; k <= p; k++)
            for (int j = 0; j <= p; j++)
               for (int i = 0; i <= p; i++)
               {
                  dofs(dof_map[o++]) = shape_y(i)*shape_x(j)*shape_x(k);
               }
         break;
      case 2:
         for (int o = 0, k = 0; k <= p; k++)
            for (int j = 0; j <= p; j++)
               for (int i = 0; i <= p; i++)
               {
                  dofs(dof_map[o++]) = shape_y(i)*shape_y(j)*shape_x(k);
               }
         break;
      case 3:
         for (int o = 0, k = 0; k <= p; k++)
            for (int j = 0; j <= p; j++)
               for (int i = 0; i <= p; i++)
               {
                  dofs(dof_map[o++]) = shape_x(i)*shape_y(j)*shape_x(k);
               }
         break;
      case 4:
         for (int o = 0, k = 0; k <= p; k++)
            for (int j = 0; j <= p; j++)
               for (int i = 0; i <= p; i++)
               {
                  dofs(dof_map[o++]) = shape_x(i)*shape_x(j)*shape_y(k);
               }
         break;
      case 5:
         for (int o = 0, k = 0; k <= p; k++)
            for (int j = 0; j <= p; j++)
               for (int i = 0; i <= p; i++)
               {
                  dofs(dof_map[o++]) = shape_y(i)*shape_x(j)*shape_y(k);
               }
         break;
      case 6:
         for (int o = 0, k = 0; k <= p; k++)
            for (int j = 0; j <= p; j++)
               for (int i = 0; i <= p; i++)
               {
                  dofs(dof_map[o++]) = shape_y(i)*shape_y(j)*shape_y(k);
               }
         break;
      case 7:
         for (int o = 0, k = 0; k <= p; k++)
            for (int j = 0; j <= p; j++)
               for (int i = 0; i <= p; i++)
               {
                  dofs(dof_map[o++]) = shape_x(i)*shape_y(j)*shape_y(k);
               }
         break;
   }
}


H1Pos_SegmentElement::H1Pos_SegmentElement(const int p)
   : PositiveTensorFiniteElement(1, p, H1_DOF_MAP)
{
#ifndef MFEM_THREAD_SAFE
   // thread private versions; see class header.
   shape_x.SetSize(p+1);
   dshape_x.SetSize(p+1);
#endif

   // Endpoints need to be first in the list, so reorder them.
   Nodes.IntPoint(0).x = 0.0;
   Nodes.IntPoint(1).x = 1.0;
   for (int i = 1; i < p; i++)
   {
      Nodes.IntPoint(i+1).x = double(i)/p;
   }
}

void H1Pos_SegmentElement::CalcShape(const IntegrationPoint &ip,
                                     Vector &shape) const
{
   const int p = Order;

#ifdef MFEM_THREAD_SAFE
   Vector shape_x(p+1);
#endif

   Poly_1D::CalcBernstein(p, ip.x, shape_x.GetData() );

   // Endpoints need to be first in the list, so reorder them.
   shape(0) = shape_x(0);
   shape(1) = shape_x(p);
   for (int i = 1; i < p; i++)
   {
      shape(i+1) = shape_x(i);
   }
}

void H1Pos_SegmentElement::CalcDShape(const IntegrationPoint &ip,
                                      DenseMatrix &dshape) const
{
   const int p = Order;

#ifdef MFEM_THREAD_SAFE
   Vector shape_x(p+1), dshape_x(p+1);
#endif

   Poly_1D::CalcBernstein(p, ip.x, shape_x.GetData(), dshape_x.GetData() );

   // Endpoints need to be first in the list, so reorder them.
   dshape(0,0) = dshape_x(0);
   dshape(1,0) = dshape_x(p);
   for (int i = 1; i < p; i++)
   {
      dshape(i+1,0) = dshape_x(i);
   }
}

void H1Pos_SegmentElement::ProjectDelta(int vertex, Vector &dofs) const
{
   dofs = 0.0;
   dofs[vertex] = 1.0;
}


H1Pos_QuadrilateralElement::H1Pos_QuadrilateralElement(const int p)
   : PositiveTensorFiniteElement(2, p, H1_DOF_MAP)
{
#ifndef MFEM_THREAD_SAFE
   const int p1 = p + 1;

   shape_x.SetSize(p1);
   shape_y.SetSize(p1);
   dshape_x.SetSize(p1);
   dshape_y.SetSize(p1);
#endif

   int o = 0;
   for (int j = 0; j <= p; j++)
      for (int i = 0; i <= p; i++)
      {
         Nodes.IntPoint(dof_map[o++]).Set2(double(i)/p, double(j)/p);
      }
}

void H1Pos_QuadrilateralElement::CalcShape(const IntegrationPoint &ip,
                                           Vector &shape) const
{
   const int p = Order;

#ifdef MFEM_THREAD_SAFE
   Vector shape_x(p+1), shape_y(p+1);
#endif

   Poly_1D::CalcBernstein(p, ip.x, shape_x.GetData() );
   Poly_1D::CalcBernstein(p, ip.y, shape_y.GetData() );

   // Reorder so that vertices are at the beginning of the list
   for (int o = 0, j = 0; j <= p; j++)
      for (int i = 0; i <= p; i++)
      {
         shape(dof_map[o++]) = shape_x(i)*shape_y(j);
      }
}

void H1Pos_QuadrilateralElement::CalcDShape(const IntegrationPoint &ip,
                                            DenseMatrix &dshape) const
{
   const int p = Order;

#ifdef MFEM_THREAD_SAFE
   Vector shape_x(p+1), shape_y(p+1), dshape_x(p+1), dshape_y(p+1);
#endif

   Poly_1D::CalcBernstein(p, ip.x, shape_x.GetData(), dshape_x.GetData() );
   Poly_1D::CalcBernstein(p, ip.y, shape_y.GetData(), dshape_y.GetData() );

   // Reorder so that vertices are at the beginning of the list
   for (int o = 0, j = 0; j <= p; j++)
      for (int i = 0; i <= p; i++)
      {
         dshape(dof_map[o],0) = dshape_x(i)* shape_y(j);
         dshape(dof_map[o],1) =  shape_x(i)*dshape_y(j);  o++;
      }
}

void H1Pos_QuadrilateralElement::ProjectDelta(int vertex, Vector &dofs) const
{
   dofs = 0.0;
   dofs[vertex] = 1.0;
}


H1Pos_HexahedronElement::H1Pos_HexahedronElement(const int p)
   : PositiveTensorFiniteElement(3, p, H1_DOF_MAP)
{
#ifndef MFEM_THREAD_SAFE
   const int p1 = p + 1;

   shape_x.SetSize(p1);
   shape_y.SetSize(p1);
   shape_z.SetSize(p1);
   dshape_x.SetSize(p1);
   dshape_y.SetSize(p1);
   dshape_z.SetSize(p1);
#endif

   int o = 0;
   for (int k = 0; k <= p; k++)
      for (int j = 0; j <= p; j++)
         for (int i = 0; i <= p; i++)
            Nodes.IntPoint(dof_map[o++]).Set3(double(i)/p, double(j)/p,
                                              double(k)/p);
}

void H1Pos_HexahedronElement::CalcShape(const IntegrationPoint &ip,
                                        Vector &shape) const
{
   const int p = Order;

#ifdef MFEM_THREAD_SAFE
   Vector shape_x(p+1), shape_y(p+1), shape_z(p+1);
#endif

   Poly_1D::CalcBernstein(p, ip.x, shape_x.GetData() );
   Poly_1D::CalcBernstein(p, ip.y, shape_y.GetData() );
   Poly_1D::CalcBernstein(p, ip.z, shape_z.GetData() );

   for (int o = 0, k = 0; k <= p; k++)
      for (int j = 0; j <= p; j++)
         for (int i = 0; i <= p; i++)
         {
            shape(dof_map[o++]) = shape_x(i)*shape_y(j)*shape_z(k);
         }
}

void H1Pos_HexahedronElement::CalcDShape(const IntegrationPoint &ip,
                                         DenseMatrix &dshape) const
{
   const int p = Order;

#ifdef MFEM_THREAD_SAFE
   Vector shape_x(p+1),  shape_y(p+1),  shape_z(p+1);
   Vector dshape_x(p+1), dshape_y(p+1), dshape_z(p+1);
#endif

   Poly_1D::CalcBernstein(p, ip.x, shape_x.GetData(), dshape_x.GetData() );
   Poly_1D::CalcBernstein(p, ip.y, shape_y.GetData(), dshape_y.GetData() );
   Poly_1D::CalcBernstein(p, ip.z, shape_z.GetData(), dshape_z.GetData() );

   for (int o = 0, k = 0; k <= p; k++)
      for (int j = 0; j <= p; j++)
         for (int i = 0; i <= p; i++)
         {
            dshape(dof_map[o],0) = dshape_x(i)* shape_y(j)* shape_z(k);
            dshape(dof_map[o],1) =  shape_x(i)*dshape_y(j)* shape_z(k);
            dshape(dof_map[o],2) =  shape_x(i)* shape_y(j)*dshape_z(k);  o++;
         }
}

void H1Pos_HexahedronElement::ProjectDelta(int vertex, Vector &dofs) const
{
   dofs = 0.0;
   dofs[vertex] = 1.0;
}


H1_TriangleElement::H1_TriangleElement(const int p, const int btype)
   : NodalFiniteElement(2, Geometry::TRIANGLE, ((p + 1)*(p + 2))/2, p,
                        FunctionSpace::Pk)
{
   const double *cp = poly1d.ClosedPoints(p, VerifyNodal(VerifyClosed(btype)));

#ifndef MFEM_THREAD_SAFE
   shape_x.SetSize(p + 1);
   shape_y.SetSize(p + 1);
   shape_l.SetSize(p + 1);
   dshape_x.SetSize(p + 1);
   dshape_y.SetSize(p + 1);
   dshape_l.SetSize(p + 1);
   ddshape_x.SetSize(p + 1);
   ddshape_y.SetSize(p + 1);
   ddshape_l.SetSize(p + 1);
   u.SetSize(Dof);
   du.SetSize(Dof, Dim);
   ddu.SetSize(Dof, (Dim * (Dim + 1)) / 2 );
#else
   Vector shape_x(p + 1), shape_y(p + 1), shape_l(p + 1);
#endif

   // vertices
   Nodes.IntPoint(0).Set2(cp[0], cp[0]);
   Nodes.IntPoint(1).Set2(cp[p], cp[0]);
   Nodes.IntPoint(2).Set2(cp[0], cp[p]);

   // edges
   int o = 3;
   for (int i = 1; i < p; i++)
   {
      Nodes.IntPoint(o++).Set2(cp[i], cp[0]);
   }
   for (int i = 1; i < p; i++)
   {
      Nodes.IntPoint(o++).Set2(cp[p-i], cp[i]);
   }
   for (int i = 1; i < p; i++)
   {
      Nodes.IntPoint(o++).Set2(cp[0], cp[p-i]);
   }

   // interior
   for (int j = 1; j < p; j++)
      for (int i = 1; i + j < p; i++)
      {
         const double w = cp[i] + cp[j] + cp[p-i-j];
         Nodes.IntPoint(o++).Set2(cp[i]/w, cp[j]/w);
      }

   DenseMatrix T(Dof);
   for (int k = 0; k < Dof; k++)
   {
      IntegrationPoint &ip = Nodes.IntPoint(k);
      poly1d.CalcBasis(p, ip.x, shape_x);
      poly1d.CalcBasis(p, ip.y, shape_y);
      poly1d.CalcBasis(p, 1. - ip.x - ip.y, shape_l);

      o = 0;
      for (int j = 0; j <= p; j++)
         for (int i = 0; i + j <= p; i++)
         {
            T(o++, k) = shape_x(i)*shape_y(j)*shape_l(p-i-j);
         }
   }

   Ti.Factor(T);
   // mfem::out << "H1_TriangleElement(" << p << ") : "; Ti.TestInversion();
}

void H1_TriangleElement::CalcShape(const IntegrationPoint &ip,
                                   Vector &shape) const
{
   const int p = Order;

#ifdef MFEM_THREAD_SAFE
   Vector shape_x(p + 1), shape_y(p + 1), shape_l(p + 1), u(Dof);
#endif

   poly1d.CalcBasis(p, ip.x, shape_x);
   poly1d.CalcBasis(p, ip.y, shape_y);
   poly1d.CalcBasis(p, 1. - ip.x - ip.y, shape_l);

   for (int o = 0, j = 0; j <= p; j++)
      for (int i = 0; i + j <= p; i++)
      {
         u(o++) = shape_x(i)*shape_y(j)*shape_l(p-i-j);
      }

   Ti.Mult(u, shape);
}

void H1_TriangleElement::CalcDShape(const IntegrationPoint &ip,
                                    DenseMatrix &dshape) const
{
   const int p = Order;

#ifdef MFEM_THREAD_SAFE
   Vector  shape_x(p + 1),  shape_y(p + 1),  shape_l(p + 1);
   Vector dshape_x(p + 1), dshape_y(p + 1), dshape_l(p + 1);
   DenseMatrix du(Dof, Dim);
#endif

   poly1d.CalcBasis(p, ip.x, shape_x, dshape_x);
   poly1d.CalcBasis(p, ip.y, shape_y, dshape_y);
   poly1d.CalcBasis(p, 1. - ip.x - ip.y, shape_l, dshape_l);

   for (int o = 0, j = 0; j <= p; j++)
      for (int i = 0; i + j <= p; i++)
      {
         int k = p - i - j;
         du(o,0) = ((dshape_x(i)* shape_l(k)) -
                    ( shape_x(i)*dshape_l(k)))*shape_y(j);
         du(o,1) = ((dshape_y(j)* shape_l(k)) -
                    ( shape_y(j)*dshape_l(k)))*shape_x(i);
         o++;
      }

   Ti.Mult(du, dshape);
}

void H1_TriangleElement::CalcHessian(const IntegrationPoint &ip,
                                     DenseMatrix &ddshape) const
{
   const int p = Order;
#ifdef MFEM_THREAD_SAFE
   Vector   shape_x(p + 1),   shape_y(p + 1),   shape_l(p + 1);
   Vector  dshape_x(p + 1),  dshape_y(p + 1),  dshape_l(p + 1);
   Vector ddshape_x(p + 1), ddshape_y(p + 1), ddshape_l(p + 1);
   DenseMatrix ddu(Dof, Dim);
#endif

   poly1d.CalcBasis(p, ip.x, shape_x, dshape_x, ddshape_x);
   poly1d.CalcBasis(p, ip.y, shape_y, dshape_y, ddshape_y);
   poly1d.CalcBasis(p, 1. - ip.x - ip.y, shape_l, dshape_l, ddshape_l);

   for (int o = 0, j = 0; j <= p; j++)
      for (int i = 0; i + j <= p; i++)
      {
         int k = p - i - j;
         // u_xx, u_xy, u_yy
         ddu(o,0) = ((ddshape_x(i) * shape_l(k)) - 2. * (dshape_x(i) * dshape_l(k)) +
                     (shape_x(i) * ddshape_l(k))) * shape_y(j);
         ddu(o,1) = (((shape_x(i) * ddshape_l(k)) - dshape_x(i) * dshape_l(k)) * shape_y(
                        j)) + (((dshape_x(i) * shape_l(k)) - (shape_x(i) * dshape_l(k))) * dshape_y(j));
         ddu(o,2) = ((ddshape_y(j) * shape_l(k)) - 2. * (dshape_y(j) * dshape_l(k)) +
                     (shape_y(j) * ddshape_l(k))) * shape_x(i);
         o++;
      }

   Ti.Mult(ddu, ddshape);
}


H1_TetrahedronElement::H1_TetrahedronElement(const int p, const int btype)
   : NodalFiniteElement(3, Geometry::TETRAHEDRON, ((p + 1)*(p + 2)*(p + 3))/6,
                        p, FunctionSpace::Pk)
{
   const double *cp = poly1d.ClosedPoints(p, VerifyNodal(VerifyClosed(btype)));

#ifndef MFEM_THREAD_SAFE
   shape_x.SetSize(p + 1);
   shape_y.SetSize(p + 1);
   shape_z.SetSize(p + 1);
   shape_l.SetSize(p + 1);
   dshape_x.SetSize(p + 1);
   dshape_y.SetSize(p + 1);
   dshape_z.SetSize(p + 1);
   dshape_l.SetSize(p + 1);
   ddshape_x.SetSize(p + 1);
   ddshape_y.SetSize(p + 1);
   ddshape_z.SetSize(p + 1);
   ddshape_l.SetSize(p + 1);
   u.SetSize(Dof);
   du.SetSize(Dof, Dim);
   ddu.SetSize(Dof, (Dim * (Dim + 1)) / 2);
#else
   Vector shape_x(p + 1), shape_y(p + 1), shape_z(p + 1), shape_l(p + 1);
#endif

   // vertices
   Nodes.IntPoint(0).Set3(cp[0], cp[0], cp[0]);
   Nodes.IntPoint(1).Set3(cp[p], cp[0], cp[0]);
   Nodes.IntPoint(2).Set3(cp[0], cp[p], cp[0]);
   Nodes.IntPoint(3).Set3(cp[0], cp[0], cp[p]);

   // edges (see Tetrahedron::edges in mesh/tetrahedron.cpp)
   int o = 4;
   for (int i = 1; i < p; i++)  // (0,1)
   {
      Nodes.IntPoint(o++).Set3(cp[i], cp[0], cp[0]);
   }
   for (int i = 1; i < p; i++)  // (0,2)
   {
      Nodes.IntPoint(o++).Set3(cp[0], cp[i], cp[0]);
   }
   for (int i = 1; i < p; i++)  // (0,3)
   {
      Nodes.IntPoint(o++).Set3(cp[0], cp[0], cp[i]);
   }
   for (int i = 1; i < p; i++)  // (1,2)
   {
      Nodes.IntPoint(o++).Set3(cp[p-i], cp[i], cp[0]);
   }
   for (int i = 1; i < p; i++)  // (1,3)
   {
      Nodes.IntPoint(o++).Set3(cp[p-i], cp[0], cp[i]);
   }
   for (int i = 1; i < p; i++)  // (2,3)
   {
      Nodes.IntPoint(o++).Set3(cp[0], cp[p-i], cp[i]);
   }

   // faces (see Mesh::GenerateFaces in mesh/mesh.cpp)
   for (int j = 1; j < p; j++)
      for (int i = 1; i + j < p; i++)  // (1,2,3)
      {
         double w = cp[i] + cp[j] + cp[p-i-j];
         Nodes.IntPoint(o++).Set3(cp[p-i-j]/w, cp[i]/w, cp[j]/w);
      }
   for (int j = 1; j < p; j++)
      for (int i = 1; i + j < p; i++)  // (0,3,2)
      {
         double w = cp[i] + cp[j] + cp[p-i-j];
         Nodes.IntPoint(o++).Set3(cp[0], cp[j]/w, cp[i]/w);
      }
   for (int j = 1; j < p; j++)
      for (int i = 1; i + j < p; i++)  // (0,1,3)
      {
         double w = cp[i] + cp[j] + cp[p-i-j];
         Nodes.IntPoint(o++).Set3(cp[i]/w, cp[0], cp[j]/w);
      }
   for (int j = 1; j < p; j++)
      for (int i = 1; i + j < p; i++)  // (0,2,1)
      {
         double w = cp[i] + cp[j] + cp[p-i-j];
         Nodes.IntPoint(o++).Set3(cp[j]/w, cp[i]/w, cp[0]);
      }

   // interior
   for (int k = 1; k < p; k++)
      for (int j = 1; j + k < p; j++)
         for (int i = 1; i + j + k < p; i++)
         {
            double w = cp[i] + cp[j] + cp[k] + cp[p-i-j-k];
            Nodes.IntPoint(o++).Set3(cp[i]/w, cp[j]/w, cp[k]/w);
         }

   DenseMatrix T(Dof);
   for (int m = 0; m < Dof; m++)
   {
      IntegrationPoint &ip = Nodes.IntPoint(m);
      poly1d.CalcBasis(p, ip.x, shape_x);
      poly1d.CalcBasis(p, ip.y, shape_y);
      poly1d.CalcBasis(p, ip.z, shape_z);
      poly1d.CalcBasis(p, 1. - ip.x - ip.y - ip.z, shape_l);

      o = 0;
      for (int k = 0; k <= p; k++)
         for (int j = 0; j + k <= p; j++)
            for (int i = 0; i + j + k <= p; i++)
            {
               T(o++, m) = shape_x(i)*shape_y(j)*shape_z(k)*shape_l(p-i-j-k);
            }
   }

   Ti.Factor(T);
   // mfem::out << "H1_TetrahedronElement(" << p << ") : "; Ti.TestInversion();
}

void H1_TetrahedronElement::CalcShape(const IntegrationPoint &ip,
                                      Vector &shape) const
{
   const int p = Order;

#ifdef MFEM_THREAD_SAFE
   Vector shape_x(p + 1), shape_y(p + 1), shape_z(p + 1), shape_l(p + 1);
   Vector u(Dof);
#endif

   poly1d.CalcBasis(p, ip.x, shape_x);
   poly1d.CalcBasis(p, ip.y, shape_y);
   poly1d.CalcBasis(p, ip.z, shape_z);
   poly1d.CalcBasis(p, 1. - ip.x - ip.y - ip.z, shape_l);

   for (int o = 0, k = 0; k <= p; k++)
      for (int j = 0; j + k <= p; j++)
         for (int i = 0; i + j + k <= p; i++)
         {
            u(o++) = shape_x(i)*shape_y(j)*shape_z(k)*shape_l(p-i-j-k);
         }

   Ti.Mult(u, shape);
}

void H1_TetrahedronElement::CalcDShape(const IntegrationPoint &ip,
                                       DenseMatrix &dshape) const
{
   const int p = Order;

#ifdef MFEM_THREAD_SAFE
   Vector  shape_x(p + 1),  shape_y(p + 1),  shape_z(p + 1),  shape_l(p + 1);
   Vector dshape_x(p + 1), dshape_y(p + 1), dshape_z(p + 1), dshape_l(p + 1);
   DenseMatrix du(Dof, Dim);
#endif

   poly1d.CalcBasis(p, ip.x, shape_x, dshape_x);
   poly1d.CalcBasis(p, ip.y, shape_y, dshape_y);
   poly1d.CalcBasis(p, ip.z, shape_z, dshape_z);
   poly1d.CalcBasis(p, 1. - ip.x - ip.y - ip.z, shape_l, dshape_l);

   for (int o = 0, k = 0; k <= p; k++)
      for (int j = 0; j + k <= p; j++)
         for (int i = 0; i + j + k <= p; i++)
         {
            int l = p - i - j - k;
            du(o,0) = ((dshape_x(i)* shape_l(l)) -
                       ( shape_x(i)*dshape_l(l)))*shape_y(j)*shape_z(k);
            du(o,1) = ((dshape_y(j)* shape_l(l)) -
                       ( shape_y(j)*dshape_l(l)))*shape_x(i)*shape_z(k);
            du(o,2) = ((dshape_z(k)* shape_l(l)) -
                       ( shape_z(k)*dshape_l(l)))*shape_x(i)*shape_y(j);
            o++;
         }

   Ti.Mult(du, dshape);
}

void H1_TetrahedronElement::CalcHessian(const IntegrationPoint &ip,
                                        DenseMatrix &ddshape) const
{
   const int p = Order;

#ifdef MFEM_THREAD_SAFE
   Vector   shape_x(p + 1),   shape_y(p + 1),   shape_z(p + 1),   shape_l(p + 1);
   Vector  dshape_x(p + 1),  dshape_y(p + 1),  dshape_z(p + 1),  dshape_l(p + 1);
   Vector ddshape_x(p + 1), ddshape_y(p + 1), ddshape_z(p + 1), ddshape_l(p + 1);
   DenseMatrix ddu(Dof, ((Dim + 1) * Dim) / 2);
#endif

   poly1d.CalcBasis(p, ip.x, shape_x, dshape_x, ddshape_x);
   poly1d.CalcBasis(p, ip.y, shape_y, dshape_y, ddshape_y);
   poly1d.CalcBasis(p, ip.z, shape_z, dshape_z, ddshape_z);
   poly1d.CalcBasis(p, 1. - ip.x - ip.y - ip.z, shape_l, dshape_l, ddshape_l);

   for (int o = 0, k = 0; k <= p; k++)
      for (int j = 0; j + k <= p; j++)
         for (int i = 0; i + j + k <= p; i++)
         {
            // u_xx, u_xy, u_xz, u_yy, u_yz, u_zz
            int l = p - i - j - k;
            ddu(o,0) = ((ddshape_x(i) * shape_l(l)) - 2. * (dshape_x(i) * dshape_l(l)) +
                        (shape_x(i) * ddshape_l(l))) * shape_y(j) * shape_z(k);
            ddu(o,1) = ((dshape_y(j) * ((dshape_x(i) * shape_l(l)) -
                                        (shape_x(i) * dshape_l(l)))) +
                        (shape_y(j) * ((ddshape_l(l) * shape_x(i)) -
                                       (dshape_x(i) * dshape_l(l)))))* shape_z(k);
            ddu(o,2) = ((dshape_z(k) * ((dshape_x(i) * shape_l(l)) -
                                        (shape_x(i) * dshape_l(l)))) +
                        (shape_z(k) * ((ddshape_l(l) * shape_x(i)) -
                                       (dshape_x(i) * dshape_l(l)))))* shape_y(j);
            ddu(o,3) = ((ddshape_y(j) * shape_l(l)) - 2. * (dshape_y(j) * dshape_l(l)) +
                        (shape_y(j) * ddshape_l(l))) * shape_x(i) * shape_z(k);
            ddu(o,4) = ((dshape_z(k) * ((dshape_y(j) * shape_l(l)) -
                                        (shape_y(j)*dshape_l(l))) ) +
                        (shape_z(k)* ((ddshape_l(l)*shape_y(j)) -
                                      (dshape_y(j) * dshape_l(l)) ) ) )* shape_x(i);
            ddu(o,5) = ((ddshape_z(k) * shape_l(l)) - 2. * (dshape_z(k) * dshape_l(l)) +
                        (shape_z(k) * ddshape_l(l))) * shape_y(j) * shape_x(i);
            o++;
         }
   Ti.Mult(ddu, ddshape);
}

H1Pos_TriangleElement::H1Pos_TriangleElement(const int p)
   : PositiveFiniteElement(2, Geometry::TRIANGLE, ((p + 1)*(p + 2))/2, p,
                           FunctionSpace::Pk)
{
#ifndef MFEM_THREAD_SAFE
   m_shape.SetSize(Dof);
   dshape_1d.SetSize(p + 1);
   m_dshape.SetSize(Dof, Dim);
#endif
   dof_map.SetSize(Dof);

   struct Index
   {
      int p2p3;
      Index(int p) { p2p3 = 2*p + 3; }
      int operator()(int i, int j) { return ((p2p3-j)*j)/2+i; }
   };
   Index idx(p);

   // vertices
   dof_map[idx(0,0)] = 0;
   Nodes.IntPoint(0).Set2(0., 0.);
   dof_map[idx(p,0)] = 1;
   Nodes.IntPoint(1).Set2(1., 0.);
   dof_map[idx(0,p)] = 2;
   Nodes.IntPoint(2).Set2(0., 1.);

   // edges
   int o = 3;
   for (int i = 1; i < p; i++)
   {
      dof_map[idx(i,0)] = o;
      Nodes.IntPoint(o++).Set2(double(i)/p, 0.);
   }
   for (int i = 1; i < p; i++)
   {
      dof_map[idx(p-i,i)] = o;
      Nodes.IntPoint(o++).Set2(double(p-i)/p, double(i)/p);
   }
   for (int i = 1; i < p; i++)
   {
      dof_map[idx(0,p-i)] = o;
      Nodes.IntPoint(o++).Set2(0., double(p-i)/p);
   }

   // interior
   for (int j = 1; j < p; j++)
      for (int i = 1; i + j < p; i++)
      {
         dof_map[idx(i,j)] = o;
         Nodes.IntPoint(o++).Set2(double(i)/p, double(j)/p);
      }
}

// static method
void H1Pos_TriangleElement::CalcShape(
   const int p, const double l1, const double l2, double *shape)
{
   const double l3 = 1. - l1 - l2;

   // The (i,j) basis function is given by: T(i,j,p-i-j) l1^i l2^j l3^{p-i-j},
   // where T(i,j,k) = (i+j+k)! / (i! j! k!)
   // Another expression is given by the terms of the expansion:
   //    (l1 + l2 + l3)^p =
   //       \sum_{j=0}^p \binom{p}{j} l2^j
   //          \sum_{i=0}^{p-j} \binom{p-j}{i} l1^i l3^{p-j-i}
   const int *bp = Poly_1D::Binom(p);
   double z = 1.;
   for (int o = 0, j = 0; j <= p; j++)
   {
      Poly_1D::CalcBinomTerms(p - j, l1, l3, &shape[o]);
      double s = bp[j]*z;
      for (int i = 0; i <= p - j; i++)
      {
         shape[o++] *= s;
      }
      z *= l2;
   }
}

// static method
void H1Pos_TriangleElement::CalcDShape(
   const int p, const double l1, const double l2,
   double *dshape_1d, double *dshape)
{
   const int dof = ((p + 1)*(p + 2))/2;
   const double l3 = 1. - l1 - l2;

   const int *bp = Poly_1D::Binom(p);
   double z = 1.;
   for (int o = 0, j = 0; j <= p; j++)
   {
      Poly_1D::CalcDBinomTerms(p - j, l1, l3, dshape_1d);
      double s = bp[j]*z;
      for (int i = 0; i <= p - j; i++)
      {
         dshape[o++] = s*dshape_1d[i];
      }
      z *= l2;
   }
   z = 1.;
   for (int i = 0; i <= p; i++)
   {
      Poly_1D::CalcDBinomTerms(p - i, l2, l3, dshape_1d);
      double s = bp[i]*z;
      for (int o = i, j = 0; j <= p - i; j++)
      {
         dshape[dof + o] = s*dshape_1d[j];
         o += p + 1 - j;
      }
      z *= l1;
   }
}

void H1Pos_TriangleElement::CalcShape(const IntegrationPoint &ip,
                                      Vector &shape) const
{
#ifdef MFEM_THREAD_SAFE
   Vector m_shape(Dof);
#endif
   CalcShape(Order, ip.x, ip.y, m_shape.GetData());
   for (int i = 0; i < Dof; i++)
   {
      shape(dof_map[i]) = m_shape(i);
   }
}

void H1Pos_TriangleElement::CalcDShape(const IntegrationPoint &ip,
                                       DenseMatrix &dshape) const
{
#ifdef MFEM_THREAD_SAFE
   Vector dshape_1d(Order + 1);
   DenseMatrix m_dshape(Dof, Dim);
#endif
   CalcDShape(Order, ip.x, ip.y, dshape_1d.GetData(), m_dshape.Data());
   for (int d = 0; d < 2; d++)
   {
      for (int i = 0; i < Dof; i++)
      {
         dshape(dof_map[i],d) = m_dshape(i,d);
      }
   }
}


H1Pos_TetrahedronElement::H1Pos_TetrahedronElement(const int p)
   : PositiveFiniteElement(3, Geometry::TETRAHEDRON,
                           ((p + 1)*(p + 2)*(p + 3))/6, p, FunctionSpace::Pk)
{
#ifndef MFEM_THREAD_SAFE
   m_shape.SetSize(Dof);
   dshape_1d.SetSize(p + 1);
   m_dshape.SetSize(Dof, Dim);
#endif
   dof_map.SetSize(Dof);

   struct Index
   {
      int p, dof;
      int tri(int k) { return (k*(k + 1))/2; }
      int tet(int k) { return (k*(k + 1)*(k + 2))/6; }
      Index(int p_) { p = p_; dof = tet(p + 1); }
      int operator()(int i, int j, int k)
      { return dof - tet(p - k) - tri(p + 1 - k - j) + i; }
   };
   Index idx(p);

   // vertices
   dof_map[idx(0,0,0)] = 0;
   Nodes.IntPoint(0).Set3(0., 0., 0.);
   dof_map[idx(p,0,0)] = 1;
   Nodes.IntPoint(1).Set3(1., 0., 0.);
   dof_map[idx(0,p,0)] = 2;
   Nodes.IntPoint(2).Set3(0., 1., 0.);
   dof_map[idx(0,0,p)] = 3;
   Nodes.IntPoint(3).Set3(0., 0., 1.);

   // edges (see Tetrahedron::edges in mesh/tetrahedron.cpp)
   int o = 4;
   for (int i = 1; i < p; i++)  // (0,1)
   {
      dof_map[idx(i,0,0)] = o;
      Nodes.IntPoint(o++).Set3(double(i)/p, 0., 0.);
   }
   for (int i = 1; i < p; i++)  // (0,2)
   {
      dof_map[idx(0,i,0)] = o;
      Nodes.IntPoint(o++).Set3(0., double(i)/p, 0.);
   }
   for (int i = 1; i < p; i++)  // (0,3)
   {
      dof_map[idx(0,0,i)] = o;
      Nodes.IntPoint(o++).Set3(0., 0., double(i)/p);
   }
   for (int i = 1; i < p; i++)  // (1,2)
   {
      dof_map[idx(p-i,i,0)] = o;
      Nodes.IntPoint(o++).Set3(double(p-i)/p, double(i)/p, 0.);
   }
   for (int i = 1; i < p; i++)  // (1,3)
   {
      dof_map[idx(p-i,0,i)] = o;
      Nodes.IntPoint(o++).Set3(double(p-i)/p, 0., double(i)/p);
   }
   for (int i = 1; i < p; i++)  // (2,3)
   {
      dof_map[idx(0,p-i,i)] = o;
      Nodes.IntPoint(o++).Set3(0., double(p-i)/p, double(i)/p);
   }

   // faces (see Mesh::GenerateFaces in mesh/mesh.cpp)
   for (int j = 1; j < p; j++)
      for (int i = 1; i + j < p; i++)  // (1,2,3)
      {
         dof_map[idx(p-i-j,i,j)] = o;
         Nodes.IntPoint(o++).Set3(double(p-i-j)/p, double(i)/p, double(j)/p);
      }
   for (int j = 1; j < p; j++)
      for (int i = 1; i + j < p; i++)  // (0,3,2)
      {
         dof_map[idx(0,j,i)] = o;
         Nodes.IntPoint(o++).Set3(0., double(j)/p, double(i)/p);
      }
   for (int j = 1; j < p; j++)
      for (int i = 1; i + j < p; i++)  // (0,1,3)
      {
         dof_map[idx(i,0,j)] = o;
         Nodes.IntPoint(o++).Set3(double(i)/p, 0., double(j)/p);
      }
   for (int j = 1; j < p; j++)
      for (int i = 1; i + j < p; i++)  // (0,2,1)
      {
         dof_map[idx(j,i,0)] = o;
         Nodes.IntPoint(o++).Set3(double(j)/p, double(i)/p, 0.);
      }

   // interior
   for (int k = 1; k < p; k++)
      for (int j = 1; j + k < p; j++)
         for (int i = 1; i + j + k < p; i++)
         {
            dof_map[idx(i,j,k)] = o;
            Nodes.IntPoint(o++).Set3(double(i)/p, double(j)/p, double(k)/p);
         }
}

// static method
void H1Pos_TetrahedronElement::CalcShape(
   const int p, const double l1, const double l2, const double l3,
   double *shape)
{
   const double l4 = 1. - l1 - l2 - l3;

   // The basis functions are the terms in the expansion:
   //   (l1 + l2 + l3 + l4)^p =
   //      \sum_{k=0}^p \binom{p}{k} l3^k
   //         \sum_{j=0}^{p-k} \binom{p-k}{j} l2^j
   //            \sum_{i=0}^{p-k-j} \binom{p-k-j}{i} l1^i l4^{p-k-j-i}
   const int *bp = Poly_1D::Binom(p);
   double l3k = 1.;
   for (int o = 0, k = 0; k <= p; k++)
   {
      const int *bpk = Poly_1D::Binom(p - k);
      const double ek = bp[k]*l3k;
      double l2j = 1.;
      for (int j = 0; j <= p - k; j++)
      {
         Poly_1D::CalcBinomTerms(p - k - j, l1, l4, &shape[o]);
         double ekj = ek*bpk[j]*l2j;
         for (int i = 0; i <= p - k - j; i++)
         {
            shape[o++] *= ekj;
         }
         l2j *= l2;
      }
      l3k *= l3;
   }
}

// static method
void H1Pos_TetrahedronElement::CalcDShape(
   const int p, const double l1, const double l2, const double l3,
   double *dshape_1d, double *dshape)
{
   const int dof = ((p + 1)*(p + 2)*(p + 3))/6;
   const double l4 = 1. - l1 - l2 - l3;

   // For the x derivatives, differentiate the terms of the expression:
   //   \sum_{k=0}^p \binom{p}{k} l3^k
   //      \sum_{j=0}^{p-k} \binom{p-k}{j} l2^j
   //         \sum_{i=0}^{p-k-j} \binom{p-k-j}{i} l1^i l4^{p-k-j-i}
   const int *bp = Poly_1D::Binom(p);
   double l3k = 1.;
   for (int o = 0, k = 0; k <= p; k++)
   {
      const int *bpk = Poly_1D::Binom(p - k);
      const double ek = bp[k]*l3k;
      double l2j = 1.;
      for (int j = 0; j <= p - k; j++)
      {
         Poly_1D::CalcDBinomTerms(p - k - j, l1, l4, dshape_1d);
         double ekj = ek*bpk[j]*l2j;
         for (int i = 0; i <= p - k - j; i++)
         {
            dshape[o++] = dshape_1d[i]*ekj;
         }
         l2j *= l2;
      }
      l3k *= l3;
   }
   // For the y derivatives, differentiate the terms of the expression:
   //   \sum_{k=0}^p \binom{p}{k} l3^k
   //      \sum_{i=0}^{p-k} \binom{p-k}{i} l1^i
   //         \sum_{j=0}^{p-k-i} \binom{p-k-i}{j} l2^j l4^{p-k-j-i}
   l3k = 1.;
   for (int ok = 0, k = 0; k <= p; k++)
   {
      const int *bpk = Poly_1D::Binom(p - k);
      const double ek = bp[k]*l3k;
      double l1i = 1.;
      for (int i = 0; i <= p - k; i++)
      {
         Poly_1D::CalcDBinomTerms(p - k - i, l2, l4, dshape_1d);
         double eki = ek*bpk[i]*l1i;
         int o = ok + i;
         for (int j = 0; j <= p - k - i; j++)
         {
            dshape[dof + o] = dshape_1d[j]*eki;
            o += p - k - j + 1;
         }
         l1i *= l1;
      }
      l3k *= l3;
      ok += ((p - k + 2)*(p - k + 1))/2;
   }
   // For the z derivatives, differentiate the terms of the expression:
   //   \sum_{j=0}^p \binom{p}{j} l2^j
   //      \sum_{i=0}^{p-j} \binom{p-j}{i} l1^i
   //         \sum_{k=0}^{p-j-i} \binom{p-j-i}{k} l3^k l4^{p-k-j-i}
   double l2j = 1.;
   for (int j = 0; j <= p; j++)
   {
      const int *bpj = Poly_1D::Binom(p - j);
      const double ej = bp[j]*l2j;
      double l1i = 1.;
      for (int i = 0; i <= p - j; i++)
      {
         Poly_1D::CalcDBinomTerms(p - j - i, l3, l4, dshape_1d);
         double eji = ej*bpj[i]*l1i;
         int m = ((p + 2)*(p + 1))/2;
         int n = ((p - j + 2)*(p - j + 1))/2;
         for (int o = i, k = 0; k <= p - j - i; k++)
         {
            // m = ((p - k + 2)*(p - k + 1))/2;
            // n = ((p - k - j + 2)*(p - k - j + 1))/2;
            o += m;
            dshape[2*dof + o - n] = dshape_1d[k]*eji;
            m -= p - k + 1;
            n -= p - k - j + 1;
         }
         l1i *= l1;
      }
      l2j *= l2;
   }
}

void H1Pos_TetrahedronElement::CalcShape(const IntegrationPoint &ip,
                                         Vector &shape) const
{
#ifdef MFEM_THREAD_SAFE
   Vector m_shape(Dof);
#endif
   CalcShape(Order, ip.x, ip.y, ip.z, m_shape.GetData());
   for (int i = 0; i < Dof; i++)
   {
      shape(dof_map[i]) = m_shape(i);
   }
}

void H1Pos_TetrahedronElement::CalcDShape(const IntegrationPoint &ip,
                                          DenseMatrix &dshape) const
{
#ifdef MFEM_THREAD_SAFE
   Vector dshape_1d(Order + 1);
   DenseMatrix m_dshape(Dof, Dim);
#endif
   CalcDShape(Order, ip.x, ip.y, ip.z, dshape_1d.GetData(), m_dshape.Data());
   for (int d = 0; d < 3; d++)
   {
      for (int i = 0; i < Dof; i++)
      {
         dshape(dof_map[i],d) = m_dshape(i,d);
      }
   }
}


H1_WedgeElement::H1_WedgeElement(const int p,
                                 const int btype)
   : NodalFiniteElement(3, Geometry::PRISM, ((p + 1)*(p + 1)*(p + 2))/2,
                        p, FunctionSpace::Qk),
     TriangleFE(p, btype),
     SegmentFE(p, btype)
{
#ifndef MFEM_THREAD_SAFE
   t_shape.SetSize(TriangleFE.GetDof());
   s_shape.SetSize(SegmentFE.GetDof());
   t_dshape.SetSize(TriangleFE.GetDof(), 2);
   s_dshape.SetSize(SegmentFE.GetDof(), 1);
#endif

   t_dof.SetSize(Dof);
   s_dof.SetSize(Dof);

   // Nodal DoFs
   t_dof[0] = 0; s_dof[0] = 0;
   t_dof[1] = 1; s_dof[1] = 0;
   t_dof[2] = 2; s_dof[2] = 0;
   t_dof[3] = 0; s_dof[3] = 1;
   t_dof[4] = 1; s_dof[4] = 1;
   t_dof[5] = 2; s_dof[5] = 1;

   // Edge DoFs
   int ne = p-1;
   for (int i=1; i<p; i++)
   {
      t_dof[5 + 0 * ne + i] = 2 + 0 * ne + i; s_dof[5 + 0 * ne + i] = 0;
      t_dof[5 + 1 * ne + i] = 2 + 1 * ne + i; s_dof[5 + 1 * ne + i] = 0;
      t_dof[5 + 2 * ne + i] = 2 + 2 * ne + i; s_dof[5 + 2 * ne + i] = 0;
      t_dof[5 + 3 * ne + i] = 2 + 0 * ne + i; s_dof[5 + 3 * ne + i] = 1;
      t_dof[5 + 4 * ne + i] = 2 + 1 * ne + i; s_dof[5 + 4 * ne + i] = 1;
      t_dof[5 + 5 * ne + i] = 2 + 2 * ne + i; s_dof[5 + 5 * ne + i] = 1;
      t_dof[5 + 6 * ne + i] = 0;              s_dof[5 + 6 * ne + i] = i + 1;
      t_dof[5 + 7 * ne + i] = 1;              s_dof[5 + 7 * ne + i] = i + 1;
      t_dof[5 + 8 * ne + i] = 2;              s_dof[5 + 8 * ne + i] = i + 1;
   }

   // Triangular Face DoFs
   int k=0;
   int nt = (p-1)*(p-2)/2;
   for (int j=1; j<p; j++)
   {
      for (int i=1; i<p-j; i++)
      {
         int l = j - p + (((2 * p - 1) - i) * i) / 2;
         t_dof[6 + 9 * ne + k]      = 3 * p + l; s_dof[6 + 9 * ne + k]      = 0;
         t_dof[6 + 9 * ne + nt + k] = 3 * p + k; s_dof[6 + 9 * ne + nt + k] = 1;
         k++;
      }
   }

   // Quadrilateral Face DoFs
   k=0;
   int nq = (p-1)*(p-1);
   for (int j=1; j<p; j++)
   {
      for (int i=1; i<p; i++)
      {
         t_dof[6 + 9 * ne + 2 * nt + 0 * nq + k] = 2 + 0 * ne + i;
         t_dof[6 + 9 * ne + 2 * nt + 1 * nq + k] = 2 + 1 * ne + i;
         t_dof[6 + 9 * ne + 2 * nt + 2 * nq + k] = 2 + 2 * ne + i;

         s_dof[6 + 9 * ne + 2 * nt + 0 * nq + k] = 1 + j;
         s_dof[6 + 9 * ne + 2 * nt + 1 * nq + k] = 1 + j;
         s_dof[6 + 9 * ne + 2 * nt + 2 * nq + k] = 1 + j;

         k++;
      }
   }

   // Interior DoFs
   int m=0;
   for (int k=1; k<p; k++)
   {
      int l=0;
      for (int j=1; j<p; j++)
      {
         for (int i=1; i<j; i++)
         {
            t_dof[6 + 9 * ne + 2 * nt + 3 * nq + m] = 3 * p + l;
            s_dof[6 + 9 * ne + 2 * nt + 3 * nq + m] = 1 + k;
            l++; m++;
         }
      }
   }

   // Define Nodes
   const IntegrationRule & t_Nodes = TriangleFE.GetNodes();
   const IntegrationRule & s_Nodes = SegmentFE.GetNodes();
   for (int i=0; i<Dof; i++)
   {
      Nodes.IntPoint(i).x = t_Nodes.IntPoint(t_dof[i]).x;
      Nodes.IntPoint(i).y = t_Nodes.IntPoint(t_dof[i]).y;
      Nodes.IntPoint(i).z = s_Nodes.IntPoint(s_dof[i]).x;
   }
}

void H1_WedgeElement::CalcShape(const IntegrationPoint &ip,
                                Vector &shape) const
{
#ifdef MFEM_THREAD_SAFE
   Vector t_shape(TriangleFE.GetDof());
   Vector s_shape(SegmentFE.GetDof());
#endif

   IntegrationPoint ipz; ipz.x = ip.z; ipz.y = 0.0; ipz.z = 0.0;

   TriangleFE.CalcShape(ip, t_shape);
   SegmentFE.CalcShape(ipz, s_shape);

   for (int i=0; i<Dof; i++)
   {
      shape[i] = t_shape[t_dof[i]] * s_shape[s_dof[i]];
   }
}

void H1_WedgeElement::CalcDShape(const IntegrationPoint &ip,
                                 DenseMatrix &dshape) const
{
#ifdef MFEM_THREAD_SAFE
   Vector      t_shape(TriangleFE.GetDof());
   DenseMatrix t_dshape(TriangleFE.GetDof(), 2);
   Vector      s_shape(SegmentFE.GetDof());
   DenseMatrix s_dshape(SegmentFE.GetDof(), 1);
#endif

   IntegrationPoint ipz; ipz.x = ip.z; ipz.y = 0.0; ipz.z = 0.0;

   TriangleFE.CalcShape(ip, t_shape);
   TriangleFE.CalcDShape(ip, t_dshape);
   SegmentFE.CalcShape(ipz, s_shape);
   SegmentFE.CalcDShape(ipz, s_dshape);

   for (int i=0; i<Dof; i++)
   {
      dshape(i, 0) = t_dshape(t_dof[i],0) * s_shape[s_dof[i]];
      dshape(i, 1) = t_dshape(t_dof[i],1) * s_shape[s_dof[i]];
      dshape(i, 2) = t_shape[t_dof[i]] * s_dshape(s_dof[i],0);
   }
}


H1Pos_WedgeElement::H1Pos_WedgeElement(const int p)
   : PositiveFiniteElement(3, Geometry::PRISM,
                           ((p + 1)*(p + 1)*(p + 2))/2, p, FunctionSpace::Qk),
     TriangleFE(p),
     SegmentFE(p)
{
#ifndef MFEM_THREAD_SAFE
   t_shape.SetSize(TriangleFE.GetDof());
   s_shape.SetSize(SegmentFE.GetDof());
   t_dshape.SetSize(TriangleFE.GetDof(), 2);
   s_dshape.SetSize(SegmentFE.GetDof(), 1);
#endif

   t_dof.SetSize(Dof);
   s_dof.SetSize(Dof);

   // Nodal DoFs
   t_dof[0] = 0; s_dof[0] = 0;
   t_dof[1] = 1; s_dof[1] = 0;
   t_dof[2] = 2; s_dof[2] = 0;
   t_dof[3] = 0; s_dof[3] = 1;
   t_dof[4] = 1; s_dof[4] = 1;
   t_dof[5] = 2; s_dof[5] = 1;

   // Edge DoFs
   int ne = p-1;
   for (int i=1; i<p; i++)
   {
      t_dof[5 + 0 * ne + i] = 2 + 0 * ne + i; s_dof[5 + 0 * ne + i] = 0;
      t_dof[5 + 1 * ne + i] = 2 + 1 * ne + i; s_dof[5 + 1 * ne + i] = 0;
      t_dof[5 + 2 * ne + i] = 2 + 2 * ne + i; s_dof[5 + 2 * ne + i] = 0;
      t_dof[5 + 3 * ne + i] = 2 + 0 * ne + i; s_dof[5 + 3 * ne + i] = 1;
      t_dof[5 + 4 * ne + i] = 2 + 1 * ne + i; s_dof[5 + 4 * ne + i] = 1;
      t_dof[5 + 5 * ne + i] = 2 + 2 * ne + i; s_dof[5 + 5 * ne + i] = 1;
      t_dof[5 + 6 * ne + i] = 0;              s_dof[5 + 6 * ne + i] = i + 1;
      t_dof[5 + 7 * ne + i] = 1;              s_dof[5 + 7 * ne + i] = i + 1;
      t_dof[5 + 8 * ne + i] = 2;              s_dof[5 + 8 * ne + i] = i + 1;
   }

   // Triangular Face DoFs
   int k=0;
   int nt = (p-1)*(p-2)/2;
   for (int j=1; j<p; j++)
   {
      for (int i=1; i<j; i++)
      {
         t_dof[6 + 9 * ne + k]      = 3 * p + k; s_dof[6 + 9 * ne + k]      = 0;
         t_dof[6 + 9 * ne + nt + k] = 3 * p + k; s_dof[6 + 9 * ne + nt + k] = 1;
         k++;
      }
   }

   // Quadrilateral Face DoFs
   k=0;
   int nq = (p-1)*(p-1);
   for (int j=1; j<p; j++)
   {
      for (int i=1; i<p; i++)
      {
         t_dof[6 + 9 * ne + 2 * nt + 0 * nq + k] = 2 + 0 * ne + i;
         t_dof[6 + 9 * ne + 2 * nt + 1 * nq + k] = 2 + 1 * ne + i;
         t_dof[6 + 9 * ne + 2 * nt + 2 * nq + k] = 2 + 2 * ne + i;

         s_dof[6 + 9 * ne + 2 * nt + 0 * nq + k] = 1 + j;
         s_dof[6 + 9 * ne + 2 * nt + 1 * nq + k] = 1 + j;
         s_dof[6 + 9 * ne + 2 * nt + 2 * nq + k] = 1 + j;

         k++;
      }
   }

   // Interior DoFs
   int m=0;
   for (int k=1; k<p; k++)
   {
      int l=0;
      for (int j=1; j<p; j++)
      {
         for (int i=1; i<j; i++)
         {
            t_dof[6 + 9 * ne + 2 * nt + 3 * nq + m] = 3 * p + l;
            s_dof[6 + 9 * ne + 2 * nt + 3 * nq + m] = 1 + k;
            l++; m++;
         }
      }
   }

   // Define Nodes
   const IntegrationRule & t_Nodes = TriangleFE.GetNodes();
   const IntegrationRule & s_Nodes = SegmentFE.GetNodes();
   for (int i=0; i<Dof; i++)
   {
      Nodes.IntPoint(i).x = t_Nodes.IntPoint(t_dof[i]).x;
      Nodes.IntPoint(i).y = t_Nodes.IntPoint(t_dof[i]).y;
      Nodes.IntPoint(i).z = s_Nodes.IntPoint(s_dof[i]).x;
   }
}

void H1Pos_WedgeElement::CalcShape(const IntegrationPoint &ip,
                                   Vector &shape) const
{
#ifdef MFEM_THREAD_SAFE
   Vector t_shape(TriangleFE.GetDof());
   Vector s_shape(SegmentFE.GetDof());
#endif

   IntegrationPoint ipz; ipz.x = ip.z; ipz.y = 0.0; ipz.z = 0.0;

   TriangleFE.CalcShape(ip, t_shape);
   SegmentFE.CalcShape(ipz, s_shape);

   for (int i=0; i<Dof; i++)
   {
      shape[i] = t_shape[t_dof[i]] * s_shape[s_dof[i]];
   }
}

void H1Pos_WedgeElement::CalcDShape(const IntegrationPoint &ip,
                                    DenseMatrix &dshape) const
{
#ifdef MFEM_THREAD_SAFE
   Vector      t_shape(TriangleFE.GetDof());
   DenseMatrix t_dshape(TriangleFE.GetDof(), 2);
   Vector      s_shape(SegmentFE.GetDof());
   DenseMatrix s_dshape(SegmentFE.GetDof(), 1);
#endif

   IntegrationPoint ipz; ipz.x = ip.z; ipz.y = 0.0; ipz.z = 0.0;

   TriangleFE.CalcShape(ip, t_shape);
   TriangleFE.CalcDShape(ip, t_dshape);
   SegmentFE.CalcShape(ipz, s_shape);
   SegmentFE.CalcDShape(ipz, s_dshape);

   for (int i=0; i<Dof; i++)
   {
      dshape(i, 0) = t_dshape(t_dof[i],0) * s_shape[s_dof[i]];
      dshape(i, 1) = t_dshape(t_dof[i],1) * s_shape[s_dof[i]];
      dshape(i, 2) = t_shape[t_dof[i]] * s_dshape(s_dof[i],0);
   }
}


L2_SegmentElement::L2_SegmentElement(const int p, const int btype)
   : NodalTensorFiniteElement(1, p, VerifyOpen(btype), L2_DOF_MAP)
{
   const double *op = poly1d.OpenPoints(p, btype);

#ifndef MFEM_THREAD_SAFE
   shape_x.SetSize(p + 1);
   dshape_x.SetDataAndSize(NULL, p + 1);
#endif

   for (int i = 0; i <= p; i++)
   {
      Nodes.IntPoint(i).x = op[i];
   }
}

void L2_SegmentElement::CalcShape(const IntegrationPoint &ip,
                                  Vector &shape) const
{
   basis1d.Eval(ip.x, shape);
}

void L2_SegmentElement::CalcDShape(const IntegrationPoint &ip,
                                   DenseMatrix &dshape) const
{
#ifdef MFEM_THREAD_SAFE
   Vector shape_x(Dof), dshape_x(dshape.Data(), Dof);
#else
   dshape_x.SetData(dshape.Data());
#endif
   basis1d.Eval(ip.x, shape_x, dshape_x);
}

void L2_SegmentElement::ProjectDelta(int vertex, Vector &dofs) const
{
   const int p = Order;
   const double *op = poly1d.OpenPoints(p, b_type);

   switch (vertex)
   {
      case 0:
         for (int i = 0; i <= p; i++)
         {
            dofs(i) = poly1d.CalcDelta(p,(1.0 - op[i]));
         }
         break;

      case 1:
         for (int i = 0; i <= p; i++)
         {
            dofs(i) = poly1d.CalcDelta(p,op[i]);
         }
         break;
   }
}


L2Pos_SegmentElement::L2Pos_SegmentElement(const int p)
   : PositiveTensorFiniteElement(1, p, L2_DOF_MAP)
{
#ifndef MFEM_THREAD_SAFE
   shape_x.SetSize(p + 1);
   dshape_x.SetDataAndSize(NULL, p + 1);
#endif

   if (p == 0)
   {
      Nodes.IntPoint(0).x = 0.5;
   }
   else
   {
      for (int i = 0; i <= p; i++)
      {
         Nodes.IntPoint(i).x = double(i)/p;
      }
   }
}

void L2Pos_SegmentElement::CalcShape(const IntegrationPoint &ip,
                                     Vector &shape) const
{
   Poly_1D::CalcBernstein(Order, ip.x, shape);
}

void L2Pos_SegmentElement::CalcDShape(const IntegrationPoint &ip,
                                      DenseMatrix &dshape) const
{
#ifdef MFEM_THREAD_SAFE
   Vector shape_x(Dof), dshape_x(dshape.Data(), Dof);
#else
   dshape_x.SetData(dshape.Data());
#endif
   Poly_1D::CalcBernstein(Order, ip.x, shape_x, dshape_x);
}

void L2Pos_SegmentElement::ProjectDelta(int vertex, Vector &dofs) const
{
   dofs = 0.0;
   dofs[vertex*Order] = 1.0;
}


L2_QuadrilateralElement::L2_QuadrilateralElement(const int p, const int btype)
   : NodalTensorFiniteElement(2, p, VerifyOpen(btype), L2_DOF_MAP)
{
   const double *op = poly1d.OpenPoints(p, b_type);

#ifndef MFEM_THREAD_SAFE
   shape_x.SetSize(p + 1);
   shape_y.SetSize(p + 1);
   dshape_x.SetSize(p + 1);
   dshape_y.SetSize(p + 1);
#endif

   for (int o = 0, j = 0; j <= p; j++)
      for (int i = 0; i <= p; i++)
      {
         Nodes.IntPoint(o++).Set2(op[i], op[j]);
      }
}

void L2_QuadrilateralElement::CalcShape(const IntegrationPoint &ip,
                                        Vector &shape) const
{
   const int p = Order;

#ifdef MFEM_THREAD_SAFE
   Vector shape_x(p+1), shape_y(p+1);
#endif

   basis1d.Eval(ip.x, shape_x);
   basis1d.Eval(ip.y, shape_y);

   for (int o = 0, j = 0; j <= p; j++)
      for (int i = 0; i <= p; i++)
      {
         shape(o++) = shape_x(i)*shape_y(j);
      }
}

void L2_QuadrilateralElement::CalcDShape(const IntegrationPoint &ip,
                                         DenseMatrix &dshape) const
{
   const int p = Order;

#ifdef MFEM_THREAD_SAFE
   Vector shape_x(p+1), shape_y(p+1), dshape_x(p+1), dshape_y(p+1);
#endif

   basis1d.Eval(ip.x, shape_x, dshape_x);
   basis1d.Eval(ip.y, shape_y, dshape_y);

   for (int o = 0, j = 0; j <= p; j++)
      for (int i = 0; i <= p; i++)
      {
         dshape(o,0) = dshape_x(i)* shape_y(j);
         dshape(o,1) =  shape_x(i)*dshape_y(j);  o++;
      }
}

void L2_QuadrilateralElement::ProjectDelta(int vertex, Vector &dofs) const
{
   const int p = Order;
   const double *op = poly1d.OpenPoints(p, b_type);

#ifdef MFEM_THREAD_SAFE
   Vector shape_x(p+1), shape_y(p+1);
#endif

   for (int i = 0; i <= p; i++)
   {
      shape_x(i) = poly1d.CalcDelta(p,(1.0 - op[i]));
      shape_y(i) = poly1d.CalcDelta(p,op[i]);
   }

   switch (vertex)
   {
      case 0:
         for (int o = 0, j = 0; j <= p; j++)
            for (int i = 0; i <= p; i++)
            {
               dofs[o++] = shape_x(i)*shape_x(j);
            }
         break;
      case 1:
         for (int o = 0, j = 0; j <= p; j++)
            for (int i = 0; i <= p; i++)
            {
               dofs[o++] = shape_y(i)*shape_x(j);
            }
         break;
      case 2:
         for (int o = 0, j = 0; j <= p; j++)
            for (int i = 0; i <= p; i++)
            {
               dofs[o++] = shape_y(i)*shape_y(j);
            }
         break;
      case 3:
         for (int o = 0, j = 0; j <= p; j++)
            for (int i = 0; i <= p; i++)
            {
               dofs[o++] = shape_x(i)*shape_y(j);
            }
         break;
   }
}


L2Pos_QuadrilateralElement::L2Pos_QuadrilateralElement(const int p)
   : PositiveTensorFiniteElement(2, p, L2_DOF_MAP)
{
#ifndef MFEM_THREAD_SAFE
   shape_x.SetSize(p + 1);
   shape_y.SetSize(p + 1);
   dshape_x.SetSize(p + 1);
   dshape_y.SetSize(p + 1);
#endif

   if (p == 0)
   {
      Nodes.IntPoint(0).Set2(0.5, 0.5);
   }
   else
   {
      for (int o = 0, j = 0; j <= p; j++)
         for (int i = 0; i <= p; i++)
         {
            Nodes.IntPoint(o++).Set2(double(i)/p, double(j)/p);
         }
   }
}

void L2Pos_QuadrilateralElement::CalcShape(const IntegrationPoint &ip,
                                           Vector &shape) const
{
   const int p = Order;

#ifdef MFEM_THREAD_SAFE
   Vector shape_x(p+1), shape_y(p+1);
#endif

   Poly_1D::CalcBernstein(p, ip.x, shape_x);
   Poly_1D::CalcBernstein(p, ip.y, shape_y);

   for (int o = 0, j = 0; j <= p; j++)
      for (int i = 0; i <= p; i++)
      {
         shape(o++) = shape_x(i)*shape_y(j);
      }
}

void L2Pos_QuadrilateralElement::CalcDShape(const IntegrationPoint &ip,
                                            DenseMatrix &dshape) const
{
   const int p = Order;

#ifdef MFEM_THREAD_SAFE
   Vector shape_x(p+1), shape_y(p+1), dshape_x(p+1), dshape_y(p+1);
#endif

   Poly_1D::CalcBernstein(p, ip.x, shape_x, dshape_x);
   Poly_1D::CalcBernstein(p, ip.y, shape_y, dshape_y);

   for (int o = 0, j = 0; j <= p; j++)
      for (int i = 0; i <= p; i++)
      {
         dshape(o,0) = dshape_x(i)* shape_y(j);
         dshape(o,1) =  shape_x(i)*dshape_y(j);  o++;
      }
}

void L2Pos_QuadrilateralElement::ProjectDelta(int vertex, Vector &dofs) const
{
   const int p = Order;

   dofs = 0.0;
   switch (vertex)
   {
      case 0: dofs[0] = 1.0; break;
      case 1: dofs[p] = 1.0; break;
      case 2: dofs[p*(p + 2)] = 1.0; break;
      case 3: dofs[p*(p + 1)] = 1.0; break;
   }
}


L2_HexahedronElement::L2_HexahedronElement(const int p, const int btype)
   : NodalTensorFiniteElement(3, p, VerifyOpen(btype), L2_DOF_MAP)
{
   const double *op = poly1d.OpenPoints(p, btype);

#ifndef MFEM_THREAD_SAFE
   shape_x.SetSize(p + 1);
   shape_y.SetSize(p + 1);
   shape_z.SetSize(p + 1);
   dshape_x.SetSize(p + 1);
   dshape_y.SetSize(p + 1);
   dshape_z.SetSize(p + 1);
#endif

   for (int o = 0, k = 0; k <= p; k++)
      for (int j = 0; j <= p; j++)
         for (int i = 0; i <= p; i++)
         {
            Nodes.IntPoint(o++).Set3(op[i], op[j], op[k]);
         }
}

void L2_HexahedronElement::CalcShape(const IntegrationPoint &ip,
                                     Vector &shape) const
{
   const int p = Order;

#ifdef MFEM_THREAD_SAFE
   Vector shape_x(p+1), shape_y(p+1), shape_z(p+1);
#endif

   basis1d.Eval(ip.x, shape_x);
   basis1d.Eval(ip.y, shape_y);
   basis1d.Eval(ip.z, shape_z);

   for (int o = 0, k = 0; k <= p; k++)
      for (int j = 0; j <= p; j++)
         for (int i = 0; i <= p; i++)
         {
            shape(o++) = shape_x(i)*shape_y(j)*shape_z(k);
         }
}

void L2_HexahedronElement::CalcDShape(const IntegrationPoint &ip,
                                      DenseMatrix &dshape) const
{
   const int p = Order;

#ifdef MFEM_THREAD_SAFE
   Vector shape_x(p+1),  shape_y(p+1),  shape_z(p+1);
   Vector dshape_x(p+1), dshape_y(p+1), dshape_z(p+1);
#endif

   basis1d.Eval(ip.x, shape_x, dshape_x);
   basis1d.Eval(ip.y, shape_y, dshape_y);
   basis1d.Eval(ip.z, shape_z, dshape_z);

   for (int o = 0, k = 0; k <= p; k++)
      for (int j = 0; j <= p; j++)
         for (int i = 0; i <= p; i++)
         {
            dshape(o,0) = dshape_x(i)* shape_y(j)* shape_z(k);
            dshape(o,1) =  shape_x(i)*dshape_y(j)* shape_z(k);
            dshape(o,2) =  shape_x(i)* shape_y(j)*dshape_z(k);  o++;
         }
}

void L2_HexahedronElement::ProjectDelta(int vertex, Vector &dofs) const
{
   const int p = Order;
   const double *op = poly1d.OpenPoints(p, b_type);

#ifdef MFEM_THREAD_SAFE
   Vector shape_x(p+1), shape_y(p+1);
#endif

   for (int i = 0; i <= p; i++)
   {
      shape_x(i) = poly1d.CalcDelta(p,(1.0 - op[i]));
      shape_y(i) = poly1d.CalcDelta(p,op[i]);
   }

   switch (vertex)
   {
      case 0:
         for (int o = 0, k = 0; k <= p; k++)
            for (int j = 0; j <= p; j++)
               for (int i = 0; i <= p; i++)
               {
                  dofs[o++] = shape_x(i)*shape_x(j)*shape_x(k);
               }
         break;
      case 1:
         for (int o = 0, k = 0; k <= p; k++)
            for (int j = 0; j <= p; j++)
               for (int i = 0; i <= p; i++)
               {
                  dofs[o++] = shape_y(i)*shape_x(j)*shape_x(k);
               }
         break;
      case 2:
         for (int o = 0, k = 0; k <= p; k++)
            for (int j = 0; j <= p; j++)
               for (int i = 0; i <= p; i++)
               {
                  dofs[o++] = shape_y(i)*shape_y(j)*shape_x(k);
               }
         break;
      case 3:
         for (int o = 0, k = 0; k <= p; k++)
            for (int j = 0; j <= p; j++)
               for (int i = 0; i <= p; i++)
               {
                  dofs[o++] = shape_x(i)*shape_y(j)*shape_x(k);
               }
         break;
      case 4:
         for (int o = 0, k = 0; k <= p; k++)
            for (int j = 0; j <= p; j++)
               for (int i = 0; i <= p; i++)
               {
                  dofs[o++] = shape_x(i)*shape_x(j)*shape_y(k);
               }
         break;
      case 5:
         for (int o = 0, k = 0; k <= p; k++)
            for (int j = 0; j <= p; j++)
               for (int i = 0; i <= p; i++)
               {
                  dofs[o++] = shape_y(i)*shape_x(j)*shape_y(k);
               }
         break;
      case 6:
         for (int o = 0, k = 0; k <= p; k++)
            for (int j = 0; j <= p; j++)
               for (int i = 0; i <= p; i++)
               {
                  dofs[o++] = shape_y(i)*shape_y(j)*shape_y(k);
               }
         break;
      case 7:
         for (int o = 0, k = 0; k <= p; k++)
            for (int j = 0; j <= p; j++)
               for (int i = 0; i <= p; i++)
               {
                  dofs[o++] = shape_x(i)*shape_y(j)*shape_y(k);
               }
         break;
   }
}


L2Pos_HexahedronElement::L2Pos_HexahedronElement(const int p)
   : PositiveTensorFiniteElement(3, p, L2_DOF_MAP)
{
#ifndef MFEM_THREAD_SAFE
   shape_x.SetSize(p + 1);
   shape_y.SetSize(p + 1);
   shape_z.SetSize(p + 1);
   dshape_x.SetSize(p + 1);
   dshape_y.SetSize(p + 1);
   dshape_z.SetSize(p + 1);
#endif

   if (p == 0)
   {
      Nodes.IntPoint(0).Set3(0.5, 0.5, 0.5);
   }
   else
   {
      for (int o = 0, k = 0; k <= p; k++)
         for (int j = 0; j <= p; j++)
            for (int i = 0; i <= p; i++)
            {
               Nodes.IntPoint(o++).Set3(double(i)/p, double(j)/p, double(k)/p);
            }
   }
}

void L2Pos_HexahedronElement::CalcShape(const IntegrationPoint &ip,
                                        Vector &shape) const
{
   const int p = Order;

#ifdef MFEM_THREAD_SAFE
   Vector shape_x(p+1), shape_y(p+1), shape_z(p+1);
#endif

   Poly_1D::CalcBernstein(p, ip.x, shape_x);
   Poly_1D::CalcBernstein(p, ip.y, shape_y);
   Poly_1D::CalcBernstein(p, ip.z, shape_z);

   for (int o = 0, k = 0; k <= p; k++)
      for (int j = 0; j <= p; j++)
         for (int i = 0; i <= p; i++)
         {
            shape(o++) = shape_x(i)*shape_y(j)*shape_z(k);
         }
}

void L2Pos_HexahedronElement::CalcDShape(const IntegrationPoint &ip,
                                         DenseMatrix &dshape) const
{
   const int p = Order;

#ifdef MFEM_THREAD_SAFE
   Vector shape_x(p+1),  shape_y(p+1),  shape_z(p+1);
   Vector dshape_x(p+1), dshape_y(p+1), dshape_z(p+1);
#endif

   Poly_1D::CalcBernstein(p, ip.x, shape_x, dshape_x);
   Poly_1D::CalcBernstein(p, ip.y, shape_y, dshape_y);
   Poly_1D::CalcBernstein(p, ip.z, shape_z, dshape_z);

   for (int o = 0, k = 0; k <= p; k++)
      for (int j = 0; j <= p; j++)
         for (int i = 0; i <= p; i++)
         {
            dshape(o,0) = dshape_x(i)* shape_y(j)* shape_z(k);
            dshape(o,1) =  shape_x(i)*dshape_y(j)* shape_z(k);
            dshape(o,2) =  shape_x(i)* shape_y(j)*dshape_z(k);  o++;
         }
}

void L2Pos_HexahedronElement::ProjectDelta(int vertex, Vector &dofs) const
{
   const int p = Order;

   dofs = 0.0;
   switch (vertex)
   {
      case 0: dofs[0] = 1.0; break;
      case 1: dofs[p] = 1.0; break;
      case 2: dofs[p*(p + 2)] = 1.0; break;
      case 3: dofs[p*(p + 1)] = 1.0; break;
      case 4: dofs[p*(p + 1)*(p + 1)] = 1.0; break;
      case 5: dofs[p + p*(p + 1)*(p + 1)] = 1.0; break;
      case 6: dofs[Dof - 1] = 1.0; break;
      case 7: dofs[Dof - p - 1] = 1.0; break;
   }
}


L2_TriangleElement::L2_TriangleElement(const int p, const int btype)
   : NodalFiniteElement(2, Geometry::TRIANGLE, ((p + 1)*(p + 2))/2, p,
                        FunctionSpace::Pk)
{
   const double *op = poly1d.OpenPoints(p, VerifyNodal(VerifyOpen(btype)));

#ifndef MFEM_THREAD_SAFE
   shape_x.SetSize(p + 1);
   shape_y.SetSize(p + 1);
   shape_l.SetSize(p + 1);
   dshape_x.SetSize(p + 1);
   dshape_y.SetSize(p + 1);
   dshape_l.SetSize(p + 1);
   u.SetSize(Dof);
   du.SetSize(Dof, Dim);
#else
   Vector shape_x(p + 1), shape_y(p + 1), shape_l(p + 1);
#endif

   for (int o = 0, j = 0; j <= p; j++)
      for (int i = 0; i + j <= p; i++)
      {
         double w = op[i] + op[j] + op[p-i-j];
         Nodes.IntPoint(o++).Set2(op[i]/w, op[j]/w);
      }

   DenseMatrix T(Dof);
   for (int k = 0; k < Dof; k++)
   {
      IntegrationPoint &ip = Nodes.IntPoint(k);
      poly1d.CalcBasis(p, ip.x, shape_x);
      poly1d.CalcBasis(p, ip.y, shape_y);
      poly1d.CalcBasis(p, 1. - ip.x - ip.y, shape_l);

      for (int o = 0, j = 0; j <= p; j++)
         for (int i = 0; i + j <= p; i++)
         {
            T(o++, k) = shape_x(i)*shape_y(j)*shape_l(p-i-j);
         }
   }

   Ti.Factor(T);
   // mfem::out << "L2_TriangleElement(" << p << ") : "; Ti.TestInversion();
}

void L2_TriangleElement::CalcShape(const IntegrationPoint &ip,
                                   Vector &shape) const
{
   const int p = Order;

#ifdef MFEM_THREAD_SAFE
   Vector shape_x(p + 1), shape_y(p + 1), shape_l(p + 1), u(Dof);
#endif

   poly1d.CalcBasis(p, ip.x, shape_x);
   poly1d.CalcBasis(p, ip.y, shape_y);
   poly1d.CalcBasis(p, 1. - ip.x - ip.y, shape_l);

   for (int o = 0, j = 0; j <= p; j++)
      for (int i = 0; i + j <= p; i++)
      {
         u(o++) = shape_x(i)*shape_y(j)*shape_l(p-i-j);
      }

   Ti.Mult(u, shape);
}

void L2_TriangleElement::CalcDShape(const IntegrationPoint &ip,
                                    DenseMatrix &dshape) const
{
   const int p = Order;

#ifdef MFEM_THREAD_SAFE
   Vector  shape_x(p + 1),  shape_y(p + 1),  shape_l(p + 1);
   Vector dshape_x(p + 1), dshape_y(p + 1), dshape_l(p + 1);
   DenseMatrix du(Dof, Dim);
#endif

   poly1d.CalcBasis(p, ip.x, shape_x, dshape_x);
   poly1d.CalcBasis(p, ip.y, shape_y, dshape_y);
   poly1d.CalcBasis(p, 1. - ip.x - ip.y, shape_l, dshape_l);

   for (int o = 0, j = 0; j <= p; j++)
      for (int i = 0; i + j <= p; i++)
      {
         int k = p - i - j;
         du(o,0) = ((dshape_x(i)* shape_l(k)) -
                    ( shape_x(i)*dshape_l(k)))*shape_y(j);
         du(o,1) = ((dshape_y(j)* shape_l(k)) -
                    ( shape_y(j)*dshape_l(k)))*shape_x(i);
         o++;
      }

   Ti.Mult(du, dshape);
}

void L2_TriangleElement::ProjectDelta(int vertex, Vector &dofs) const
{
   switch (vertex)
   {
      case 0:
         for (int i = 0; i < Dof; i++)
         {
            const IntegrationPoint &ip = Nodes.IntPoint(i);
            dofs[i] = pow(1.0 - ip.x - ip.y, Order);
         }
         break;
      case 1:
         for (int i = 0; i < Dof; i++)
         {
            const IntegrationPoint &ip = Nodes.IntPoint(i);
            dofs[i] = pow(ip.x, Order);
         }
         break;
      case 2:
         for (int i = 0; i < Dof; i++)
         {
            const IntegrationPoint &ip = Nodes.IntPoint(i);
            dofs[i] = pow(ip.y, Order);
         }
         break;
   }
}


L2Pos_TriangleElement::L2Pos_TriangleElement(const int p)
   : PositiveFiniteElement(2, Geometry::TRIANGLE, ((p + 1)*(p + 2))/2, p,
                           FunctionSpace::Pk)
{
#ifndef MFEM_THREAD_SAFE
   dshape_1d.SetSize(p + 1);
#endif

   if (p == 0)
   {
      Nodes.IntPoint(0).Set2(1./3, 1./3);
   }
   else
   {
      for (int o = 0, j = 0; j <= p; j++)
         for (int i = 0; i + j <= p; i++)
         {
            Nodes.IntPoint(o++).Set2(double(i)/p, double(j)/p);
         }
   }
}

void L2Pos_TriangleElement::CalcShape(const IntegrationPoint &ip,
                                      Vector &shape) const
{
   H1Pos_TriangleElement::CalcShape(Order, ip.x, ip.y, shape.GetData());
}

void L2Pos_TriangleElement::CalcDShape(const IntegrationPoint &ip,
                                       DenseMatrix &dshape) const
{
#ifdef MFEM_THREAD_SAFE
   Vector dshape_1d(Order + 1);
#endif

   H1Pos_TriangleElement::CalcDShape(Order, ip.x, ip.y, dshape_1d.GetData(),
                                     dshape.Data());
}

void L2Pos_TriangleElement::ProjectDelta(int vertex, Vector &dofs) const
{
   dofs = 0.0;
   switch (vertex)
   {
      case 0: dofs[0] = 1.0; break;
      case 1: dofs[Order] = 1.0; break;
      case 2: dofs[Dof-1] = 1.0; break;
   }
}


L2_TetrahedronElement::L2_TetrahedronElement(const int p, const int btype)
   : NodalFiniteElement(3, Geometry::TETRAHEDRON, ((p + 1)*(p + 2)*(p + 3))/6,
                        p, FunctionSpace::Pk)
{
   const double *op = poly1d.OpenPoints(p, VerifyNodal(VerifyOpen(btype)));

#ifndef MFEM_THREAD_SAFE
   shape_x.SetSize(p + 1);
   shape_y.SetSize(p + 1);
   shape_z.SetSize(p + 1);
   shape_l.SetSize(p + 1);
   dshape_x.SetSize(p + 1);
   dshape_y.SetSize(p + 1);
   dshape_z.SetSize(p + 1);
   dshape_l.SetSize(p + 1);
   u.SetSize(Dof);
   du.SetSize(Dof, Dim);
#else
   Vector shape_x(p + 1), shape_y(p + 1), shape_z(p + 1), shape_l(p + 1);
#endif

   for (int o = 0, k = 0; k <= p; k++)
      for (int j = 0; j + k <= p; j++)
         for (int i = 0; i + j + k <= p; i++)
         {
            double w = op[i] + op[j] + op[k] + op[p-i-j-k];
            Nodes.IntPoint(o++).Set3(op[i]/w, op[j]/w, op[k]/w);
         }

   DenseMatrix T(Dof);
   for (int m = 0; m < Dof; m++)
   {
      IntegrationPoint &ip = Nodes.IntPoint(m);
      poly1d.CalcBasis(p, ip.x, shape_x);
      poly1d.CalcBasis(p, ip.y, shape_y);
      poly1d.CalcBasis(p, ip.z, shape_z);
      poly1d.CalcBasis(p, 1. - ip.x - ip.y - ip.z, shape_l);

      for (int o = 0, k = 0; k <= p; k++)
         for (int j = 0; j + k <= p; j++)
            for (int i = 0; i + j + k <= p; i++)
            {
               T(o++, m) = shape_x(i)*shape_y(j)*shape_z(k)*shape_l(p-i-j-k);
            }
   }

   Ti.Factor(T);
   // mfem::out << "L2_TetrahedronElement(" << p << ") : "; Ti.TestInversion();
}

void L2_TetrahedronElement::CalcShape(const IntegrationPoint &ip,
                                      Vector &shape) const
{
   const int p = Order;

#ifdef MFEM_THREAD_SAFE
   Vector shape_x(p + 1), shape_y(p + 1), shape_z(p + 1), shape_l(p + 1);
   Vector u(Dof);
#endif

   poly1d.CalcBasis(p, ip.x, shape_x);
   poly1d.CalcBasis(p, ip.y, shape_y);
   poly1d.CalcBasis(p, ip.z, shape_z);
   poly1d.CalcBasis(p, 1. - ip.x - ip.y - ip.z, shape_l);

   for (int o = 0, k = 0; k <= p; k++)
      for (int j = 0; j + k <= p; j++)
         for (int i = 0; i + j + k <= p; i++)
         {
            u(o++) = shape_x(i)*shape_y(j)*shape_z(k)*shape_l(p-i-j-k);
         }

   Ti.Mult(u, shape);
}

void L2_TetrahedronElement::CalcDShape(const IntegrationPoint &ip,
                                       DenseMatrix &dshape) const
{
   const int p = Order;

#ifdef MFEM_THREAD_SAFE
   Vector  shape_x(p + 1),  shape_y(p + 1),  shape_z(p + 1),  shape_l(p + 1);
   Vector dshape_x(p + 1), dshape_y(p + 1), dshape_z(p + 1), dshape_l(p + 1);
   DenseMatrix du(Dof, Dim);
#endif

   poly1d.CalcBasis(p, ip.x, shape_x, dshape_x);
   poly1d.CalcBasis(p, ip.y, shape_y, dshape_y);
   poly1d.CalcBasis(p, ip.z, shape_z, dshape_z);
   poly1d.CalcBasis(p, 1. - ip.x - ip.y - ip.z, shape_l, dshape_l);

   for (int o = 0, k = 0; k <= p; k++)
      for (int j = 0; j + k <= p; j++)
         for (int i = 0; i + j + k <= p; i++)
         {
            int l = p - i - j - k;
            du(o,0) = ((dshape_x(i)* shape_l(l)) -
                       ( shape_x(i)*dshape_l(l)))*shape_y(j)*shape_z(k);
            du(o,1) = ((dshape_y(j)* shape_l(l)) -
                       ( shape_y(j)*dshape_l(l)))*shape_x(i)*shape_z(k);
            du(o,2) = ((dshape_z(k)* shape_l(l)) -
                       ( shape_z(k)*dshape_l(l)))*shape_x(i)*shape_y(j);
            o++;
         }

   Ti.Mult(du, dshape);
}

void L2_TetrahedronElement::ProjectDelta(int vertex, Vector &dofs) const
{
   switch (vertex)
   {
      case 0:
         for (int i = 0; i < Dof; i++)
         {
            const IntegrationPoint &ip = Nodes.IntPoint(i);
            dofs[i] = pow(1.0 - ip.x - ip.y - ip.z, Order);
         }
         break;
      case 1:
         for (int i = 0; i < Dof; i++)
         {
            const IntegrationPoint &ip = Nodes.IntPoint(i);
            dofs[i] = pow(ip.x, Order);
         }
         break;
      case 2:
         for (int i = 0; i < Dof; i++)
         {
            const IntegrationPoint &ip = Nodes.IntPoint(i);
            dofs[i] = pow(ip.y, Order);
         }
         break;
      case 3:
         for (int i = 0; i < Dof; i++)
         {
            const IntegrationPoint &ip = Nodes.IntPoint(i);
            dofs[i] = pow(ip.z, Order);
         }
         break;
   }
}


L2Pos_TetrahedronElement::L2Pos_TetrahedronElement(const int p)
   : PositiveFiniteElement(3, Geometry::TETRAHEDRON,
                           ((p + 1)*(p + 2)*(p + 3))/6, p, FunctionSpace::Pk)
{
#ifndef MFEM_THREAD_SAFE
   dshape_1d.SetSize(p + 1);
#endif

   if (p == 0)
   {
      Nodes.IntPoint(0).Set3(0.25, 0.25, 0.25);
   }
   else
   {
      for (int o = 0, k = 0; k <= p; k++)
         for (int j = 0; j + k <= p; j++)
            for (int i = 0; i + j + k <= p; i++)
            {
               Nodes.IntPoint(o++).Set3(double(i)/p, double(j)/p, double(k)/p);
            }
   }
}

void L2Pos_TetrahedronElement::CalcShape(const IntegrationPoint &ip,
                                         Vector &shape) const
{
   H1Pos_TetrahedronElement::CalcShape(Order, ip.x, ip.y, ip.z,
                                       shape.GetData());
}

void L2Pos_TetrahedronElement::CalcDShape(const IntegrationPoint &ip,
                                          DenseMatrix &dshape) const
{
#ifdef MFEM_THREAD_SAFE
   Vector dshape_1d(Order + 1);
#endif

   H1Pos_TetrahedronElement::CalcDShape(Order, ip.x, ip.y, ip.z,
                                        dshape_1d.GetData(), dshape.Data());
}

void L2Pos_TetrahedronElement::ProjectDelta(int vertex, Vector &dofs) const
{
   dofs = 0.0;
   switch (vertex)
   {
      case 0: dofs[0] = 1.0; break;
      case 1: dofs[Order] = 1.0; break;
      case 2: dofs[(Order*(Order+3))/2] = 1.0; break;
      case 3: dofs[Dof-1] = 1.0; break;
   }
}


L2_WedgeElement::L2_WedgeElement(const int p, const int btype)
   : NodalFiniteElement(3, Geometry::PRISM, ((p + 1)*(p + 1)*(p + 2))/2,
                        p, FunctionSpace::Qk),
     TriangleFE(p, btype),
     SegmentFE(p, btype)
{
#ifndef MFEM_THREAD_SAFE
   t_shape.SetSize(TriangleFE.GetDof());
   s_shape.SetSize(SegmentFE.GetDof());
   t_dshape.SetSize(TriangleFE.GetDof(), 2);
   s_dshape.SetSize(SegmentFE.GetDof(), 1);
#endif

   t_dof.SetSize(Dof);
   s_dof.SetSize(Dof);

   // Interior DoFs
   int m=0;
   for (int k=0; k<=p; k++)
   {
      int l=0;
      for (int j=0; j<=p; j++)
      {
         for (int i=0; i<=j; i++)
         {
            t_dof[m] = l;
            s_dof[m] = k;
            l++; m++;
         }
      }
   }

   // Define Nodes
   const IntegrationRule & t_Nodes = TriangleFE.GetNodes();
   const IntegrationRule & s_Nodes = SegmentFE.GetNodes();
   for (int i=0; i<Dof; i++)
   {
      Nodes.IntPoint(i).x = t_Nodes.IntPoint(t_dof[i]).x;
      Nodes.IntPoint(i).y = t_Nodes.IntPoint(t_dof[i]).y;
      Nodes.IntPoint(i).z = s_Nodes.IntPoint(s_dof[i]).x;
   }
}

void L2_WedgeElement::CalcShape(const IntegrationPoint &ip,
                                Vector &shape) const
{
#ifdef MFEM_THREAD_SAFE
   Vector t_shape(TriangleFE.GetDof());
   Vector s_shape(SegmentFE.GetDof());
#endif

   IntegrationPoint ipz; ipz.x = ip.z; ipz.y = 0.0; ipz.z = 0.0;

   TriangleFE.CalcShape(ip, t_shape);
   SegmentFE.CalcShape(ipz, s_shape);

   for (int i=0; i<Dof; i++)
   {
      shape[i] = t_shape[t_dof[i]] * s_shape[s_dof[i]];
   }
}

void L2_WedgeElement::CalcDShape(const IntegrationPoint &ip,
                                 DenseMatrix &dshape) const
{
#ifdef MFEM_THREAD_SAFE
   Vector      t_shape(TriangleFE.GetDof());
   DenseMatrix t_dshape(TriangleFE.GetDof(), 2);
   Vector      s_shape(SegmentFE.GetDof());
   DenseMatrix s_dshape(SegmentFE.GetDof(), 1);
#endif

   IntegrationPoint ipz; ipz.x = ip.z; ipz.y = 0.0; ipz.z = 0.0;

   TriangleFE.CalcShape(ip, t_shape);
   TriangleFE.CalcDShape(ip, t_dshape);
   SegmentFE.CalcShape(ipz, s_shape);
   SegmentFE.CalcDShape(ipz, s_dshape);

   for (int i=0; i<Dof; i++)
   {
      dshape(i, 0) = t_dshape(t_dof[i],0) * s_shape[s_dof[i]];
      dshape(i, 1) = t_dshape(t_dof[i],1) * s_shape[s_dof[i]];
      dshape(i, 2) = t_shape[t_dof[i]] * s_dshape(s_dof[i],0);
   }
}


L2Pos_WedgeElement::L2Pos_WedgeElement(const int p)
   : PositiveFiniteElement(3, Geometry::PRISM,
                           ((p + 1)*(p + 1)*(p + 2))/2, p, FunctionSpace::Qk),
     TriangleFE(p),
     SegmentFE(p)
{
#ifndef MFEM_THREAD_SAFE
   t_shape.SetSize(TriangleFE.GetDof());
   s_shape.SetSize(SegmentFE.GetDof());
   t_dshape.SetSize(TriangleFE.GetDof(), 2);
   s_dshape.SetSize(SegmentFE.GetDof(), 1);
#endif

   t_dof.SetSize(Dof);
   s_dof.SetSize(Dof);

   // Interior DoFs
   int m=0;
   for (int k=0; k<=p; k++)
   {
      int l=0;
      for (int j=0; j<=p; j++)
      {
         for (int i=0; i<=j; i++)
         {
            t_dof[m] = l;
            s_dof[m] = k;
            l++; m++;
         }
      }
   }

   // Define Nodes
   const IntegrationRule & t_Nodes = TriangleFE.GetNodes();
   const IntegrationRule & s_Nodes = SegmentFE.GetNodes();
   for (int i=0; i<Dof; i++)
   {
      Nodes.IntPoint(i).x = t_Nodes.IntPoint(t_dof[i]).x;
      Nodes.IntPoint(i).y = t_Nodes.IntPoint(t_dof[i]).y;
      Nodes.IntPoint(i).z = s_Nodes.IntPoint(s_dof[i]).x;
   }
}

void L2Pos_WedgeElement::CalcShape(const IntegrationPoint &ip,
                                   Vector &shape) const
{
#ifdef MFEM_THREAD_SAFE
   Vector t_shape(TriangleFE.GetDof());
   Vector s_shape(SegmentFE.GetDof());
#endif

   IntegrationPoint ipz; ipz.x = ip.z; ipz.y = 0.0; ipz.z = 0.0;

   TriangleFE.CalcShape(ip, t_shape);
   SegmentFE.CalcShape(ipz, s_shape);

   for (int i=0; i<Dof; i++)
   {
      shape[i] = t_shape[t_dof[i]] * s_shape[s_dof[i]];
   }
}

void L2Pos_WedgeElement::CalcDShape(const IntegrationPoint &ip,
                                    DenseMatrix &dshape) const
{
#ifdef MFEM_THREAD_SAFE
   Vector      t_shape(TriangleFE.GetDof());
   DenseMatrix t_dshape(TriangleFE.GetDof(), 2);
   Vector      s_shape(SegmentFE.GetDof());
   DenseMatrix s_dshape(SegmentFE.GetDof(), 1);
#endif

   IntegrationPoint ipz; ipz.x = ip.z; ipz.y = 0.0; ipz.z = 0.0;

   TriangleFE.CalcShape(ip, t_shape);
   TriangleFE.CalcDShape(ip, t_dshape);
   SegmentFE.CalcShape(ipz, s_shape);
   SegmentFE.CalcDShape(ipz, s_dshape);

   for (int i=0; i<Dof; i++)
   {
      dshape(i, 0) = t_dshape(t_dof[i],0) * s_shape[s_dof[i]];
      dshape(i, 1) = t_dshape(t_dof[i],1) * s_shape[s_dof[i]];
      dshape(i, 2) = t_shape[t_dof[i]] * s_dshape(s_dof[i],0);
   }
}


const double RT_QuadrilateralElement::nk[8] =
{ 0., -1.,  1., 0.,  0., 1.,  -1., 0. };

RT_QuadrilateralElement::RT_QuadrilateralElement(const int p,
                                                 const int cb_type,
                                                 const int ob_type)
   : VectorFiniteElement(2, Geometry::SQUARE, 2*(p + 1)*(p + 2), p + 1,
                         H_DIV, FunctionSpace::Qk),
     cbasis1d(poly1d.GetBasis(p + 1, VerifyClosed(cb_type))),
     obasis1d(poly1d.GetBasis(p, VerifyOpen(ob_type))),
     dof_map(Dof), dof2nk(Dof)
{
   const double *cp = poly1d.ClosedPoints(p + 1, cb_type);
   const double *op = poly1d.OpenPoints(p, ob_type);
   const int dof2 = Dof/2;

#ifndef MFEM_THREAD_SAFE
   shape_cx.SetSize(p + 2);
   shape_ox.SetSize(p + 1);
   shape_cy.SetSize(p + 2);
   shape_oy.SetSize(p + 1);
   dshape_cx.SetSize(p + 2);
   dshape_cy.SetSize(p + 2);
#endif

   // edges
   int o = 0;
   for (int i = 0; i <= p; i++)  // (0,1)
   {
      dof_map[1*dof2 + i + 0*(p + 1)] = o++;
   }
   for (int i = 0; i <= p; i++)  // (1,2)
   {
      dof_map[0*dof2 + (p + 1) + i*(p + 2)] = o++;
   }
   for (int i = 0; i <= p; i++)  // (2,3)
   {
      dof_map[1*dof2 + (p - i) + (p + 1)*(p + 1)] = o++;
   }
   for (int i = 0; i <= p; i++)  // (3,0)
   {
      dof_map[0*dof2 + 0 + (p - i)*(p + 2)] = o++;
   }

   // interior
   for (int j = 0; j <= p; j++)  // x-components
      for (int i = 1; i <= p; i++)
      {
         dof_map[0*dof2 + i + j*(p + 2)] = o++;
      }
   for (int j = 1; j <= p; j++)  // y-components
      for (int i = 0; i <= p; i++)
      {
         dof_map[1*dof2 + i + j*(p + 1)] = o++;
      }

   // dof orientations
   // x-components
   for (int j = 0; j <= p; j++)
      for (int i = 0; i <= p/2; i++)
      {
         int idx = 0*dof2 + i + j*(p + 2);
         dof_map[idx] = -1 - dof_map[idx];
      }
   if (p%2 == 1)
      for (int j = p/2 + 1; j <= p; j++)
      {
         int idx = 0*dof2 + (p/2 + 1) + j*(p + 2);
         dof_map[idx] = -1 - dof_map[idx];
      }
   // y-components
   for (int j = 0; j <= p/2; j++)
      for (int i = 0; i <= p; i++)
      {
         int idx = 1*dof2 + i + j*(p + 1);
         dof_map[idx] = -1 - dof_map[idx];
      }
   if (p%2 == 1)
      for (int i = 0; i <= p/2; i++)
      {
         int idx = 1*dof2 + i + (p/2 + 1)*(p + 1);
         dof_map[idx] = -1 - dof_map[idx];
      }

   o = 0;
   for (int j = 0; j <= p; j++)
      for (int i = 0; i <= p + 1; i++)
      {
         int idx;
         if ((idx = dof_map[o++]) < 0)
         {
            idx = -1 - idx;
            dof2nk[idx] = 3;
         }
         else
         {
            dof2nk[idx] = 1;
         }
         Nodes.IntPoint(idx).Set2(cp[i], op[j]);
      }
   for (int j = 0; j <= p + 1; j++)
      for (int i = 0; i <= p; i++)
      {
         int idx;
         if ((idx = dof_map[o++]) < 0)
         {
            idx = -1 - idx;
            dof2nk[idx] = 0;
         }
         else
         {
            dof2nk[idx] = 2;
         }
         Nodes.IntPoint(idx).Set2(op[i], cp[j]);
      }
}

void RT_QuadrilateralElement::CalcVShape(const IntegrationPoint &ip,
                                         DenseMatrix &shape) const
{
   const int pp1 = Order;

#ifdef MFEM_THREAD_SAFE
   Vector shape_cx(pp1 + 1), shape_ox(pp1), shape_cy(pp1 + 1), shape_oy(pp1);
#endif

   cbasis1d.Eval(ip.x, shape_cx);
   obasis1d.Eval(ip.x, shape_ox);
   cbasis1d.Eval(ip.y, shape_cy);
   obasis1d.Eval(ip.y, shape_oy);

   int o = 0;
   for (int j = 0; j < pp1; j++)
      for (int i = 0; i <= pp1; i++)
      {
         int idx, s;
         if ((idx = dof_map[o++]) < 0)
         {
            idx = -1 - idx, s = -1;
         }
         else
         {
            s = +1;
         }
         shape(idx,0) = s*shape_cx(i)*shape_oy(j);
         shape(idx,1) = 0.;
      }
   for (int j = 0; j <= pp1; j++)
      for (int i = 0; i < pp1; i++)
      {
         int idx, s;
         if ((idx = dof_map[o++]) < 0)
         {
            idx = -1 - idx, s = -1;
         }
         else
         {
            s = +1;
         }
         shape(idx,0) = 0.;
         shape(idx,1) = s*shape_ox(i)*shape_cy(j);
      }
}

void RT_QuadrilateralElement::CalcDivShape(const IntegrationPoint &ip,
                                           Vector &divshape) const
{
   const int pp1 = Order;

#ifdef MFEM_THREAD_SAFE
   Vector shape_cx(pp1 + 1), shape_ox(pp1), shape_cy(pp1 + 1), shape_oy(pp1);
   Vector dshape_cx(pp1 + 1), dshape_cy(pp1 + 1);
#endif

   cbasis1d.Eval(ip.x, shape_cx, dshape_cx);
   obasis1d.Eval(ip.x, shape_ox);
   cbasis1d.Eval(ip.y, shape_cy, dshape_cy);
   obasis1d.Eval(ip.y, shape_oy);

   int o = 0;
   for (int j = 0; j < pp1; j++)
      for (int i = 0; i <= pp1; i++)
      {
         int idx, s;
         if ((idx = dof_map[o++]) < 0)
         {
            idx = -1 - idx, s = -1;
         }
         else
         {
            s = +1;
         }
         divshape(idx) = s*dshape_cx(i)*shape_oy(j);
      }
   for (int j = 0; j <= pp1; j++)
      for (int i = 0; i < pp1; i++)
      {
         int idx, s;
         if ((idx = dof_map[o++]) < 0)
         {
            idx = -1 - idx, s = -1;
         }
         else
         {
            s = +1;
         }
         divshape(idx) = s*shape_ox(i)*dshape_cy(j);
      }
}


const double RT_HexahedronElement::nk[18] =
{ 0.,0.,-1.,  0.,-1.,0.,  1.,0.,0.,  0.,1.,0.,  -1.,0.,0.,  0.,0.,1. };

RT_HexahedronElement::RT_HexahedronElement(const int p,
                                           const int cb_type,
                                           const int ob_type)
   : VectorFiniteElement(3, Geometry::CUBE, 3*(p + 1)*(p + 1)*(p + 2), p + 1,
                         H_DIV, FunctionSpace::Qk),
     cbasis1d(poly1d.GetBasis(p + 1, VerifyClosed(cb_type))),
     obasis1d(poly1d.GetBasis(p, VerifyOpen(ob_type))),
     dof_map(Dof), dof2nk(Dof)
{
   const double *cp = poly1d.ClosedPoints(p + 1, cb_type);
   const double *op = poly1d.OpenPoints(p, ob_type);
   const int dof3 = Dof/3;

#ifndef MFEM_THREAD_SAFE
   shape_cx.SetSize(p + 2);
   shape_ox.SetSize(p + 1);
   shape_cy.SetSize(p + 2);
   shape_oy.SetSize(p + 1);
   shape_cz.SetSize(p + 2);
   shape_oz.SetSize(p + 1);
   dshape_cx.SetSize(p + 2);
   dshape_cy.SetSize(p + 2);
   dshape_cz.SetSize(p + 2);
#endif

   // faces
   int o = 0;
   for (int j = 0; j <= p; j++)  // (3,2,1,0) -- bottom
      for (int i = 0; i <= p; i++)
      {
         dof_map[2*dof3 + i + ((p - j) + 0*(p + 1))*(p + 1)] = o++;
      }
   for (int j = 0; j <= p; j++)  // (0,1,5,4) -- front
      for (int i = 0; i <= p; i++)
      {
         dof_map[1*dof3 + i + (0 + j*(p + 2))*(p + 1)] = o++;
      }
   for (int j = 0; j <= p; j++)  // (1,2,6,5) -- right
      for (int i = 0; i <= p; i++)
      {
         dof_map[0*dof3 + (p + 1) + (i + j*(p + 1))*(p + 2)] = o++;
      }
   for (int j = 0; j <= p; j++)  // (2,3,7,6) -- back
      for (int i = 0; i <= p; i++)
      {
         dof_map[1*dof3 + (p - i) + ((p + 1) + j*(p + 2))*(p + 1)] = o++;
      }
   for (int j = 0; j <= p; j++)  // (3,0,4,7) -- left
      for (int i = 0; i <= p; i++)
      {
         dof_map[0*dof3 + 0 + ((p - i) + j*(p + 1))*(p + 2)] = o++;
      }
   for (int j = 0; j <= p; j++)  // (4,5,6,7) -- top
      for (int i = 0; i <= p; i++)
      {
         dof_map[2*dof3 + i + (j + (p + 1)*(p + 1))*(p + 1)] = o++;
      }

   // interior
   // x-components
   for (int k = 0; k <= p; k++)
      for (int j = 0; j <= p; j++)
         for (int i = 1; i <= p; i++)
         {
            dof_map[0*dof3 + i + (j + k*(p + 1))*(p + 2)] = o++;
         }
   // y-components
   for (int k = 0; k <= p; k++)
      for (int j = 1; j <= p; j++)
         for (int i = 0; i <= p; i++)
         {
            dof_map[1*dof3 + i + (j + k*(p + 2))*(p + 1)] = o++;
         }
   // z-components
   for (int k = 1; k <= p; k++)
      for (int j = 0; j <= p; j++)
         for (int i = 0; i <= p; i++)
         {
            dof_map[2*dof3 + i + (j + k*(p + 1))*(p + 1)] = o++;
         }

   // dof orientations
   // for odd p, do not change the orientations in the mid-planes
   // {i = p/2 + 1}, {j = p/2 + 1}, {k = p/2 + 1} in the x, y, z-components
   // respectively.
   // x-components
   for (int k = 0; k <= p; k++)
      for (int j = 0; j <= p; j++)
         for (int i = 0; i <= p/2; i++)
         {
            int idx = 0*dof3 + i + (j + k*(p + 1))*(p + 2);
            dof_map[idx] = -1 - dof_map[idx];
         }
   // y-components
   for (int k = 0; k <= p; k++)
      for (int j = 0; j <= p/2; j++)
         for (int i = 0; i <= p; i++)
         {
            int idx = 1*dof3 + i + (j + k*(p + 2))*(p + 1);
            dof_map[idx] = -1 - dof_map[idx];
         }
   // z-components
   for (int k = 0; k <= p/2; k++)
      for (int j = 0; j <= p; j++)
         for (int i = 0; i <= p; i++)
         {
            int idx = 2*dof3 + i + (j + k*(p + 1))*(p + 1);
            dof_map[idx] = -1 - dof_map[idx];
         }

   o = 0;
   // x-components
   for (int k = 0; k <= p; k++)
      for (int j = 0; j <= p; j++)
         for (int i = 0; i <= p + 1; i++)
         {
            int idx;
            if ((idx = dof_map[o++]) < 0)
            {
               idx = -1 - idx;
               dof2nk[idx] = 4;
            }
            else
            {
               dof2nk[idx] = 2;
            }
            Nodes.IntPoint(idx).Set3(cp[i], op[j], op[k]);
         }
   // y-components
   for (int k = 0; k <= p; k++)
      for (int j = 0; j <= p + 1; j++)
         for (int i = 0; i <= p; i++)
         {
            int idx;
            if ((idx = dof_map[o++]) < 0)
            {
               idx = -1 - idx;
               dof2nk[idx] = 1;
            }
            else
            {
               dof2nk[idx] = 3;
            }
            Nodes.IntPoint(idx).Set3(op[i], cp[j], op[k]);
         }
   // z-components
   for (int k = 0; k <= p + 1; k++)
      for (int j = 0; j <= p; j++)
         for (int i = 0; i <= p; i++)
         {
            int idx;
            if ((idx = dof_map[o++]) < 0)
            {
               idx = -1 - idx;
               dof2nk[idx] = 0;
            }
            else
            {
               dof2nk[idx] = 5;
            }
            Nodes.IntPoint(idx).Set3(op[i], op[j], cp[k]);
         }
}

void RT_HexahedronElement::CalcVShape(const IntegrationPoint &ip,
                                      DenseMatrix &shape) const
{
   const int pp1 = Order;

#ifdef MFEM_THREAD_SAFE
   Vector shape_cx(pp1 + 1), shape_ox(pp1), shape_cy(pp1 + 1), shape_oy(pp1);
   Vector shape_cz(pp1 + 1), shape_oz(pp1);
#endif

   cbasis1d.Eval(ip.x, shape_cx);
   obasis1d.Eval(ip.x, shape_ox);
   cbasis1d.Eval(ip.y, shape_cy);
   obasis1d.Eval(ip.y, shape_oy);
   cbasis1d.Eval(ip.z, shape_cz);
   obasis1d.Eval(ip.z, shape_oz);

   int o = 0;
   // x-components
   for (int k = 0; k < pp1; k++)
      for (int j = 0; j < pp1; j++)
         for (int i = 0; i <= pp1; i++)
         {
            int idx, s;
            if ((idx = dof_map[o++]) < 0)
            {
               idx = -1 - idx, s = -1;
            }
            else
            {
               s = +1;
            }
            shape(idx,0) = s*shape_cx(i)*shape_oy(j)*shape_oz(k);
            shape(idx,1) = 0.;
            shape(idx,2) = 0.;
         }
   // y-components
   for (int k = 0; k < pp1; k++)
      for (int j = 0; j <= pp1; j++)
         for (int i = 0; i < pp1; i++)
         {
            int idx, s;
            if ((idx = dof_map[o++]) < 0)
            {
               idx = -1 - idx, s = -1;
            }
            else
            {
               s = +1;
            }
            shape(idx,0) = 0.;
            shape(idx,1) = s*shape_ox(i)*shape_cy(j)*shape_oz(k);
            shape(idx,2) = 0.;
         }
   // z-components
   for (int k = 0; k <= pp1; k++)
      for (int j = 0; j < pp1; j++)
         for (int i = 0; i < pp1; i++)
         {
            int idx, s;
            if ((idx = dof_map[o++]) < 0)
            {
               idx = -1 - idx, s = -1;
            }
            else
            {
               s = +1;
            }
            shape(idx,0) = 0.;
            shape(idx,1) = 0.;
            shape(idx,2) = s*shape_ox(i)*shape_oy(j)*shape_cz(k);
         }
}

void RT_HexahedronElement::CalcDivShape(const IntegrationPoint &ip,
                                        Vector &divshape) const
{
   const int pp1 = Order;

#ifdef MFEM_THREAD_SAFE
   Vector shape_cx(pp1 + 1), shape_ox(pp1), shape_cy(pp1 + 1), shape_oy(pp1);
   Vector shape_cz(pp1 + 1), shape_oz(pp1);
   Vector dshape_cx(pp1 + 1), dshape_cy(pp1 + 1), dshape_cz(pp1 + 1);
#endif

   cbasis1d.Eval(ip.x, shape_cx, dshape_cx);
   obasis1d.Eval(ip.x, shape_ox);
   cbasis1d.Eval(ip.y, shape_cy, dshape_cy);
   obasis1d.Eval(ip.y, shape_oy);
   cbasis1d.Eval(ip.z, shape_cz, dshape_cz);
   obasis1d.Eval(ip.z, shape_oz);

   int o = 0;
   // x-components
   for (int k = 0; k < pp1; k++)
      for (int j = 0; j < pp1; j++)
         for (int i = 0; i <= pp1; i++)
         {
            int idx, s;
            if ((idx = dof_map[o++]) < 0)
            {
               idx = -1 - idx, s = -1;
            }
            else
            {
               s = +1;
            }
            divshape(idx) = s*dshape_cx(i)*shape_oy(j)*shape_oz(k);
         }
   // y-components
   for (int k = 0; k < pp1; k++)
      for (int j = 0; j <= pp1; j++)
         for (int i = 0; i < pp1; i++)
         {
            int idx, s;
            if ((idx = dof_map[o++]) < 0)
            {
               idx = -1 - idx, s = -1;
            }
            else
            {
               s = +1;
            }
            divshape(idx) = s*shape_ox(i)*dshape_cy(j)*shape_oz(k);
         }
   // z-components
   for (int k = 0; k <= pp1; k++)
      for (int j = 0; j < pp1; j++)
         for (int i = 0; i < pp1; i++)
         {
            int idx, s;
            if ((idx = dof_map[o++]) < 0)
            {
               idx = -1 - idx, s = -1;
            }
            else
            {
               s = +1;
            }
            divshape(idx) = s*shape_ox(i)*shape_oy(j)*dshape_cz(k);
         }
}


const double RT_TriangleElement::nk[6] =
{ 0., -1., 1., 1., -1., 0. };

const double RT_TriangleElement::c = 1./3.;

RT_TriangleElement::RT_TriangleElement(const int p)
   : VectorFiniteElement(2, Geometry::TRIANGLE, (p + 1)*(p + 3), p + 1,
                         H_DIV, FunctionSpace::Pk),
     dof2nk(Dof)
{
   const double *iop = (p > 0) ? poly1d.OpenPoints(p - 1) : NULL;
   const double *bop = poly1d.OpenPoints(p);

#ifndef MFEM_THREAD_SAFE
   shape_x.SetSize(p + 1);
   shape_y.SetSize(p + 1);
   shape_l.SetSize(p + 1);
   dshape_x.SetSize(p + 1);
   dshape_y.SetSize(p + 1);
   dshape_l.SetSize(p + 1);
   u.SetSize(Dof, Dim);
   divu.SetSize(Dof);
#else
   Vector shape_x(p + 1), shape_y(p + 1), shape_l(p + 1);
#endif

   // edges
   int o = 0;
   for (int i = 0; i <= p; i++)  // (0,1)
   {
      Nodes.IntPoint(o).Set2(bop[i], 0.);
      dof2nk[o++] = 0;
   }
   for (int i = 0; i <= p; i++)  // (1,2)
   {
      Nodes.IntPoint(o).Set2(bop[p-i], bop[i]);
      dof2nk[o++] = 1;
   }
   for (int i = 0; i <= p; i++)  // (2,0)
   {
      Nodes.IntPoint(o).Set2(0., bop[p-i]);
      dof2nk[o++] = 2;
   }

   // interior
   for (int j = 0; j < p; j++)
      for (int i = 0; i + j < p; i++)
      {
         double w = iop[i] + iop[j] + iop[p-1-i-j];
         Nodes.IntPoint(o).Set2(iop[i]/w, iop[j]/w);
         dof2nk[o++] = 0;
         Nodes.IntPoint(o).Set2(iop[i]/w, iop[j]/w);
         dof2nk[o++] = 2;
      }

   DenseMatrix T(Dof);
   for (int k = 0; k < Dof; k++)
   {
      const IntegrationPoint &ip = Nodes.IntPoint(k);
      poly1d.CalcBasis(p, ip.x, shape_x);
      poly1d.CalcBasis(p, ip.y, shape_y);
      poly1d.CalcBasis(p, 1. - ip.x - ip.y, shape_l);
      const double *n_k = nk + 2*dof2nk[k];

      o = 0;
      for (int j = 0; j <= p; j++)
         for (int i = 0; i + j <= p; i++)
         {
            double s = shape_x(i)*shape_y(j)*shape_l(p-i-j);
            T(o++, k) = s*n_k[0];
            T(o++, k) = s*n_k[1];
         }
      for (int i = 0; i <= p; i++)
      {
         double s = shape_x(i)*shape_y(p-i);
         T(o++, k) = s*((ip.x - c)*n_k[0] + (ip.y - c)*n_k[1]);
      }
   }

   Ti.Factor(T);
   // mfem::out << "RT_TriangleElement(" << p << ") : "; Ti.TestInversion();
}

void RT_TriangleElement::CalcVShape(const IntegrationPoint &ip,
                                    DenseMatrix &shape) const
{
   const int p = Order - 1;

#ifdef MFEM_THREAD_SAFE
   Vector shape_x(p + 1), shape_y(p + 1), shape_l(p + 1);
   DenseMatrix u(Dof, Dim);
#endif

   poly1d.CalcBasis(p, ip.x, shape_x);
   poly1d.CalcBasis(p, ip.y, shape_y);
   poly1d.CalcBasis(p, 1. - ip.x - ip.y, shape_l);

   int o = 0;
   for (int j = 0; j <= p; j++)
      for (int i = 0; i + j <= p; i++)
      {
         double s = shape_x(i)*shape_y(j)*shape_l(p-i-j);
         u(o,0) = s;  u(o,1) = 0;  o++;
         u(o,0) = 0;  u(o,1) = s;  o++;
      }
   for (int i = 0; i <= p; i++)
   {
      double s = shape_x(i)*shape_y(p-i);
      u(o,0) = (ip.x - c)*s;
      u(o,1) = (ip.y - c)*s;
      o++;
   }

   Ti.Mult(u, shape);
}

void RT_TriangleElement::CalcDivShape(const IntegrationPoint &ip,
                                      Vector &divshape) const
{
   const int p = Order - 1;

#ifdef MFEM_THREAD_SAFE
   Vector shape_x(p + 1),  shape_y(p + 1),  shape_l(p + 1);
   Vector dshape_x(p + 1), dshape_y(p + 1), dshape_l(p + 1);
   Vector divu(Dof);
#endif

   poly1d.CalcBasis(p, ip.x, shape_x, dshape_x);
   poly1d.CalcBasis(p, ip.y, shape_y, dshape_y);
   poly1d.CalcBasis(p, 1. - ip.x - ip.y, shape_l, dshape_l);

   int o = 0;
   for (int j = 0; j <= p; j++)
      for (int i = 0; i + j <= p; i++)
      {
         int k = p - i - j;
         divu(o++) = (dshape_x(i)*shape_l(k) -
                      shape_x(i)*dshape_l(k))*shape_y(j);
         divu(o++) = (dshape_y(j)*shape_l(k) -
                      shape_y(j)*dshape_l(k))*shape_x(i);
      }
   for (int i = 0; i <= p; i++)
   {
      int j = p - i;
      divu(o++) = ((shape_x(i) + (ip.x - c)*dshape_x(i))*shape_y(j) +
                   (shape_y(j) + (ip.y - c)*dshape_y(j))*shape_x(i));
   }

   Ti.Mult(divu, divshape);
}


const double RT_TetrahedronElement::nk[12] =
{ 1,1,1,  -1,0,0,  0,-1,0,  0,0,-1 };
// { .5,.5,.5, -.5,0,0, 0,-.5,0, 0,0,-.5}; // n_F |F|

const double RT_TetrahedronElement::c = 1./4.;

RT_TetrahedronElement::RT_TetrahedronElement(const int p)
   : VectorFiniteElement(3, Geometry::TETRAHEDRON, (p + 1)*(p + 2)*(p + 4)/2,
                         p + 1, H_DIV, FunctionSpace::Pk),
     dof2nk(Dof)
{
   const double *iop = (p > 0) ? poly1d.OpenPoints(p - 1) : NULL;
   const double *bop = poly1d.OpenPoints(p);

#ifndef MFEM_THREAD_SAFE
   shape_x.SetSize(p + 1);
   shape_y.SetSize(p + 1);
   shape_z.SetSize(p + 1);
   shape_l.SetSize(p + 1);
   dshape_x.SetSize(p + 1);
   dshape_y.SetSize(p + 1);
   dshape_z.SetSize(p + 1);
   dshape_l.SetSize(p + 1);
   u.SetSize(Dof, Dim);
   divu.SetSize(Dof);
#else
   Vector shape_x(p + 1), shape_y(p + 1), shape_z(p + 1), shape_l(p + 1);
#endif

   int o = 0;
   // faces (see Mesh::GenerateFaces in mesh/mesh.cpp,
   //        the constructor of H1_TetrahedronElement)
   for (int j = 0; j <= p; j++)
      for (int i = 0; i + j <= p; i++)  // (1,2,3)
      {
         double w = bop[i] + bop[j] + bop[p-i-j];
         Nodes.IntPoint(o).Set3(bop[p-i-j]/w, bop[i]/w, bop[j]/w);
         dof2nk[o++] = 0;
      }
   for (int j = 0; j <= p; j++)
      for (int i = 0; i + j <= p; i++)  // (0,3,2)
      {
         double w = bop[i] + bop[j] + bop[p-i-j];
         Nodes.IntPoint(o).Set3(0., bop[j]/w, bop[i]/w);
         dof2nk[o++] = 1;
      }
   for (int j = 0; j <= p; j++)
      for (int i = 0; i + j <= p; i++)  // (0,1,3)
      {
         double w = bop[i] + bop[j] + bop[p-i-j];
         Nodes.IntPoint(o).Set3(bop[i]/w, 0., bop[j]/w);
         dof2nk[o++] = 2;
      }
   for (int j = 0; j <= p; j++)
      for (int i = 0; i + j <= p; i++)  // (0,2,1)
      {
         double w = bop[i] + bop[j] + bop[p-i-j];
         Nodes.IntPoint(o).Set3(bop[j]/w, bop[i]/w, 0.);
         dof2nk[o++] = 3;
      }

   // interior
   for (int k = 0; k < p; k++)
      for (int j = 0; j + k < p; j++)
         for (int i = 0; i + j + k < p; i++)
         {
            double w = iop[i] + iop[j] + iop[k] + iop[p-1-i-j-k];
            Nodes.IntPoint(o).Set3(iop[i]/w, iop[j]/w, iop[k]/w);
            dof2nk[o++] = 1;
            Nodes.IntPoint(o).Set3(iop[i]/w, iop[j]/w, iop[k]/w);
            dof2nk[o++] = 2;
            Nodes.IntPoint(o).Set3(iop[i]/w, iop[j]/w, iop[k]/w);
            dof2nk[o++] = 3;
         }

   DenseMatrix T(Dof);
   for (int m = 0; m < Dof; m++)
   {
      const IntegrationPoint &ip = Nodes.IntPoint(m);
      poly1d.CalcBasis(p, ip.x, shape_x);
      poly1d.CalcBasis(p, ip.y, shape_y);
      poly1d.CalcBasis(p, ip.z, shape_z);
      poly1d.CalcBasis(p, 1. - ip.x - ip.y - ip.z, shape_l);
      const double *nm = nk + 3*dof2nk[m];

      o = 0;
      for (int k = 0; k <= p; k++)
         for (int j = 0; j + k <= p; j++)
            for (int i = 0; i + j + k <= p; i++)
            {
               double s = shape_x(i)*shape_y(j)*shape_z(k)*shape_l(p-i-j-k);
               T(o++, m) = s * nm[0];
               T(o++, m) = s * nm[1];
               T(o++, m) = s * nm[2];
            }
      for (int j = 0; j <= p; j++)
         for (int i = 0; i + j <= p; i++)
         {
            double s = shape_x(i)*shape_y(j)*shape_z(p-i-j);
            T(o++, m) = s*((ip.x - c)*nm[0] + (ip.y - c)*nm[1] +
                           (ip.z - c)*nm[2]);
         }
   }

   Ti.Factor(T);
   // mfem::out << "RT_TetrahedronElement(" << p << ") : "; Ti.TestInversion();
}

void RT_TetrahedronElement::CalcVShape(const IntegrationPoint &ip,
                                       DenseMatrix &shape) const
{
   const int p = Order - 1;

#ifdef MFEM_THREAD_SAFE
   Vector shape_x(p + 1), shape_y(p + 1), shape_z(p + 1), shape_l(p + 1);
   DenseMatrix u(Dof, Dim);
#endif

   poly1d.CalcBasis(p, ip.x, shape_x);
   poly1d.CalcBasis(p, ip.y, shape_y);
   poly1d.CalcBasis(p, ip.z, shape_z);
   poly1d.CalcBasis(p, 1. - ip.x - ip.y - ip.z, shape_l);

   int o = 0;
   for (int k = 0; k <= p; k++)
      for (int j = 0; j + k <= p; j++)
         for (int i = 0; i + j + k <= p; i++)
         {
            double s = shape_x(i)*shape_y(j)*shape_z(k)*shape_l(p-i-j-k);
            u(o,0) = s;  u(o,1) = 0;  u(o,2) = 0;  o++;
            u(o,0) = 0;  u(o,1) = s;  u(o,2) = 0;  o++;
            u(o,0) = 0;  u(o,1) = 0;  u(o,2) = s;  o++;
         }
   for (int j = 0; j <= p; j++)
      for (int i = 0; i + j <= p; i++)
      {
         double s = shape_x(i)*shape_y(j)*shape_z(p-i-j);
         u(o,0) = (ip.x - c)*s;  u(o,1) = (ip.y - c)*s;  u(o,2) = (ip.z - c)*s;
         o++;
      }

   Ti.Mult(u, shape);
}

void RT_TetrahedronElement::CalcDivShape(const IntegrationPoint &ip,
                                         Vector &divshape) const
{
   const int p = Order - 1;

#ifdef MFEM_THREAD_SAFE
   Vector shape_x(p + 1),  shape_y(p + 1),  shape_z(p + 1),  shape_l(p + 1);
   Vector dshape_x(p + 1), dshape_y(p + 1), dshape_z(p + 1), dshape_l(p + 1);
   Vector divu(Dof);
#endif

   poly1d.CalcBasis(p, ip.x, shape_x, dshape_x);
   poly1d.CalcBasis(p, ip.y, shape_y, dshape_y);
   poly1d.CalcBasis(p, ip.z, shape_z, dshape_z);
   poly1d.CalcBasis(p, 1. - ip.x - ip.y - ip.z, shape_l, dshape_l);

   int o = 0;
   for (int k = 0; k <= p; k++)
      for (int j = 0; j + k <= p; j++)
         for (int i = 0; i + j + k <= p; i++)
         {
            int l = p - i - j - k;
            divu(o++) = (dshape_x(i)*shape_l(l) -
                         shape_x(i)*dshape_l(l))*shape_y(j)*shape_z(k);
            divu(o++) = (dshape_y(j)*shape_l(l) -
                         shape_y(j)*dshape_l(l))*shape_x(i)*shape_z(k);
            divu(o++) = (dshape_z(k)*shape_l(l) -
                         shape_z(k)*dshape_l(l))*shape_x(i)*shape_y(j);
         }
   for (int j = 0; j <= p; j++)
      for (int i = 0; i + j <= p; i++)
      {
         int k = p - i - j;
         divu(o++) =
            (shape_x(i) + (ip.x - c)*dshape_x(i))*shape_y(j)*shape_z(k) +
            (shape_y(j) + (ip.y - c)*dshape_y(j))*shape_x(i)*shape_z(k) +
            (shape_z(k) + (ip.z - c)*dshape_z(k))*shape_x(i)*shape_y(j);
      }

   Ti.Mult(divu, divshape);
}


const double ND_HexahedronElement::tk[18] =
{ 1.,0.,0.,  0.,1.,0.,  0.,0.,1., -1.,0.,0.,  0.,-1.,0.,  0.,0.,-1. };

ND_HexahedronElement::ND_HexahedronElement(const int p,
                                           const int cb_type, const int ob_type)
   : VectorTensorFiniteElement(3, 3*p*(p + 1)*(p + 1), p, cb_type, ob_type,
                               H_CURL, DofMapType::L2_DOF_MAP),
     dof2tk(Dof)
{
   dof_map.SetSize(Dof);

   const double *cp = poly1d.ClosedPoints(p, cb_type);
   const double *op = poly1d.OpenPoints(p - 1, ob_type);
   const int dof3 = Dof/3;

#ifndef MFEM_THREAD_SAFE
   shape_cx.SetSize(p + 1);
   shape_ox.SetSize(p);
   shape_cy.SetSize(p + 1);
   shape_oy.SetSize(p);
   shape_cz.SetSize(p + 1);
   shape_oz.SetSize(p);
   dshape_cx.SetSize(p + 1);
   dshape_cy.SetSize(p + 1);
   dshape_cz.SetSize(p + 1);
#endif

   // edges
   int o = 0;
   for (int i = 0; i < p; i++)  // (0,1)
   {
      dof_map[0*dof3 + i + (0 + 0*(p + 1))*p] = o++;
   }
   for (int i = 0; i < p; i++)  // (1,2)
   {
      dof_map[1*dof3 + p + (i + 0*p)*(p + 1)] = o++;
   }
   for (int i = 0; i < p; i++)  // (3,2)
   {
      dof_map[0*dof3 + i + (p + 0*(p + 1))*p] = o++;
   }
   for (int i = 0; i < p; i++)  // (0,3)
   {
      dof_map[1*dof3 + 0 + (i + 0*p)*(p + 1)] = o++;
   }
   for (int i = 0; i < p; i++)  // (4,5)
   {
      dof_map[0*dof3 + i + (0 + p*(p + 1))*p] = o++;
   }
   for (int i = 0; i < p; i++)  // (5,6)
   {
      dof_map[1*dof3 + p + (i + p*p)*(p + 1)] = o++;
   }
   for (int i = 0; i < p; i++)  // (7,6)
   {
      dof_map[0*dof3 + i + (p + p*(p + 1))*p] = o++;
   }
   for (int i = 0; i < p; i++)  // (4,7)
   {
      dof_map[1*dof3 + 0 + (i + p*p)*(p + 1)] = o++;
   }
   for (int i = 0; i < p; i++)  // (0,4)
   {
      dof_map[2*dof3 + 0 + (0 + i*(p + 1))*(p + 1)] = o++;
   }
   for (int i = 0; i < p; i++)  // (1,5)
   {
      dof_map[2*dof3 + p + (0 + i*(p + 1))*(p + 1)] = o++;
   }
   for (int i = 0; i < p; i++)  // (2,6)
   {
      dof_map[2*dof3 + p + (p + i*(p + 1))*(p + 1)] = o++;
   }
   for (int i = 0; i < p; i++)  // (3,7)
   {
      dof_map[2*dof3 + 0 + (p + i*(p + 1))*(p + 1)] = o++;
   }

   // faces
   // (3,2,1,0) -- bottom
   for (int j = 1; j < p; j++) // x - components
      for (int i = 0; i < p; i++)
      {
         dof_map[0*dof3 + i + ((p - j) + 0*(p + 1))*p] = o++;
      }
   for (int j = 0; j < p; j++) // y - components
      for (int i = 1; i < p; i++)
      {
         dof_map[1*dof3 + i + ((p - 1 - j) + 0*p)*(p + 1)] = -1 - (o++);
      }
   // (0,1,5,4) -- front
   for (int k = 1; k < p; k++) // x - components
      for (int i = 0; i < p; i++)
      {
         dof_map[0*dof3 + i + (0 + k*(p + 1))*p] = o++;
      }
   for (int k = 0; k < p; k++) // z - components
      for (int i = 1; i < p; i++ )
      {
         dof_map[2*dof3 + i + (0 + k*(p + 1))*(p + 1)] = o++;
      }
   // (1,2,6,5) -- right
   for (int k = 1; k < p; k++) // y - components
      for (int j = 0; j < p; j++)
      {
         dof_map[1*dof3 + p + (j + k*p)*(p + 1)] = o++;
      }
   for (int k = 0; k < p; k++) // z - components
      for (int j = 1; j < p; j++)
      {
         dof_map[2*dof3 + p + (j + k*(p + 1))*(p + 1)] = o++;
      }
   // (2,3,7,6) -- back
   for (int k = 1; k < p; k++) // x - components
      for (int i = 0; i < p; i++)
      {
         dof_map[0*dof3 + (p - 1 - i) + (p + k*(p + 1))*p] = -1 - (o++);
      }
   for (int k = 0; k < p; k++) // z - components
      for (int i = 1; i < p; i++)
      {
         dof_map[2*dof3 + (p - i) + (p + k*(p + 1))*(p + 1)] = o++;
      }
   // (3,0,4,7) -- left
   for (int k = 1; k < p; k++) // y - components
      for (int j = 0; j < p; j++)
      {
         dof_map[1*dof3 + 0 + ((p - 1 - j) + k*p)*(p + 1)] = -1 - (o++);
      }
   for (int k = 0; k < p; k++) // z - components
      for (int j = 1; j < p; j++)
      {
         dof_map[2*dof3 + 0 + ((p - j) + k*(p + 1))*(p + 1)] = o++;
      }
   // (4,5,6,7) -- top
   for (int j = 1; j < p; j++) // x - components
      for (int i = 0; i < p; i++)
      {
         dof_map[0*dof3 + i + (j + p*(p + 1))*p] = o++;
      }
   for (int j = 0; j < p; j++) // y - components
      for (int i = 1; i < p; i++)
      {
         dof_map[1*dof3 + i + (j + p*p)*(p + 1)] = o++;
      }

   // interior
   // x-components
   for (int k = 1; k < p; k++)
      for (int j = 1; j < p; j++)
         for (int i = 0; i < p; i++)
         {
            dof_map[0*dof3 + i + (j + k*(p + 1))*p] = o++;
         }
   // y-components
   for (int k = 1; k < p; k++)
      for (int j = 0; j < p; j++)
         for (int i = 1; i < p; i++)
         {
            dof_map[1*dof3 + i + (j + k*p)*(p + 1)] = o++;
         }
   // z-components
   for (int k = 0; k < p; k++)
      for (int j = 1; j < p; j++)
         for (int i = 1; i < p; i++)
         {
            dof_map[2*dof3 + i + (j + k*(p + 1))*(p + 1)] = o++;
         }

   // set dof2tk and Nodes
   o = 0;
   // x-components
   for (int k = 0; k <= p; k++)
      for (int j = 0; j <= p; j++)
         for (int i = 0; i < p; i++)
         {
            int idx;
            if ((idx = dof_map[o++]) < 0)
            {
               dof2tk[idx = -1 - idx] = 3;
            }
            else
            {
               dof2tk[idx] = 0;
            }
            Nodes.IntPoint(idx).Set3(op[i], cp[j], cp[k]);
         }
   // y-components
   for (int k = 0; k <= p; k++)
      for (int j = 0; j < p; j++)
         for (int i = 0; i <= p; i++)
         {
            int idx;
            if ((idx = dof_map[o++]) < 0)
            {
               dof2tk[idx = -1 - idx] = 4;
            }
            else
            {
               dof2tk[idx] = 1;
            }
            Nodes.IntPoint(idx).Set3(cp[i], op[j], cp[k]);
         }
   // z-components
   for (int k = 0; k < p; k++)
      for (int j = 0; j <= p; j++)
         for (int i = 0; i <= p; i++)
         {
            int idx;
            if ((idx = dof_map[o++]) < 0)
            {
               dof2tk[idx = -1 - idx] = 5;
            }
            else
            {
               dof2tk[idx] = 2;
            }
            Nodes.IntPoint(idx).Set3(cp[i], cp[j], op[k]);
         }
}

void ND_HexahedronElement::CalcVShape(const IntegrationPoint &ip,
                                      DenseMatrix &shape) const
{
   const int p = Order;

#ifdef MFEM_THREAD_SAFE
   Vector shape_cx(p + 1), shape_ox(p), shape_cy(p + 1), shape_oy(p);
   Vector shape_cz(p + 1), shape_oz(p);
#endif

   cbasis1d.Eval(ip.x, shape_cx);
   obasis1d.Eval(ip.x, shape_ox);
   cbasis1d.Eval(ip.y, shape_cy);
   obasis1d.Eval(ip.y, shape_oy);
   cbasis1d.Eval(ip.z, shape_cz);
   obasis1d.Eval(ip.z, shape_oz);

   int o = 0;
   // x-components
   for (int k = 0; k <= p; k++)
      for (int j = 0; j <= p; j++)
         for (int i = 0; i < p; i++)
         {
            int idx, s;
            if ((idx = dof_map[o++]) < 0)
            {
               idx = -1 - idx, s = -1;
            }
            else
            {
               s = +1;
            }
            shape(idx,0) = s*shape_ox(i)*shape_cy(j)*shape_cz(k);
            shape(idx,1) = 0.;
            shape(idx,2) = 0.;
         }
   // y-components
   for (int k = 0; k <= p; k++)
      for (int j = 0; j < p; j++)
         for (int i = 0; i <= p; i++)
         {
            int idx, s;
            if ((idx = dof_map[o++]) < 0)
            {
               idx = -1 - idx, s = -1;
            }
            else
            {
               s = +1;
            }
            shape(idx,0) = 0.;
            shape(idx,1) = s*shape_cx(i)*shape_oy(j)*shape_cz(k);
            shape(idx,2) = 0.;
         }
   // z-components
   for (int k = 0; k < p; k++)
      for (int j = 0; j <= p; j++)
         for (int i = 0; i <= p; i++)
         {
            int idx, s;
            if ((idx = dof_map[o++]) < 0)
            {
               idx = -1 - idx, s = -1;
            }
            else
            {
               s = +1;
            }
            shape(idx,0) = 0.;
            shape(idx,1) = 0.;
            shape(idx,2) = s*shape_cx(i)*shape_cy(j)*shape_oz(k);
         }
}

void ND_HexahedronElement::CalcCurlShape(const IntegrationPoint &ip,
                                         DenseMatrix &curl_shape) const
{
   const int p = Order;

#ifdef MFEM_THREAD_SAFE
   Vector shape_cx(p + 1), shape_ox(p), shape_cy(p + 1), shape_oy(p);
   Vector shape_cz(p + 1), shape_oz(p);
   Vector dshape_cx(p + 1), dshape_cy(p + 1), dshape_cz(p + 1);
#endif

   cbasis1d.Eval(ip.x, shape_cx, dshape_cx);
   obasis1d.Eval(ip.x, shape_ox);
   cbasis1d.Eval(ip.y, shape_cy, dshape_cy);
   obasis1d.Eval(ip.y, shape_oy);
   cbasis1d.Eval(ip.z, shape_cz, dshape_cz);
   obasis1d.Eval(ip.z, shape_oz);

   int o = 0;
   // x-components
   for (int k = 0; k <= p; k++)
      for (int j = 0; j <= p; j++)
         for (int i = 0; i < p; i++)
         {
            int idx, s;
            if ((idx = dof_map[o++]) < 0)
            {
               idx = -1 - idx, s = -1;
            }
            else
            {
               s = +1;
            }
            curl_shape(idx,0) = 0.;
            curl_shape(idx,1) =  s*shape_ox(i)* shape_cy(j)*dshape_cz(k);
            curl_shape(idx,2) = -s*shape_ox(i)*dshape_cy(j)* shape_cz(k);
         }
   // y-components
   for (int k = 0; k <= p; k++)
      for (int j = 0; j < p; j++)
         for (int i = 0; i <= p; i++)
         {
            int idx, s;
            if ((idx = dof_map[o++]) < 0)
            {
               idx = -1 - idx, s = -1;
            }
            else
            {
               s = +1;
            }
            curl_shape(idx,0) = -s* shape_cx(i)*shape_oy(j)*dshape_cz(k);
            curl_shape(idx,1) = 0.;
            curl_shape(idx,2) =  s*dshape_cx(i)*shape_oy(j)* shape_cz(k);
         }
   // z-components
   for (int k = 0; k < p; k++)
      for (int j = 0; j <= p; j++)
         for (int i = 0; i <= p; i++)
         {
            int idx, s;
            if ((idx = dof_map[o++]) < 0)
            {
               idx = -1 - idx, s = -1;
            }
            else
            {
               s = +1;
            }
            curl_shape(idx,0) =   s* shape_cx(i)*dshape_cy(j)*shape_oz(k);
            curl_shape(idx,1) =  -s*dshape_cx(i)* shape_cy(j)*shape_oz(k);
            curl_shape(idx,2) = 0.;
         }
}

const DofToQuad &VectorTensorFiniteElement::GetDofToQuad(
   const IntegrationRule &ir,
   DofToQuad::Mode mode) const
{
   MFEM_VERIFY(mode != DofToQuad::FULL, "invalid mode requested");

   return GetTensorDofToQuad(ir, mode, true);
}

const DofToQuad &VectorTensorFiniteElement::GetDofToQuadOpen(
   const IntegrationRule &ir,
   DofToQuad::Mode mode) const
{
   MFEM_VERIFY(mode != DofToQuad::FULL, "invalid mode requested");

   return GetTensorDofToQuad(ir, mode, false);
}

const DofToQuad &VectorTensorFiniteElement::GetTensorDofToQuad(
   const IntegrationRule &ir,
   DofToQuad::Mode mode,
   const bool closed) const
{
   MFEM_VERIFY(mode == DofToQuad::TENSOR, "invalid mode requested");

   for (int i = 0; i < closed ? dof2quad_array.Size() : dof2quad_array_open.Size();
        i++)
   {
      const DofToQuad &d2q = closed ? *dof2quad_array[i] : *dof2quad_array_open[i];
      if (d2q.IntRule == &ir && d2q.mode == mode) { return d2q; }
   }

   DofToQuad *d2q = new DofToQuad;
   const int ndof = closed ? Order + 1 : Order;
   const int nqpt = (int)floor(pow(ir.GetNPoints(), 1.0/Dim) + 0.5);
   d2q->FE = this;
   d2q->IntRule = &ir;
   d2q->mode = mode;
   d2q->ndof = ndof;
   d2q->nqpt = nqpt;
   d2q->B.SetSize(nqpt*ndof);
   d2q->Bt.SetSize(ndof*nqpt);
   d2q->G.SetSize(nqpt*ndof);
   d2q->Gt.SetSize(ndof*nqpt);
   Vector val(ndof), grad(ndof);
   for (int i = 0; i < nqpt; i++)
   {
      // The first 'nqpt' points in 'ir' have the same x-coordinates as those
      // of the 1D rule.

      if (closed)
      {
         cbasis1d.Eval(ir.IntPoint(i).x, val, grad);
      }
      else
      {
         obasis1d.Eval(ir.IntPoint(i).x, val, grad);
      }

      for (int j = 0; j < ndof; j++)
      {
         d2q->B[i+nqpt*j] = d2q->Bt[j+ndof*i] = val(j);
         d2q->G[i+nqpt*j] = d2q->Gt[j+ndof*i] = grad(j);
      }
   }

   if (closed)
   {
      dof2quad_array.Append(d2q);
   }
   else
   {
      dof2quad_array_open.Append(d2q);
   }

   return *d2q;
}

const double ND_QuadrilateralElement::tk[8] =
{ 1.,0.,  0.,1., -1.,0., 0.,-1. };

ND_QuadrilateralElement::ND_QuadrilateralElement(const int p,
                                                 const int cb_type,
                                                 const int ob_type)
   : VectorTensorFiniteElement(2, 2*p*(p + 1), p, cb_type, ob_type,
                               H_CURL, DofMapType::L2_DOF_MAP),
     dof2tk(Dof)
{
   dof_map.SetSize(Dof);

   const double *cp = poly1d.ClosedPoints(p, cb_type);
   const double *op = poly1d.OpenPoints(p - 1, ob_type);
   const int dof2 = Dof/2;

#ifndef MFEM_THREAD_SAFE
   shape_cx.SetSize(p + 1);
   shape_ox.SetSize(p);
   shape_cy.SetSize(p + 1);
   shape_oy.SetSize(p);
   dshape_cx.SetSize(p + 1);
   dshape_cy.SetSize(p + 1);
#endif

   // edges
   int o = 0;
   for (int i = 0; i < p; i++)  // (0,1)
   {
      dof_map[0*dof2 + i + 0*p] = o++;
   }
   for (int j = 0; j < p; j++)  // (1,2)
   {
      dof_map[1*dof2 + p + j*(p + 1)] = o++;
   }
   for (int i = 0; i < p; i++)  // (2,3)
   {
      dof_map[0*dof2 + (p - 1 - i) + p*p] = -1 - (o++);
   }
   for (int j = 0; j < p; j++)  // (3,0)
   {
      dof_map[1*dof2 + 0 + (p - 1 - j)*(p + 1)] = -1 - (o++);
   }

   // interior
   // x-components
   for (int j = 1; j < p; j++)
      for (int i = 0; i < p; i++)
      {
         dof_map[0*dof2 + i + j*p] = o++;
      }
   // y-components
   for (int j = 0; j < p; j++)
      for (int i = 1; i < p; i++)
      {
         dof_map[1*dof2 + i + j*(p + 1)] = o++;
      }

   // set dof2tk and Nodes
   o = 0;
   // x-components
   for (int j = 0; j <= p; j++)
      for (int i = 0; i < p; i++)
      {
         int idx;
         if ((idx = dof_map[o++]) < 0)
         {
            dof2tk[idx = -1 - idx] = 2;
         }
         else
         {
            dof2tk[idx] = 0;
         }
         Nodes.IntPoint(idx).Set2(op[i], cp[j]);
      }
   // y-components
   for (int j = 0; j < p; j++)
      for (int i = 0; i <= p; i++)
      {
         int idx;
         if ((idx = dof_map[o++]) < 0)
         {
            dof2tk[idx = -1 - idx] = 3;
         }
         else
         {
            dof2tk[idx] = 1;
         }
         Nodes.IntPoint(idx).Set2(cp[i], op[j]);
      }
}

void ND_QuadrilateralElement::CalcVShape(const IntegrationPoint &ip,
                                         DenseMatrix &shape) const
{
   const int p = Order;

#ifdef MFEM_THREAD_SAFE
   Vector shape_cx(p + 1), shape_ox(p), shape_cy(p + 1), shape_oy(p);
#endif

   cbasis1d.Eval(ip.x, shape_cx);
   obasis1d.Eval(ip.x, shape_ox);
   cbasis1d.Eval(ip.y, shape_cy);
   obasis1d.Eval(ip.y, shape_oy);

   int o = 0;
   // x-components
   for (int j = 0; j <= p; j++)
      for (int i = 0; i < p; i++)
      {
         int idx, s;
         if ((idx = dof_map[o++]) < 0)
         {
            idx = -1 - idx, s = -1;
         }
         else
         {
            s = +1;
         }
         shape(idx,0) = s*shape_ox(i)*shape_cy(j);
         shape(idx,1) = 0.;
      }
   // y-components
   for (int j = 0; j < p; j++)
      for (int i = 0; i <= p; i++)
      {
         int idx, s;
         if ((idx = dof_map[o++]) < 0)
         {
            idx = -1 - idx, s = -1;
         }
         else
         {
            s = +1;
         }
         shape(idx,0) = 0.;
         shape(idx,1) = s*shape_cx(i)*shape_oy(j);
      }
}

void ND_QuadrilateralElement::CalcCurlShape(const IntegrationPoint &ip,
                                            DenseMatrix &curl_shape) const
{
   const int p = Order;

#ifdef MFEM_THREAD_SAFE
   Vector shape_cx(p + 1), shape_ox(p), shape_cy(p + 1), shape_oy(p);
   Vector dshape_cx(p + 1), dshape_cy(p + 1);
#endif

   cbasis1d.Eval(ip.x, shape_cx, dshape_cx);
   obasis1d.Eval(ip.x, shape_ox);
   cbasis1d.Eval(ip.y, shape_cy, dshape_cy);
   obasis1d.Eval(ip.y, shape_oy);

   int o = 0;
   // x-components
   for (int j = 0; j <= p; j++)
      for (int i = 0; i < p; i++)
      {
         int idx, s;
         if ((idx = dof_map[o++]) < 0)
         {
            idx = -1 - idx, s = -1;
         }
         else
         {
            s = +1;
         }
         curl_shape(idx,0) = -s*shape_ox(i)*dshape_cy(j);
      }
   // y-components
   for (int j = 0; j < p; j++)
      for (int i = 0; i <= p; i++)
      {
         int idx, s;
         if ((idx = dof_map[o++]) < 0)
         {
            idx = -1 - idx, s = -1;
         }
         else
         {
            s = +1;
         }
         curl_shape(idx,0) =  s*dshape_cx(i)*shape_oy(j);
      }
}


const double ND_TetrahedronElement::tk[18] =
{ 1.,0.,0.,  0.,1.,0.,  0.,0.,1.,  -1.,1.,0.,  -1.,0.,1.,  0.,-1.,1. };

const double ND_TetrahedronElement::c = 1./4.;

ND_TetrahedronElement::ND_TetrahedronElement(const int p)
   : VectorFiniteElement(3, Geometry::TETRAHEDRON, p*(p + 2)*(p + 3)/2, p,
                         H_CURL, FunctionSpace::Pk), dof2tk(Dof)
{
   const double *eop = poly1d.OpenPoints(p - 1);
   const double *fop = (p > 1) ? poly1d.OpenPoints(p - 2) : NULL;
   const double *iop = (p > 2) ? poly1d.OpenPoints(p - 3) : NULL;

   const int pm1 = p - 1, pm2 = p - 2, pm3 = p - 3;

#ifndef MFEM_THREAD_SAFE
   shape_x.SetSize(p);
   shape_y.SetSize(p);
   shape_z.SetSize(p);
   shape_l.SetSize(p);
   dshape_x.SetSize(p);
   dshape_y.SetSize(p);
   dshape_z.SetSize(p);
   dshape_l.SetSize(p);
   u.SetSize(Dof, Dim);
#else
   Vector shape_x(p), shape_y(p), shape_z(p), shape_l(p);
#endif

   int o = 0;
   // edges
   for (int i = 0; i < p; i++) // (0,1)
   {
      Nodes.IntPoint(o).Set3(eop[i], 0., 0.);
      dof2tk[o++] = 0;
   }
   for (int i = 0; i < p; i++) // (0,2)
   {
      Nodes.IntPoint(o).Set3(0., eop[i], 0.);
      dof2tk[o++] = 1;
   }
   for (int i = 0; i < p; i++) // (0,3)
   {
      Nodes.IntPoint(o).Set3(0., 0., eop[i]);
      dof2tk[o++] = 2;
   }
   for (int i = 0; i < p; i++) // (1,2)
   {
      Nodes.IntPoint(o).Set3(eop[pm1-i], eop[i], 0.);
      dof2tk[o++] = 3;
   }
   for (int i = 0; i < p; i++) // (1,3)
   {
      Nodes.IntPoint(o).Set3(eop[pm1-i], 0., eop[i]);
      dof2tk[o++] = 4;
   }
   for (int i = 0; i < p; i++) // (2,3)
   {
      Nodes.IntPoint(o).Set3(0., eop[pm1-i], eop[i]);
      dof2tk[o++] = 5;
   }

   // faces
   for (int j = 0; j <= pm2; j++)  // (1,2,3)
      for (int i = 0; i + j <= pm2; i++)
      {
         double w = fop[i] + fop[j] + fop[pm2-i-j];
         Nodes.IntPoint(o).Set3(fop[pm2-i-j]/w, fop[i]/w, fop[j]/w);
         dof2tk[o++] = 3;
         Nodes.IntPoint(o).Set3(fop[pm2-i-j]/w, fop[i]/w, fop[j]/w);
         dof2tk[o++] = 4;
      }
   for (int j = 0; j <= pm2; j++)  // (0,3,2)
      for (int i = 0; i + j <= pm2; i++)
      {
         double w = fop[i] + fop[j] + fop[pm2-i-j];
         Nodes.IntPoint(o).Set3(0., fop[j]/w, fop[i]/w);
         dof2tk[o++] = 2;
         Nodes.IntPoint(o).Set3(0., fop[j]/w, fop[i]/w);
         dof2tk[o++] = 1;
      }
   for (int j = 0; j <= pm2; j++)  // (0,1,3)
      for (int i = 0; i + j <= pm2; i++)
      {
         double w = fop[i] + fop[j] + fop[pm2-i-j];
         Nodes.IntPoint(o).Set3(fop[i]/w, 0., fop[j]/w);
         dof2tk[o++] = 0;
         Nodes.IntPoint(o).Set3(fop[i]/w, 0., fop[j]/w);
         dof2tk[o++] = 2;
      }
   for (int j = 0; j <= pm2; j++)  // (0,2,1)
      for (int i = 0; i + j <= pm2; i++)
      {
         double w = fop[i] + fop[j] + fop[pm2-i-j];
         Nodes.IntPoint(o).Set3(fop[j]/w, fop[i]/w, 0.);
         dof2tk[o++] = 1;
         Nodes.IntPoint(o).Set3(fop[j]/w, fop[i]/w, 0.);
         dof2tk[o++] = 0;
      }

   // interior
   for (int k = 0; k <= pm3; k++)
      for (int j = 0; j + k <= pm3; j++)
         for (int i = 0; i + j + k <= pm3; i++)
         {
            double w = iop[i] + iop[j] + iop[k] + iop[pm3-i-j-k];
            Nodes.IntPoint(o).Set3(iop[i]/w, iop[j]/w, iop[k]/w);
            dof2tk[o++] = 0;
            Nodes.IntPoint(o).Set3(iop[i]/w, iop[j]/w, iop[k]/w);
            dof2tk[o++] = 1;
            Nodes.IntPoint(o).Set3(iop[i]/w, iop[j]/w, iop[k]/w);
            dof2tk[o++] = 2;
         }

   DenseMatrix T(Dof);
   for (int m = 0; m < Dof; m++)
   {
      const IntegrationPoint &ip = Nodes.IntPoint(m);
      const double *tm = tk + 3*dof2tk[m];
      o = 0;

      poly1d.CalcBasis(pm1, ip.x, shape_x);
      poly1d.CalcBasis(pm1, ip.y, shape_y);
      poly1d.CalcBasis(pm1, ip.z, shape_z);
      poly1d.CalcBasis(pm1, 1. - ip.x - ip.y - ip.z, shape_l);

      for (int k = 0; k <= pm1; k++)
         for (int j = 0; j + k <= pm1; j++)
            for (int i = 0; i + j + k <= pm1; i++)
            {
               double s = shape_x(i)*shape_y(j)*shape_z(k)*shape_l(pm1-i-j-k);
               T(o++, m) = s * tm[0];
               T(o++, m) = s * tm[1];
               T(o++, m) = s * tm[2];
            }
      for (int k = 0; k <= pm1; k++)
         for (int j = 0; j + k <= pm1; j++)
         {
            double s = shape_x(pm1-j-k)*shape_y(j)*shape_z(k);
            T(o++, m) = s*((ip.y - c)*tm[0] - (ip.x - c)*tm[1]);
            T(o++, m) = s*((ip.z - c)*tm[0] - (ip.x - c)*tm[2]);
         }
      for (int k = 0; k <= pm1; k++)
      {
         T(o++, m) =
            shape_y(pm1-k)*shape_z(k)*((ip.z - c)*tm[1] - (ip.y - c)*tm[2]);
      }
   }

   Ti.Factor(T);
   // mfem::out << "ND_TetrahedronElement(" << p << ") : "; Ti.TestInversion();
}

void ND_TetrahedronElement::CalcVShape(const IntegrationPoint &ip,
                                       DenseMatrix &shape) const
{
   const int pm1 = Order - 1;

#ifdef MFEM_THREAD_SAFE
   const int p = Order;
   Vector shape_x(p), shape_y(p), shape_z(p), shape_l(p);
   DenseMatrix u(Dof, Dim);
#endif

   poly1d.CalcBasis(pm1, ip.x, shape_x);
   poly1d.CalcBasis(pm1, ip.y, shape_y);
   poly1d.CalcBasis(pm1, ip.z, shape_z);
   poly1d.CalcBasis(pm1, 1. - ip.x - ip.y - ip.z, shape_l);

   int n = 0;
   for (int k = 0; k <= pm1; k++)
      for (int j = 0; j + k <= pm1; j++)
         for (int i = 0; i + j + k <= pm1; i++)
         {
            double s = shape_x(i)*shape_y(j)*shape_z(k)*shape_l(pm1-i-j-k);
            u(n,0) =  s;  u(n,1) = 0.;  u(n,2) = 0.;  n++;
            u(n,0) = 0.;  u(n,1) =  s;  u(n,2) = 0.;  n++;
            u(n,0) = 0.;  u(n,1) = 0.;  u(n,2) =  s;  n++;
         }
   for (int k = 0; k <= pm1; k++)
      for (int j = 0; j + k <= pm1; j++)
      {
         double s = shape_x(pm1-j-k)*shape_y(j)*shape_z(k);
         u(n,0) = s*(ip.y - c);  u(n,1) = -s*(ip.x - c);  u(n,2) =  0.;  n++;
         u(n,0) = s*(ip.z - c);  u(n,1) =  0.;  u(n,2) = -s*(ip.x - c);  n++;
      }
   for (int k = 0; k <= pm1; k++)
   {
      double s = shape_y(pm1-k)*shape_z(k);
      u(n,0) = 0.;  u(n,1) = s*(ip.z - c);  u(n,2) = -s*(ip.y - c);  n++;
   }

   Ti.Mult(u, shape);
}

void ND_TetrahedronElement::CalcCurlShape(const IntegrationPoint &ip,
                                          DenseMatrix &curl_shape) const
{
   const int pm1 = Order - 1;

#ifdef MFEM_THREAD_SAFE
   const int p = Order;
   Vector shape_x(p), shape_y(p), shape_z(p), shape_l(p);
   Vector dshape_x(p), dshape_y(p), dshape_z(p), dshape_l(p);
   DenseMatrix u(Dof, Dim);
#endif

   poly1d.CalcBasis(pm1, ip.x, shape_x, dshape_x);
   poly1d.CalcBasis(pm1, ip.y, shape_y, dshape_y);
   poly1d.CalcBasis(pm1, ip.z, shape_z, dshape_z);
   poly1d.CalcBasis(pm1, 1. - ip.x - ip.y - ip.z, shape_l, dshape_l);

   int n = 0;
   for (int k = 0; k <= pm1; k++)
      for (int j = 0; j + k <= pm1; j++)
         for (int i = 0; i + j + k <= pm1; i++)
         {
            int l = pm1-i-j-k;
            const double dx = (dshape_x(i)*shape_l(l) -
                               shape_x(i)*dshape_l(l))*shape_y(j)*shape_z(k);
            const double dy = (dshape_y(j)*shape_l(l) -
                               shape_y(j)*dshape_l(l))*shape_x(i)*shape_z(k);
            const double dz = (dshape_z(k)*shape_l(l) -
                               shape_z(k)*dshape_l(l))*shape_x(i)*shape_y(j);

            u(n,0) =  0.;  u(n,1) =  dz;  u(n,2) = -dy;  n++;
            u(n,0) = -dz;  u(n,1) =  0.;  u(n,2) =  dx;  n++;
            u(n,0) =  dy;  u(n,1) = -dx;  u(n,2) =  0.;  n++;
         }
   for (int k = 0; k <= pm1; k++)
      for (int j = 0; j + k <= pm1; j++)
      {
         int i = pm1 - j - k;
         // s = shape_x(i)*shape_y(j)*shape_z(k);
         // curl of s*(ip.y - c, -(ip.x - c), 0):
         u(n,0) =  shape_x(i)*(ip.x - c)*shape_y(j)*dshape_z(k);
         u(n,1) =  shape_x(i)*shape_y(j)*(ip.y - c)*dshape_z(k);
         u(n,2) =
            -((dshape_x(i)*(ip.x - c) + shape_x(i))*shape_y(j)*shape_z(k) +
              (dshape_y(j)*(ip.y - c) + shape_y(j))*shape_x(i)*shape_z(k));
         n++;
         // curl of s*(ip.z - c, 0, -(ip.x - c)):
         u(n,0) = -shape_x(i)*(ip.x - c)*dshape_y(j)*shape_z(k);
         u(n,1) = (shape_x(i)*shape_y(j)*(dshape_z(k)*(ip.z - c) + shape_z(k)) +
                   (dshape_x(i)*(ip.x - c) + shape_x(i))*shape_y(j)*shape_z(k));
         u(n,2) = -shape_x(i)*dshape_y(j)*shape_z(k)*(ip.z - c);
         n++;
      }
   for (int k = 0; k <= pm1; k++)
   {
      int j = pm1 - k;
      // curl of shape_y(j)*shape_z(k)*(0, ip.z - c, -(ip.y - c)):
      u(n,0) = -((dshape_y(j)*(ip.y - c) + shape_y(j))*shape_z(k) +
                 shape_y(j)*(dshape_z(k)*(ip.z - c) + shape_z(k)));
      u(n,1) = 0.;
      u(n,2) = 0.;  n++;
   }

   Ti.Mult(u, curl_shape);
}


const double ND_TriangleElement::tk[8] =
{ 1.,0.,  -1.,1.,  0.,-1.,  0.,1. };

const double ND_TriangleElement::c = 1./3.;

ND_TriangleElement::ND_TriangleElement(const int p)
   : VectorFiniteElement(2, Geometry::TRIANGLE, p*(p + 2), p,
                         H_CURL, FunctionSpace::Pk),
     dof2tk(Dof)
{
   const double *eop = poly1d.OpenPoints(p - 1);
   const double *iop = (p > 1) ? poly1d.OpenPoints(p - 2) : NULL;

   const int pm1 = p - 1, pm2 = p - 2;

#ifndef MFEM_THREAD_SAFE
   shape_x.SetSize(p);
   shape_y.SetSize(p);
   shape_l.SetSize(p);
   dshape_x.SetSize(p);
   dshape_y.SetSize(p);
   dshape_l.SetSize(p);
   u.SetSize(Dof, Dim);
   curlu.SetSize(Dof);
#else
   Vector shape_x(p), shape_y(p), shape_l(p);
#endif

   int n = 0;
   // edges
   for (int i = 0; i < p; i++) // (0,1)
   {
      Nodes.IntPoint(n).Set2(eop[i], 0.);
      dof2tk[n++] = 0;
   }
   for (int i = 0; i < p; i++) // (1,2)
   {
      Nodes.IntPoint(n).Set2(eop[pm1-i], eop[i]);
      dof2tk[n++] = 1;
   }
   for (int i = 0; i < p; i++) // (2,0)
   {
      Nodes.IntPoint(n).Set2(0., eop[pm1-i]);
      dof2tk[n++] = 2;
   }

   // interior
   for (int j = 0; j <= pm2; j++)
      for (int i = 0; i + j <= pm2; i++)
      {
         double w = iop[i] + iop[j] + iop[pm2-i-j];
         Nodes.IntPoint(n).Set2(iop[i]/w, iop[j]/w);
         dof2tk[n++] = 0;
         Nodes.IntPoint(n).Set2(iop[i]/w, iop[j]/w);
         dof2tk[n++] = 3;
      }

   DenseMatrix T(Dof);
   for (int m = 0; m < Dof; m++)
   {
      const IntegrationPoint &ip = Nodes.IntPoint(m);
      const double *tm = tk + 2*dof2tk[m];
      n = 0;

      poly1d.CalcBasis(pm1, ip.x, shape_x);
      poly1d.CalcBasis(pm1, ip.y, shape_y);
      poly1d.CalcBasis(pm1, 1. - ip.x - ip.y, shape_l);

      for (int j = 0; j <= pm1; j++)
         for (int i = 0; i + j <= pm1; i++)
         {
            double s = shape_x(i)*shape_y(j)*shape_l(pm1-i-j);
            T(n++, m) = s * tm[0];
            T(n++, m) = s * tm[1];
         }
      for (int j = 0; j <= pm1; j++)
      {
         T(n++, m) =
            shape_x(pm1-j)*shape_y(j)*((ip.y - c)*tm[0] - (ip.x - c)*tm[1]);
      }
   }

   Ti.Factor(T);
   // mfem::out << "ND_TriangleElement(" << p << ") : "; Ti.TestInversion();
}

void ND_TriangleElement::CalcVShape(const IntegrationPoint &ip,
                                    DenseMatrix &shape) const
{
   const int pm1 = Order - 1;

#ifdef MFEM_THREAD_SAFE
   const int p = Order;
   Vector shape_x(p), shape_y(p), shape_l(p);
   DenseMatrix u(Dof, Dim);
#endif

   poly1d.CalcBasis(pm1, ip.x, shape_x);
   poly1d.CalcBasis(pm1, ip.y, shape_y);
   poly1d.CalcBasis(pm1, 1. - ip.x - ip.y, shape_l);

   int n = 0;
   for (int j = 0; j <= pm1; j++)
      for (int i = 0; i + j <= pm1; i++)
      {
         double s = shape_x(i)*shape_y(j)*shape_l(pm1-i-j);
         u(n,0) = s;  u(n,1) = 0;  n++;
         u(n,0) = 0;  u(n,1) = s;  n++;
      }
   for (int j = 0; j <= pm1; j++)
   {
      double s = shape_x(pm1-j)*shape_y(j);
      u(n,0) =  s*(ip.y - c);
      u(n,1) = -s*(ip.x - c);
      n++;
   }

   Ti.Mult(u, shape);
}

void ND_TriangleElement::CalcCurlShape(const IntegrationPoint &ip,
                                       DenseMatrix &curl_shape) const
{
   const int pm1 = Order - 1;

#ifdef MFEM_THREAD_SAFE
   const int p = Order;
   Vector shape_x(p), shape_y(p), shape_l(p);
   Vector dshape_x(p), dshape_y(p), dshape_l(p);
   Vector curlu(Dof);
#endif

   poly1d.CalcBasis(pm1, ip.x, shape_x, dshape_x);
   poly1d.CalcBasis(pm1, ip.y, shape_y, dshape_y);
   poly1d.CalcBasis(pm1, 1. - ip.x - ip.y, shape_l, dshape_l);

   int n = 0;
   for (int j = 0; j <= pm1; j++)
      for (int i = 0; i + j <= pm1; i++)
      {
         int l = pm1-i-j;
         const double dx = (dshape_x(i)*shape_l(l) -
                            shape_x(i)*dshape_l(l)) * shape_y(j);
         const double dy = (dshape_y(j)*shape_l(l) -
                            shape_y(j)*dshape_l(l)) * shape_x(i);

         curlu(n++) = -dy;
         curlu(n++) =  dx;
      }

   for (int j = 0; j <= pm1; j++)
   {
      int i = pm1 - j;
      // curl of shape_x(i)*shape_y(j) * (ip.y - c, -(ip.x - c), 0):
      curlu(n++) = -((dshape_x(i)*(ip.x - c) + shape_x(i)) * shape_y(j) +
                     (dshape_y(j)*(ip.y - c) + shape_y(j)) * shape_x(i));
   }

   Vector curl2d(curl_shape.Data(),Dof);
   Ti.Mult(curlu, curl2d);
}


const double ND_SegmentElement::tk[1] = { 1. };

ND_SegmentElement::ND_SegmentElement(const int p, const int ob_type)
   : VectorFiniteElement(1, Geometry::SEGMENT, p, p - 1,
                         H_CURL, FunctionSpace::Pk),
     obasis1d(poly1d.GetBasis(p - 1, VerifyOpen(ob_type))),
     dof2tk(Dof)
{
   const double *op = poly1d.OpenPoints(p - 1, ob_type);

   // set dof2tk and Nodes
   for (int i = 0; i < p; i++)
   {
      dof2tk[i] = 0;
      Nodes.IntPoint(i).x = op[i];
   }
}

void ND_SegmentElement::CalcVShape(const IntegrationPoint &ip,
                                   DenseMatrix &shape) const
{
   Vector vshape(shape.Data(), Dof);

   obasis1d.Eval(ip.x, vshape);
}

void NURBS1DFiniteElement::SetOrder() const
{
   Order = kv[0]->GetOrder();
   Dof = Order + 1;

   weights.SetSize(Dof);
   shape_x.SetSize(Dof);
}

void NURBS1DFiniteElement::CalcShape(const IntegrationPoint &ip,
                                     Vector &shape) const
{
   kv[0]->CalcShape(shape, ijk[0], ip.x);

   double sum = 0.0;
   for (int i = 0; i <= Order; i++)
   {
      sum += (shape(i) *= weights(i));
   }

   shape /= sum;
}

void NURBS1DFiniteElement::CalcDShape(const IntegrationPoint &ip,
                                      DenseMatrix &dshape) const
{
   Vector grad(dshape.Data(), Dof);

   kv[0]->CalcShape (shape_x, ijk[0], ip.x);
   kv[0]->CalcDShape(grad,    ijk[0], ip.x);

   double sum = 0.0, dsum = 0.0;
   for (int i = 0; i <= Order; i++)
   {
      sum  += (shape_x(i) *= weights(i));
      dsum += (   grad(i) *= weights(i));
   }

   sum = 1.0/sum;
   add(sum, grad, -dsum*sum*sum, shape_x, grad);
}

void NURBS1DFiniteElement::CalcHessian (const IntegrationPoint &ip,
                                        DenseMatrix &hessian) const
{
   Vector grad(Dof);
   Vector hess(hessian.Data(), Dof);

   kv[0]->CalcShape (shape_x,  ijk[0], ip.x);
   kv[0]->CalcDShape(grad,     ijk[0], ip.x);
   kv[0]->CalcD2Shape(hess,    ijk[0], ip.x);

   double sum = 0.0, dsum = 0.0, d2sum = 0.0;
   for (int i = 0; i <= Order; i++)
   {
      sum   += (shape_x(i) *= weights(i));
      dsum  += (   grad(i) *= weights(i));
      d2sum += (   hess(i) *= weights(i));
   }

   sum = 1.0/sum;
   add(sum, hess, -2*dsum*sum*sum, grad, hess);
   add(1.0, hess, (-d2sum + 2*dsum*dsum*sum)*sum*sum, shape_x, hess);
}


void NURBS2DFiniteElement::SetOrder() const
{
   Orders[0] = kv[0]->GetOrder();
   Orders[1] = kv[1]->GetOrder();
   shape_x.SetSize(Orders[0]+1);
   shape_y.SetSize(Orders[1]+1);
   dshape_x.SetSize(Orders[0]+1);
   dshape_y.SetSize(Orders[1]+1);
   d2shape_x.SetSize(Orders[0]+1);
   d2shape_y.SetSize(Orders[1]+1);

   Order = max(Orders[0], Orders[1]);
   Dof = (Orders[0] + 1)*(Orders[1] + 1);
   u.SetSize(Dof);
   du.SetSize(Dof);
   weights.SetSize(Dof);
}

void NURBS2DFiniteElement::CalcShape(const IntegrationPoint &ip,
                                     Vector &shape) const
{
   kv[0]->CalcShape(shape_x, ijk[0], ip.x);
   kv[1]->CalcShape(shape_y, ijk[1], ip.y);

   double sum = 0.0;
   for (int o = 0, j = 0; j <= Orders[1]; j++)
   {
      const double sy = shape_y(j);
      for (int i = 0; i <= Orders[0]; i++, o++)
      {
         sum += ( shape(o) = shape_x(i)*sy*weights(o) );
      }
   }

   shape /= sum;
}

void NURBS2DFiniteElement::CalcDShape(const IntegrationPoint &ip,
                                      DenseMatrix &dshape) const
{
   double sum, dsum[2];

   kv[0]->CalcShape ( shape_x, ijk[0], ip.x);
   kv[1]->CalcShape ( shape_y, ijk[1], ip.y);

   kv[0]->CalcDShape(dshape_x, ijk[0], ip.x);
   kv[1]->CalcDShape(dshape_y, ijk[1], ip.y);

   sum = dsum[0] = dsum[1] = 0.0;
   for (int o = 0, j = 0; j <= Orders[1]; j++)
   {
      const double sy = shape_y(j), dsy = dshape_y(j);
      for (int i = 0; i <= Orders[0]; i++, o++)
      {
         sum += ( u(o) = shape_x(i)*sy*weights(o) );

         dsum[0] += ( dshape(o,0) = dshape_x(i)*sy *weights(o) );
         dsum[1] += ( dshape(o,1) =  shape_x(i)*dsy*weights(o) );
      }
   }

   sum = 1.0/sum;
   dsum[0] *= sum*sum;
   dsum[1] *= sum*sum;

   for (int o = 0; o < Dof; o++)
   {
      dshape(o,0) = dshape(o,0)*sum - u(o)*dsum[0];
      dshape(o,1) = dshape(o,1)*sum - u(o)*dsum[1];
   }
}

void NURBS2DFiniteElement::CalcHessian (const IntegrationPoint &ip,
                                        DenseMatrix &hessian) const
{
   double sum, dsum[2], d2sum[3];

   kv[0]->CalcShape ( shape_x, ijk[0], ip.x);
   kv[1]->CalcShape ( shape_y, ijk[1], ip.y);

   kv[0]->CalcDShape(dshape_x, ijk[0], ip.x);
   kv[1]->CalcDShape(dshape_y, ijk[1], ip.y);

   kv[0]->CalcD2Shape(d2shape_x, ijk[0], ip.x);
   kv[1]->CalcD2Shape(d2shape_y, ijk[1], ip.y);

   sum = dsum[0] = dsum[1] = 0.0;
   d2sum[0] = d2sum[1] = d2sum[2] = 0.0;
   for (int o = 0, j = 0; j <= Orders[1]; j++)
   {
      const double sy = shape_y(j), dsy = dshape_y(j), d2sy = d2shape_y(j);
      for (int i = 0; i <= Orders[0]; i++, o++)
      {
         const double sx = shape_x(i), dsx = dshape_x(i), d2sx = d2shape_x(i);
         sum += ( u(o) = sx*sy*weights(o) );

         dsum[0] += ( du(o,0) = dsx*sy*weights(o) );
         dsum[1] += ( du(o,1) = sx*dsy*weights(o) );

         d2sum[0] += ( hessian(o,0) = d2sx*sy*weights(o) );
         d2sum[1] += ( hessian(o,1) = dsx*dsy*weights(o) );
         d2sum[2] += ( hessian(o,2) = sx*d2sy*weights(o) );
      }
   }

   sum = 1.0/sum;
   dsum[0] *= sum;
   dsum[1] *= sum;

   d2sum[0] *= sum;
   d2sum[1] *= sum;
   d2sum[2] *= sum;

   for (int o = 0; o < Dof; o++)
   {
      hessian(o,0) = hessian(o,0)*sum
                     - 2*du(o,0)*sum*dsum[0]
                     + u[o]*sum*(2*dsum[0]*dsum[0] - d2sum[0]);

      hessian(o,1) = hessian(o,1)*sum
                     - du(o,0)*sum*dsum[1]
                     - du(o,1)*sum*dsum[0]
                     + u[o]*sum*(2*dsum[0]*dsum[1] - d2sum[1]);

      hessian(o,2) = hessian(o,2)*sum
                     - 2*du(o,1)*sum*dsum[1]
                     + u[o]*sum*(2*dsum[1]*dsum[1] - d2sum[2]);
   }
}


void NURBS3DFiniteElement::SetOrder() const
{
   Orders[0] = kv[0]->GetOrder();
   Orders[1] = kv[1]->GetOrder();
   Orders[2] = kv[2]->GetOrder();
   shape_x.SetSize(Orders[0]+1);
   shape_y.SetSize(Orders[1]+1);
   shape_z.SetSize(Orders[2]+1);

   dshape_x.SetSize(Orders[0]+1);
   dshape_y.SetSize(Orders[1]+1);
   dshape_z.SetSize(Orders[2]+1);

   d2shape_x.SetSize(Orders[0]+1);
   d2shape_y.SetSize(Orders[1]+1);
   d2shape_z.SetSize(Orders[2]+1);

   Order = max(max(Orders[0], Orders[1]), Orders[2]);
   Dof = (Orders[0] + 1)*(Orders[1] + 1)*(Orders[2] + 1);
   u.SetSize(Dof);
   du.SetSize(Dof);
   weights.SetSize(Dof);
}

void NURBS3DFiniteElement::CalcShape(const IntegrationPoint &ip,
                                     Vector &shape) const
{
   kv[0]->CalcShape(shape_x, ijk[0], ip.x);
   kv[1]->CalcShape(shape_y, ijk[1], ip.y);
   kv[2]->CalcShape(shape_z, ijk[2], ip.z);

   double sum = 0.0;
   for (int o = 0, k = 0; k <= Orders[2]; k++)
   {
      const double sz = shape_z(k);
      for (int j = 0; j <= Orders[1]; j++)
      {
         const double sy_sz = shape_y(j)*sz;
         for (int i = 0; i <= Orders[0]; i++, o++)
         {
            sum += ( shape(o) = shape_x(i)*sy_sz*weights(o) );
         }
      }
   }

   shape /= sum;
}

void NURBS3DFiniteElement::CalcDShape(const IntegrationPoint &ip,
                                      DenseMatrix &dshape) const
{
   double sum, dsum[3];

   kv[0]->CalcShape ( shape_x, ijk[0], ip.x);
   kv[1]->CalcShape ( shape_y, ijk[1], ip.y);
   kv[2]->CalcShape ( shape_z, ijk[2], ip.z);

   kv[0]->CalcDShape(dshape_x, ijk[0], ip.x);
   kv[1]->CalcDShape(dshape_y, ijk[1], ip.y);
   kv[2]->CalcDShape(dshape_z, ijk[2], ip.z);

   sum = dsum[0] = dsum[1] = dsum[2] = 0.0;
   for (int o = 0, k = 0; k <= Orders[2]; k++)
   {
      const double sz = shape_z(k), dsz = dshape_z(k);
      for (int j = 0; j <= Orders[1]; j++)
      {
         const double  sy_sz  =  shape_y(j)* sz;
         const double dsy_sz  = dshape_y(j)* sz;
         const double  sy_dsz =  shape_y(j)*dsz;
         for (int i = 0; i <= Orders[0]; i++, o++)
         {
            sum += ( u(o) = shape_x(i)*sy_sz*weights(o) );

            dsum[0] += ( dshape(o,0) = dshape_x(i)* sy_sz *weights(o) );
            dsum[1] += ( dshape(o,1) =  shape_x(i)*dsy_sz *weights(o) );
            dsum[2] += ( dshape(o,2) =  shape_x(i)* sy_dsz*weights(o) );
         }
      }
   }

   sum = 1.0/sum;
   dsum[0] *= sum*sum;
   dsum[1] *= sum*sum;
   dsum[2] *= sum*sum;

   for (int o = 0; o < Dof; o++)
   {
      dshape(o,0) = dshape(o,0)*sum - u(o)*dsum[0];
      dshape(o,1) = dshape(o,1)*sum - u(o)*dsum[1];
      dshape(o,2) = dshape(o,2)*sum - u(o)*dsum[2];
   }
}

void NURBS3DFiniteElement::CalcHessian (const IntegrationPoint &ip,
                                        DenseMatrix &hessian) const
{
   double sum, dsum[3], d2sum[6];

   kv[0]->CalcShape ( shape_x, ijk[0], ip.x);
   kv[1]->CalcShape ( shape_y, ijk[1], ip.y);
   kv[2]->CalcShape ( shape_z, ijk[2], ip.z);

   kv[0]->CalcDShape(dshape_x, ijk[0], ip.x);
   kv[1]->CalcDShape(dshape_y, ijk[1], ip.y);
   kv[2]->CalcDShape(dshape_z, ijk[2], ip.z);

   kv[0]->CalcD2Shape(d2shape_x, ijk[0], ip.x);
   kv[1]->CalcD2Shape(d2shape_y, ijk[1], ip.y);
   kv[2]->CalcD2Shape(d2shape_z, ijk[2], ip.z);

   sum = dsum[0] = dsum[1] = dsum[2] = 0.0;
   d2sum[0] = d2sum[1] = d2sum[2] = d2sum[3] = d2sum[4] = d2sum[5] = 0.0;

   for (int o = 0, k = 0; k <= Orders[2]; k++)
   {
      const double sz = shape_z(k), dsz = dshape_z(k), d2sz = d2shape_z(k);
      for (int j = 0; j <= Orders[1]; j++)
      {
         const double sy = shape_y(j), dsy = dshape_y(j), d2sy = d2shape_y(j);
         for (int i = 0; i <= Orders[0]; i++, o++)
         {
            const double sx = shape_x(i), dsx = dshape_x(i), d2sx = d2shape_x(i);
            sum += ( u(o) = sx*sy*sz*weights(o) );

            dsum[0] += ( du(o,0) = dsx*sy*sz*weights(o) );
            dsum[1] += ( du(o,1) = sx*dsy*sz*weights(o) );
            dsum[2] += ( du(o,2) = sx*sy*dsz*weights(o) );

            d2sum[0] += ( hessian(o,0) = d2sx*sy*sz*weights(o) );
            d2sum[1] += ( hessian(o,1) = dsx*dsy*sz*weights(o) );
            d2sum[2] += ( hessian(o,2) = dsx*sy*dsz*weights(o) );
<<<<<<< HEAD

            d2sum[3] += ( hessian(o,3) = sx*dsy*dsz*weights(o) );

            d2sum[4] += ( hessian(o,4) = sx*sy*d2sz*weights(o) );
            d2sum[5] += ( hessian(o,5) = sx*d2sy*sz*weights(o) );
         }
      }
   }

   sum = 1.0/sum;
   dsum[0] *= sum;
   dsum[1] *= sum;
   dsum[2] *= sum;

   d2sum[0] *= sum;
   d2sum[1] *= sum;
   d2sum[2] *= sum;

=======

            d2sum[3] += ( hessian(o,3) = sx*dsy*dsz*weights(o) );

            d2sum[4] += ( hessian(o,4) = sx*sy*d2sz*weights(o) );
            d2sum[5] += ( hessian(o,5) = sx*d2sy*sz*weights(o) );
         }
      }
   }

   sum = 1.0/sum;
   dsum[0] *= sum;
   dsum[1] *= sum;
   dsum[2] *= sum;

   d2sum[0] *= sum;
   d2sum[1] *= sum;
   d2sum[2] *= sum;

>>>>>>> e6bd86ae
   d2sum[3] *= sum;
   d2sum[4] *= sum;
   d2sum[5] *= sum;

   for (int o = 0; o < Dof; o++)
   {
      hessian(o,0) = hessian(o,0)*sum
                     - 2*du(o,0)*sum*dsum[0]
                     + u[o]*sum*(2*dsum[0]*dsum[0] - d2sum[0]);

      hessian(o,1) = hessian(o,1)*sum
                     - du(o,0)*sum*dsum[1]
                     - du(o,1)*sum*dsum[0]
                     + u[o]*sum*(2*dsum[0]*dsum[1] - d2sum[1]);

      hessian(o,2) = hessian(o,2)*sum
                     - du(o,0)*sum*dsum[2]
                     - du(o,2)*sum*dsum[0]
                     + u[o]*sum*(2*dsum[0]*dsum[2] - d2sum[2]);

      hessian(o,3) = hessian(o,3)*sum
                     - du(o,1)*sum*dsum[2]
                     - du(o,2)*sum*dsum[1]
                     + u[o]*sum*(2*dsum[1]*dsum[2] - d2sum[3]);

      hessian(o,4) = hessian(o,4)*sum
                     - 2*du(o,2)*sum*dsum[2]
                     + u[o]*sum*(2*dsum[2]*dsum[2] - d2sum[4]);

      hessian(o,5) = hessian(o,5)*sum
                     - 2*du(o,1)*sum*dsum[1]
                     + u[o]*sum*(2*dsum[1]*dsum[1] - d2sum[5]);

   }
}

// Global object definitions

// Object declared in mesh/triangle.hpp.
// Defined here to ensure it is constructed before 'Geometries'.
Linear2DFiniteElement TriangleFE;

// Object declared in mesh/tetrahedron.hpp.
// Defined here to ensure it is constructed before 'Geometries'.
Linear3DFiniteElement TetrahedronFE;

// Object declared in mesh/wedge.hpp.
// Defined here to ensure it is constructed after 'poly1d' and before
// 'Geometries'.
// TODO: define as thread_local to prevent race conditions in GLVis, because
// there is no "LinearWedgeFiniteElement" and WedgeFE is in turn used from two
// different threads for different things in GLVis. We also don't want to turn
// MFEM_THREAD_SAFE on globally. (See PR #731)
H1_WedgeElement WedgeFE(1);

// Object declared in geom.hpp.
// Construct 'Geometries' after 'TriangleFE', 'TetrahedronFE', and 'WedgeFE'.
Geometry Geometries;

}<|MERGE_RESOLUTION|>--- conflicted
+++ resolved
@@ -12560,7 +12560,6 @@
             d2sum[0] += ( hessian(o,0) = d2sx*sy*sz*weights(o) );
             d2sum[1] += ( hessian(o,1) = dsx*dsy*sz*weights(o) );
             d2sum[2] += ( hessian(o,2) = dsx*sy*dsz*weights(o) );
-<<<<<<< HEAD
 
             d2sum[3] += ( hessian(o,3) = sx*dsy*dsz*weights(o) );
 
@@ -12579,26 +12578,6 @@
    d2sum[1] *= sum;
    d2sum[2] *= sum;
 
-=======
-
-            d2sum[3] += ( hessian(o,3) = sx*dsy*dsz*weights(o) );
-
-            d2sum[4] += ( hessian(o,4) = sx*sy*d2sz*weights(o) );
-            d2sum[5] += ( hessian(o,5) = sx*d2sy*sz*weights(o) );
-         }
-      }
-   }
-
-   sum = 1.0/sum;
-   dsum[0] *= sum;
-   dsum[1] *= sum;
-   dsum[2] *= sum;
-
-   d2sum[0] *= sum;
-   d2sum[1] *= sum;
-   d2sum[2] *= sum;
-
->>>>>>> e6bd86ae
    d2sum[3] *= sum;
    d2sum[4] *= sum;
    d2sum[5] *= sum;
