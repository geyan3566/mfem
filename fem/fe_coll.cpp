--- conflicted
+++ resolved
@@ -1972,19 +1972,12 @@
    }
    else if (dim == 3)
    {
-      const int pm1 = p - 1;
-      const int pp2 = p + 2;
-
       // TODO: cb_type, ob_type for tets
       RT_Elements[Geometry::TETRAHEDRON] = new RT_TetrahedronElement(p);
       RT_dof[Geometry::TETRAHEDRON] = p*pp1*(p + 2)/2;
 
       RT_Elements[Geometry::CUBE] = new RT_HexahedronElement(p, cb_type, ob_type);
       RT_dof[Geometry::CUBE] = 3*p*pp1*pp1;
-
-      // TODO: cb_type, ob_type for wedges
-      RT_Elements[Geometry::PRISM] = new RT_WedgeElement(p);
-      RT_dof[Geometry::PRISM] = p*(pp1*pp2)/2 + pm1*p*pp1;
    }
    else
    {
@@ -2349,34 +2342,7 @@
             int k3 = p*pm1 - 2 - 3*j - i - (i+j)*(i+j);
             int k4 = p*pm1 - 2 - 3*i - j - (i+j)*(i+j);
             int k5 = p*pm1 - (p - i)*(pm1 - i) + 2*j;
-<<<<<<< HEAD
-            /*
-                 // (0,1,2)
-                 TriDofOrd[0][k0  ] = k0;
-                 TriDofOrd[0][k0+1] = k0 + 1;
-                 // (1,0,2)
-                 TriDofOrd[1][k0  ] = k1 + 1;
-                 TriDofOrd[1][k0+1] = k1;
-                 // (2,0,1)
-                 TriDofOrd[2][k0  ] = k2;
-                 TriDofOrd[2][k0+1] = k2 + 1;
-                 // (2,1,0)
-                 TriDofOrd[3][k0  ] = k3 + 1;
-                 TriDofOrd[3][k0+1] = k3;
-                 // (1,2,0)
-                 TriDofOrd[4][k0  ] = k4;
-                 TriDofOrd[4][k0+1] = k4 + 1;
-                 // (0,2,1)
-                 TriDofOrd[5][k0  ] = k5 + 1;
-                 TriDofOrd[5][k0+1] = k5;
-
-            // The other orientations can not be supported with the current
-            // interface. The method Mesh::ReorientTetMesh will ensure that
-            // only orientations 0 and 5 are generated.
-            */
-=======
-
->>>>>>> b55bad27
+
             // (0,1,2)
             TriDofOrd[0][k0  ] = k0;
             TriDofOrd[0][k0+1] = k0 + 1;
@@ -2407,9 +2373,6 @@
       // TODO: cb_type and ob_type for tets
       ND_Elements[Geometry::TETRAHEDRON] = new ND_TetrahedronElement(p);
       ND_dof[Geometry::TETRAHEDRON] = p*pm1*pm2/2;
-
-      ND_Elements[Geometry::PRISM] = new ND_WedgeElement(p, cb_type, ob_type);
-      ND_dof[Geometry::PRISM] = p*pm1*(3*p-4)/2;
    }
 }
 
