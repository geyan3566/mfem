--- conflicted
+++ resolved
@@ -68,11 +68,7 @@
       {
          const int dim = pmesh->Dimension();
          const NCMesh::NCList &shared = pmesh->pncmesh->GetSharedList(dim-1);
-<<<<<<< HEAD
-         num_shared_slave_faces = (HYPRE_BigInt)shared.slaves.size();
-=======
-         num_shared_slave_faces = (HYPRE_Int) shared.slaves.Size();
->>>>>>> 80c5c07c
+         num_shared_slave_faces = (HYPRE_BigInt) shared.slaves.Size();
          MPI_Allreduce(&num_shared_slave_faces, &glob_num_shared_slave_faces, 1,
                        HYPRE_MPI_BIG_INT, MPI_SUM, pmesh->GetComm());
          MFEM_ASSERT(glob_num_shared_slave_faces%2 == 0, "");
