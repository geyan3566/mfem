--- conflicted
+++ resolved
@@ -849,11 +849,7 @@
    MFEM_VERIFY(m.GetNumGeometries(m.Dimension()) == 1,
                "Mixed meshes are not currently supported in FindPointsGSLIB.");
 
-<<<<<<< HEAD
-   //FreeData if OversetFindPointsGSLIB::Setup has been called already
-=======
    // FreeData if OversetFindPointsGSLIB::Setup has been called already
->>>>>>> 9386e5fc
    if (setupflag) { FreeData(); }
 
    crystal_init(cr, gsl_comm);
