--- conflicted
+++ resolved
@@ -10,13 +10,8 @@
 // CONTRIBUTING.md for details.
 
 #include "forall.hpp"
-<<<<<<< HEAD
 #include "rts.hpp"
-
-#include <cstring> // std::memcpy, std::memcmp
-=======
 #include "mem_manager.hpp"
->>>>>>> 506d975c
 
 #include <list>
 #include <cstring> // std::memcpy, std::memcmp
