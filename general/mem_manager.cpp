// Copyright (c) 2010-2020, Lawrence Livermore National Security, LLC. Produced
// at the Lawrence Livermore National Laboratory. All Rights reserved. See files
// LICENSE and NOTICE for details. LLNL-CODE-806117.
//
// This file is part of the MFEM library. For more information and source code
// availability visit https://mfem.org.
//
// MFEM is free software; you can redistribute it and/or modify it under the
// terms of the BSD-3 license. We welcome feedback and contributions, see file
// CONTRIBUTING.md for details.

//#define MFEM_DEBUG_COLOR 46
//#include "debug.hpp"

#include "forall.hpp"
#include "mem_manager.hpp"

#include <list>
#include <cstring> // std::memcpy, std::memcmp
#include <unordered_map>
#include <algorithm> // std::max

// Uncomment to try _WIN32 platform
//#define _WIN32
//#define _aligned_malloc(s,a) malloc(s)

#ifndef _WIN32
#include <unistd.h>
#include <signal.h>
#include <sys/mman.h>
#define mfem_memalign(p,a,s) posix_memalign(p,a,s)
#define mfem_aligned_free free
#else
#define mfem_memalign(p,a,s) (((*(p))=_aligned_malloc((s),(a))),*(p)?0:errno)
#define mfem_aligned_free _aligned_free
#endif

#ifdef MFEM_USE_UMPIRE
#include "umpire/Umpire.hpp"

// Make sure Umpire is build with CUDA support if MFEM is built with it.
#if defined(MFEM_USE_CUDA) && !defined(UMPIRE_ENABLE_CUDA)
#error "CUDA is not enabled in Umpire!"
#endif
// Make sure Umpire is build with HIP support if MFEM is built with it.
#if defined(MFEM_USE_HIP) && !defined(UMPIRE_ENABLE_HIP)
#error "HIP is not enabled in Umpire!"
#endif
#endif // MFEM_USE_UMPIRE

namespace mfem
{

MemoryType GetMemoryType(MemoryClass mc)
{
   switch (mc)
   {
      case MemoryClass::HOST:    return mm.GetHostMemoryType();
      case MemoryClass::HOST_32: return MemoryType::HOST_32;
      case MemoryClass::HOST_64: return MemoryType::HOST_64;
      case MemoryClass::DEVICE:  return mm.GetDeviceMemoryType();
      case MemoryClass::MANAGED: return MemoryType::MANAGED;
   }
   MFEM_VERIFY(false,"");
   return MemoryType::HOST;
}

// We want to keep this pairs, as it is checked in MFEM_VERIFY_TYPES
MemoryType MemoryManager::GetDualMemoryType_(MemoryType mt)
{
   static const bool pool = device_mem_type == MemoryType::DEVICE_POOL;
   switch (mt)
   {
      //#warning HOST / GetHostMemoryType
      case MemoryType::HOST:
         return pool ? MemoryType::DEVICE_POOL : MemoryType::DEVICE;
      case MemoryType::HOST_32:        return MemoryType::DEVICE;
      case MemoryType::HOST_64:        return MemoryType::DEVICE;
      case MemoryType::HOST_POOL:      return MemoryType::DEVICE_POOL;
      case MemoryType::HOST_DEBUG:     return MemoryType::DEVICE_DEBUG;
      case MemoryType::HOST_DEBUG_POOL: return MemoryType::DEVICE_DEBUG_POOL;
      case MemoryType::HOST_UMPIRE:    return MemoryType::DEVICE_UMPIRE;
      case MemoryType::MANAGED:        return MemoryType::MANAGED;
      case MemoryType::DEVICE:         return MemoryType::HOST;
      case MemoryType::DEVICE_POOL:    return MemoryType::HOST_POOL;
      case MemoryType::DEVICE_DEBUG:   return MemoryType::HOST_DEBUG;
      case MemoryType::DEVICE_DEBUG_POOL:   return MemoryType::HOST_DEBUG_POOL;
      case MemoryType::DEVICE_UMPIRE:  return MemoryType::HOST_UMPIRE;
      default: mfem_error("Unknown memory type!");
   }
   MFEM_VERIFY(false,"");
   return MemoryType::HOST;
}

static void MFEM_VERIFY_TYPES(const MemoryType h_mt, const MemoryType d_mt)
{
   MFEM_ASSERT(IsHostMemory(h_mt),"");
   MFEM_ASSERT(IsDeviceMemory(d_mt),"");
   const bool sync =
      (h_mt == MemoryType::HOST_UMPIRE && d_mt == MemoryType::DEVICE_UMPIRE) ||
      (h_mt == MemoryType::HOST_DEBUG_POOL &&
       d_mt == MemoryType::DEVICE_DEBUG_POOL) ||
      (h_mt == MemoryType::HOST_DEBUG && d_mt == MemoryType::DEVICE_DEBUG) ||
      (h_mt == MemoryType::HOST_POOL && d_mt == MemoryType::DEVICE_POOL) ||
      (h_mt == MemoryType::HOST && d_mt == MemoryType::DEVICE_POOL) ||
      (h_mt == MemoryType::HOST_POOL && d_mt == MemoryType::DEVICE) ||
      (h_mt == MemoryType::MANAGED && d_mt == MemoryType::MANAGED) ||
      (h_mt == MemoryType::HOST_64 && d_mt == MemoryType::DEVICE) ||
      (h_mt == MemoryType::HOST_32 && d_mt == MemoryType::DEVICE) ||
      (h_mt == MemoryType::HOST && d_mt == MemoryType::DEVICE);
   MFEM_VERIFY(sync, "");
}

MemoryClass operator*(MemoryClass mc1, MemoryClass mc2)
{
   //          | HOST     HOST_32  HOST_64  DEVICE   MANAGED
   // ---------+---------------------------------------------
   //  HOST    | HOST     HOST_32  HOST_64  DEVICE   MANAGED
   //  HOST_32 | HOST_32  HOST_32  HOST_64  DEVICE   MANAGED
   //  HOST_64 | HOST_64  HOST_64  HOST_64  DEVICE   MANAGED
   //  DEVICE  | DEVICE   DEVICE   DEVICE   DEVICE   MANAGED
   //  MANAGED | MANAGED  MANAGED  MANAGED  MANAGED  MANAGED

   // Using the enumeration ordering:
   //    HOST < HOST_32 < HOST_64 < DEVICE < MANAGED,
   // the above table is simply: a*b = max(a,b).
   return std::max(mc1, mc2);
}


// Instantiate Memory<T>::PrintFlags for T = int and T = double.
template void Memory<int>::PrintFlags() const;
template void Memory<double>::PrintFlags() const;

// Instantiate Memory<T>::CompareHostAndDevice for T = int and T = double.
template int Memory<int>::CompareHostAndDevice(int size) const;
template int Memory<double>::CompareHostAndDevice(int size) const;


namespace internal
{

/// Memory class that holds:
///   - the host and the device pointer
///   - the size in bytes of this memory region
///   - the host and device type of this memory region
struct Memory
{
   void *const h_ptr;
   void *d_ptr;
   const size_t bytes;
   const MemoryType h_mt, d_mt;
   mutable bool h_rw, d_rw;
   Memory(void *p, size_t b, MemoryType h, MemoryType d):
      h_ptr(p), d_ptr(nullptr), bytes(b), h_mt(h), d_mt(d),
      h_rw(true), d_rw(true) { }
};

/// Alias class that holds the base memory region and the offset
struct Alias
{
   Memory *const mem;
   const size_t offset, bytes;
   size_t counter;
   const MemoryType h_mt;
};

/// Maps for the Memory and the Alias classes
typedef std::unordered_map<const void*, Memory> MemoryMap;
typedef std::unordered_map<const void*, Alias> AliasMap;

struct Maps
{
   MemoryMap memories;
   AliasMap aliases;
};

} // namespace mfem::internal

static internal::Maps *maps;

namespace internal
{

/// The host memory space base abstract class
class HostMemorySpace
{
public:
   virtual ~HostMemorySpace() { }
<<<<<<< HEAD
   virtual void Alloc(void **ptr, size_t bytes) const { *ptr = std::malloc(bytes); }
   virtual void Dealloc(void *ptr, size_t bytes = 0) const { std::free(ptr); }
   virtual void Protect(const void*, size_t) const { }
   virtual void Unprotect(const void*, size_t) const { }
   virtual void AliasProtect(const void*, size_t) const { }
   virtual void AliasUnprotect(const void*, size_t) const { }
=======
   virtual void Alloc(void **ptr, size_t bytes) { *ptr = std::malloc(bytes); }
   virtual void Dealloc(void *ptr) { std::free(ptr); }
   virtual void Protect(const Memory&, size_t) { }
   virtual void Unprotect(const Memory&, size_t) { }
   virtual void AliasProtect(const void*, size_t) { }
   virtual void AliasUnprotect(const void*, size_t) { }
>>>>>>> 065f5692
};

/// The device memory space base abstract class
class DeviceMemorySpace
{
public:
   virtual ~DeviceMemorySpace() { }
   virtual void Alloc(void **ptr, size_t bytes) const { *ptr = std::malloc(bytes); }
   virtual void Alloc(Memory &base) const { base.d_ptr = std::malloc(base.bytes); }
   virtual void Dealloc(Memory &base) const { std::free(base.d_ptr); }
   virtual void Dealloc(void *d_ptr, size_t bytes = 0) const { std::free(d_ptr); }
   virtual void Protect(const Memory&) const { }
   virtual void Unprotect(const Memory&) const { }
   virtual void AliasProtect(const void*, size_t) const { }
   virtual void AliasUnprotect(const void*, size_t) const { }
   virtual void *HtoD(void *dst, const void *src, size_t bytes) const
   { return std::memcpy(dst, src, bytes); }
   virtual void *DtoD(void *dst, const void *src, size_t bytes) const
   { return std::memcpy(dst, src, bytes); }
   virtual void *DtoH(void *dst, const void *src, size_t bytes) const
   { return std::memcpy(dst, src, bytes); }
};

// /////////////////////////////////////////////////////////////////////////////
#define dbg(...)
template <typename MS> class Pool
{
   struct Bucket
   {
      // Metadata of one block of memory
      struct alignas(uintptr_t) Block
      {
         Block *next;
         size_t bytes; // used to test if the block is used and for the free
         uintptr_t *ptr;
      };

      // Alignment: 8 @ x86, 256 @ GPU?
      inline size_t align(const size_t bytes, const size_t N = 32)
      {
         const size_t mask = N * sizeof(uintptr_t) - 1;
         return (bytes + mask) & ~(mask);
      }

      // Arena struct
      struct Arena
      {
         uintptr_t *ptr;
         const MS &MemSpace;
         const size_t asize, pages, psize;
         std::unique_ptr<Arena> next;
         std::unique_ptr<Block[]> blocks;

         Arena(const MS &ms, size_t asize, size_t pages, size_t psize):
            MemSpace(ms), asize(asize), pages(pages), psize(psize),
            blocks(new Block[asize])
         {
            dbg("New Arena [asize:%d, pages:%d of 0x%x]", asize,pages,psize);
            // Allocate the block of memory for this arena
            MemSpace.Alloc((void**)&ptr, asize*pages*psize);
            // Metadata flush & setup
            memset(blocks.get(), 0, asize*sizeof(Block));
            const uintptr_t offset = pages*psize/sizeof(uintptr_t);
            for (size_t i = 1; i < asize; i++)
            {
               blocks[i-1].next = &blocks[i];
               blocks[i-1].ptr = ptr + (i-1)*offset;
            }
            blocks[asize-1].next = nullptr;
            blocks[asize-1].ptr = ptr + (asize-1)*offset;
         }

         ~Arena()
         {
            dbg("");
            return;
            MemSpace.Dealloc(ptr, asize*pages*psize);
            for (size_t i = 0; i < asize; i++) { blocks[i].ptr = nullptr; }
         }

         // Get next block
         Block *Next() const { return blocks.get(); }

         void Next(std::unique_ptr<Arena> &&n) { next.reset(n.release()); }

         void Dump()
         {
            for (size_t i = asize; i > 0; i--)
            {
               Block &block = blocks[i-1];
               const bool used = block.bytes > 0;
               const uintptr_t *ptr = block.ptr;
               printf("%s\033[m",
                      ptr ? used ? "\033[32mX" : "\033[33mx" : "\033[37m.");
            }
            printf(" ");
            if (!next) { return; }
            next->Dump();
         }
      };

      const MS &MemSpace;
      const size_t pages, asize, psize;
      std::unique_ptr<Arena> arena;
      Block *next;
      using ptrs_t = std::pair<Bucket*, Block*>;
      using PointersMap = std::unordered_map<uintptr_t const*, ptrs_t>;

   public:
      Bucket(const MS &ms, size_t pages, size_t asize, size_t psize):
         MemSpace(ms), pages(pages), asize(asize), psize(psize),
         arena(new Arena(ms, asize, pages, psize)), next(arena->Next()) { }

      /// Allocate bytes from these blocks
      void *alloc(size_t bytes, PointersMap &map)
      {
         static bool align_dbg = true;
         if (align_dbg)
         {
            dbg("\033[37m[Align] bytes: 0x%x => 0x%x", bytes, align(bytes));
         }
         align_dbg = false;
         bytes = align(bytes);
         if (next == nullptr)
         {
            std::unique_ptr<Arena> new_arena(new Arena(MemSpace,asize,pages,psize));
            new_arena->Next(move(arena));
            arena.reset(new_arena.release());
            next = arena->Next();
         }
         Block *block = next;
         next = block->next;
         map.emplace(block->ptr, std::make_pair(this, block));
         block->bytes = bytes;
         return block->ptr;
      }

      /// Free the block
      void free(Block *block)
      {
         block->bytes = 0;
         block->next = next;
         next = block;
      }
   };

   const MS ms;
   const size_t asize, psize;
   std::unordered_map<size_t, Bucket> Buckets;
   using Block = typename Pool<MS>::Bucket::Block;
   using ptrs_t = std::pair<Bucket*, Block*>;
   using PointersMap = std::unordered_map<uintptr_t const*, ptrs_t>;
   PointersMap map;

public:
   Pool(size_t asize = 32, size_t psize = 0): asize(asize),
      psize(psize == 0 ? sysconf(_SC_PAGE_SIZE) : psize) { }

   uintptr_t PageSize() const { return psize; }

   void *alloc(size_t bytes)
   {
      // number of pages needed for this amount of bytes
      const size_t pages = 1 + bytes / psize;

      auto blk_i = Buckets.find(pages);
      // If not already in the bucket map, add it
      if (blk_i == Buckets.end())
      {
         dbg("\033[32mNew bucket with %d pages", pages);
         auto res = Buckets.emplace(pages,Bucket(ms, pages, asize, psize));
         blk_i = Buckets.find(pages);
         MFEM_ASSERT(res.second, "");
         MFEM_ASSERT(blk_i != Buckets.end(), "");
      }
      dbg("0x%x bytes, #%d page(s)", bytes, pages);
      // Get the bucket in which the allocation will be done
      Bucket &bucket = blk_i->second;
      // Allocate the memory in it
      return bucket.alloc(bytes, map);
   }

   void free(void *ptr)
   {
      // From the input pointer, get back the block & bucket addresses
      const uintptr_t *uintptr = reinterpret_cast<uintptr_t*>(ptr);
      const auto ptrs_i = map.find(uintptr);
      MFEM_ASSERT(ptrs_i != map.end(), "");
      const ptrs_t ptrs = ptrs_i->second;
      Bucket * const bucket = ptrs.first;
      Block * const block = ptrs.second;
      MFEM_ASSERT(uintptr == block->ptr, "");
      // Free this block from the blocks
      bucket->free(block);
   }

   void Dump()
   {
      int k = 0;
      for (auto &it : Buckets)
      {
         Bucket &bs = it.second;
         printf("\033[37m[#%2d:%2ldx%2ld] ", k++, bs.asize, bs.pages);
         bs.arena->Dump();
         printf("\n");
         fflush(0);
      }
   }
};

/// The default std:: host memory space
class StdHostMemorySpace : public HostMemorySpace { };

/// The arena std:: host memory space
class PoolStdHostMemorySpace : public HostMemorySpace
{
   mutable Pool<HostMemorySpace> pool;
public:
   PoolStdHostMemorySpace(): HostMemorySpace() { }
   void Alloc(void **ptr, size_t bytes) const { *ptr = pool.alloc(bytes); }
   void Dealloc(void *ptr, size_t bytes = 0) const { pool.free(ptr); }
};

/// The No host memory space
struct NoHostMemorySpace : public HostMemorySpace
{
   void Alloc(void**, const size_t) const { mfem_error("! Host Alloc error"); }
};

/// The aligned 32 host memory space
class Aligned32HostMemorySpace : public HostMemorySpace
{
public:
   Aligned32HostMemorySpace(): HostMemorySpace() { }
   void Alloc(void **ptr, size_t bytes) const
   { if (mfem_memalign(ptr, 32, bytes) != 0) { throw ::std::bad_alloc(); } }
   void Dealloc(void *ptr, size_t bytes = 0) const { mfem_aligned_free(ptr); }
};

/// The aligned 64 host memory space
class Aligned64HostMemorySpace : public HostMemorySpace
{
public:
   Aligned64HostMemorySpace(): HostMemorySpace() { }
   void Alloc(void **ptr, size_t bytes) const
   { if (mfem_memalign(ptr, 64, bytes) != 0) { throw ::std::bad_alloc(); } }
   void Dealloc(void *ptr, size_t bytes = 0) const { mfem_aligned_free(ptr); }
};

#ifndef _WIN32
static uintptr_t pagesize = 0;
static uintptr_t pagemask = 0;

/// Returns the restricted base address of the DEBUG segment
inline const void *MmuAddrR(const void *ptr)
{
   const uintptr_t addr = (uintptr_t) ptr;
   return (addr & pagemask) ? (void*) ((addr + pagesize) & ~pagemask) : ptr;
}

/// Returns the prolongated base address of the MMU segment
inline const void *MmuAddrP(const void *ptr)
{
   const uintptr_t addr = (uintptr_t) ptr;
   return (void*) (addr & ~pagemask);
}

/// Compute the restricted length for the MMU segment
inline uintptr_t MmuLengthR(const void *ptr, const size_t bytes)
{
   // a ---->A:|    |:B<---- b
   const uintptr_t a = (uintptr_t) ptr;
   const uintptr_t A = (uintptr_t) MmuAddrR(ptr);
   MFEM_ASSERT(a <= A, "");
   const uintptr_t b = a + bytes;
   const uintptr_t B = b & ~pagemask;
   MFEM_ASSERT(B <= b, "");
   const uintptr_t length = B > A ? B - A : 0;
   MFEM_ASSERT(length % pagesize == 0,"");
   return length;
}

/// Compute the prolongated length for the MMU segment
inline uintptr_t MmuLengthP(const void *ptr, const size_t bytes)
{
   // |:A<----a |    |  b---->B:|
   const uintptr_t a = (uintptr_t) ptr;
   const uintptr_t A = (uintptr_t) MmuAddrP(ptr);
   MFEM_ASSERT(A <= a, "");
   const uintptr_t b = a + bytes;
   const uintptr_t B = b & pagemask ? (b + pagesize) & ~pagemask : b;
   MFEM_ASSERT(b <= B, "");
   MFEM_ASSERT(B >= A,"");
   const uintptr_t length = B - A;
   MFEM_ASSERT(length % pagesize == 0,"");
   return length;
}

/// The protected access error, used for the host
static void MmuError(int, siginfo_t *si, void*)
{
   fflush(0);
   char str[64];
   const void *ptr = si->si_addr;
   sprintf(str, "Error while accessing address %p!", ptr);
   mfem::out << std::endl << "An illegal memory access was made!";
   MFEM_ABORT(str);
}

/// MMU initialization, setting SIGBUS & SIGSEGV signals to MmuError
static void MmuInit()
{
   if (pagesize > 0) { return; }
   struct sigaction sa;
   sa.sa_flags = SA_SIGINFO;
   sigemptyset(&sa.sa_mask);
   sa.sa_sigaction = MmuError;
   if (sigaction(SIGBUS, &sa, NULL) == -1) { mfem_error("SIGBUS"); }
   if (sigaction(SIGSEGV, &sa, NULL) == -1) { mfem_error("SIGSEGV"); }
   pagesize = (uintptr_t) sysconf(_SC_PAGE_SIZE);
   MFEM_ASSERT(pagesize > 0, "pagesize must not be less than 1");
   pagemask = pagesize - 1;
}

/// MMU allocation, through ::mmap
inline void MmuAlloc(void **ptr, const size_t bytes)
{
   const size_t length = bytes == 0 ? 8 : bytes;
   const int prot = PROT_READ | PROT_WRITE;
   const int flags = MAP_ANONYMOUS | MAP_PRIVATE;
   *ptr = ::mmap(NULL, length, prot, flags, -1, 0);
   if (*ptr == MAP_FAILED) { throw ::std::bad_alloc(); }
}

/// MMU deallocation, through ::munmap
inline void MmuDealloc(void *ptr, const size_t bytes)
{
   const size_t length = bytes == 0 ? 8 : bytes;
   if (::munmap(ptr, length) == -1) { mfem_error("Dealloc error!"); }
}

/// MMU protection, through ::mprotect with no read/write accesses
inline void MmuProtect(const void *ptr, const size_t bytes)
{
   if (!::mprotect(const_cast<void*>(ptr), bytes, PROT_NONE)) { return; }
   mfem_error("MMU protection (NONE) error");
}

/// MMU un-protection, through ::mprotect with read/write accesses
inline void MmuAllow(const void *ptr, const size_t bytes)
{
   const int RW = PROT_READ | PROT_WRITE;
   if (!::mprotect(const_cast<void*>(ptr), bytes, RW)) { return; }
   mfem_error("MMU protection (R/W) error");
}
#else
inline void MmuInit() { }
inline void MmuAlloc(void **ptr, const size_t bytes) { *ptr = std::malloc(bytes); }
inline void MmuDealloc(void *ptr, const size_t) { std::free(ptr); }
inline void MmuProtect(const void*, const size_t) { }
inline void MmuAllow(const void*, const size_t) { }
inline const void *MmuAddrR(const void *a) { return a; }
inline const void *MmuAddrP(const void *a) { return a; }
inline uintptr_t MmuLengthR(const void*, const size_t) { return 0; }
inline uintptr_t MmuLengthP(const void*, const size_t) { return 0; }
#endif

/// The MMU host memory space
class MmuHostMemorySpace : public HostMemorySpace
{
public:
   MmuHostMemorySpace(): HostMemorySpace() { MmuInit(); }
<<<<<<< HEAD
   void Alloc(void **ptr, size_t bytes) const { MmuAlloc(ptr, bytes); }
   void Dealloc(void *ptr, size_t bytes = 0) const { MmuDealloc(ptr, bytes); }
   void Protect(const void *ptr, size_t bytes) const { MmuProtect(ptr, bytes); }
   void Unprotect(const void *ptr, size_t bytes) const { MmuAllow(ptr, bytes); }
=======
   void Alloc(void **ptr, size_t bytes) { MmuAlloc(ptr, bytes); }
   void Dealloc(void *ptr) { MmuDealloc(ptr, maps->memories.at(ptr).bytes); }
   void Protect(const Memory& mem, size_t bytes)
   { if (mem.h_rw) { mem.h_rw = false; MmuProtect(mem.h_ptr, bytes); } }
   void Unprotect(const Memory &mem, size_t bytes)
   { if (!mem.h_rw) { mem.h_rw = true; MmuAllow(mem.h_ptr, bytes); } }
>>>>>>> 065f5692
   /// Aliases need to be restricted during protection
   void AliasProtect(const void *ptr, size_t bytes) const
   { MmuProtect(MmuAddrR(ptr), MmuLengthR(ptr, bytes)); }
   /// Aliases need to be prolongated for un-protection
   void AliasUnprotect(const void *ptr, size_t bytes) const
   { MmuAllow(MmuAddrP(ptr), MmuLengthP(ptr, bytes)); }
};

/// The MMU host host memory pool space
class PoolMmuHostMemorySpace : public HostMemorySpace
{
   const uintptr_t PAGE_SZ;
   mutable Pool<MmuHostMemorySpace> pool;
   inline void *Update(const void *ptr, size_t &bytes) const
   {
      bytes = PAGE_SZ * (1 + (bytes + sizeof(uintptr_t)) / PAGE_SZ);
      return (void*)(reinterpret_cast<const uintptr_t*>(ptr)-1);
   }
public:
   PoolMmuHostMemorySpace(): HostMemorySpace(),
      PAGE_SZ((uintptr_t) sysconf(_SC_PAGE_SIZE)) { }
   void Alloc(void **ptr, size_t bytes) const { *ptr = pool.alloc(bytes); }
   void Dealloc(void *ptr, size_t bytes = 0) const
   {
      // free reads the address of the block
      Unprotect(ptr, bytes > 0 ? bytes : PAGE_SZ);
      pool.free(ptr);
   }
   void Protect(const void *ptr, size_t bytes) const
   {
      MmuProtect(Update(ptr,bytes), bytes);
   }
   void Unprotect(const void *ptr, size_t bytes) const
   {
      MmuAllow(Update(ptr,bytes), bytes);
   }
   /// Aliases need to be restricted during protection
   void AliasProtect(const void *ptr, size_t bytes) const
   {
      size_t len = bytes;
      const void *h_ptr = Update(ptr, len);
      MmuProtect(MmuAddrR(h_ptr), MmuLengthR(h_ptr, len));
   }
   /// Aliases need to be prolongated for un-protection
   void AliasUnprotect(const void *ptr, size_t bytes) const
   {
      size_t len = bytes;
      const void *h_ptr = Update(ptr, len);
      MmuAllow(MmuAddrP(h_ptr), MmuLengthP(h_ptr, len));
   }
};

/// The UVM host memory space
class UvmHostMemorySpace : public HostMemorySpace
{
public:
   UvmHostMemorySpace(): HostMemorySpace() { }
   void Alloc(void **ptr, size_t bytes) const
   { CuMallocManaged(ptr, bytes == 0 ? 8 : bytes); }
   void Dealloc(void *ptr, size_t bytes = 0) const { CuMemFree(ptr); }
};

/// The 'No' device memory space
class NoDeviceMemorySpace: public DeviceMemorySpace
{
public:
   void Alloc(void**, size_t) const { mfem_error("! Device Alloc"); }
   void Alloc(internal::Memory&) const { mfem_error("! Device Alloc"); }
   void Dealloc(Memory&) const { mfem_error("! Device Dealloc"); }
   void Dealloc(void*, size_t = 0) const { mfem_error("! Device Dealloc"); }
   void *HtoD(void*, const void*, size_t) const { mfem_error("!HtoD"); return nullptr; }
   void *DtoD(void*, const void*, size_t) const { mfem_error("!DtoD"); return nullptr; }
   void *DtoH(void*, const void*, size_t) const { mfem_error("!DtoH"); return nullptr; }
};

/// The std:: device memory space, used with the 'debug' device
class StdDeviceMemorySpace : public DeviceMemorySpace { };

/// The CUDA device memory space
class CudaDeviceMemorySpace: public DeviceMemorySpace
{
public:
   CudaDeviceMemorySpace(): DeviceMemorySpace() { }
   void Alloc(void **d_ptr, size_t bytes) const { CuMemAlloc(d_ptr, bytes); }
   void Alloc(Memory &base) const { CuMemAlloc(&base.d_ptr, base.bytes); }
   void Dealloc(Memory &base) const { CuMemFree(base.d_ptr); }
   void Dealloc(void *d_ptr, size_t bytes = 0) const { CuMemFree(d_ptr); }
   void *HtoD(void *dst, const void *src, size_t bytes) const
   { return CuMemcpyHtoD(dst, src, bytes); }
   void *DtoD(void* dst, const void* src, size_t bytes) const
   { return CuMemcpyDtoD(dst, src, bytes); }
   void *DtoH(void *dst, const void *src, size_t bytes) const
   { return CuMemcpyDtoH(dst, src, bytes); }
};

/// The POOL CUDA device memory space
class PoolCudaDeviceMemorySpace: public DeviceMemorySpace
{
   mutable Pool<CudaDeviceMemorySpace> pool;
public:
   PoolCudaDeviceMemorySpace(): DeviceMemorySpace(), pool(32, 0x100000) { }
   void Alloc(void **d_ptr, size_t bytes) const { MFEM_ABORT(""); }
   void Alloc(Memory &m) const { m.d_ptr = pool.alloc(m.bytes); }
   void Dealloc(Memory &m) const { pool.free(m.d_ptr); }
   void Dealloc(void *d_ptr, size_t bytes = 0) const { pool.free(d_ptr); }
   void *HtoD(void *dst, const void *src, size_t bytes) const
   { return CuMemcpyHtoD(dst, src, bytes); }
   void *DtoD(void* dst, const void* src, size_t bytes) const
   { return CuMemcpyDtoD(dst, src, bytes); }
   void *DtoH(void *dst, const void *src, size_t bytes) const
   { return CuMemcpyDtoH(dst, src, bytes); }
};

/// The HIP device memory space
class HipDeviceMemorySpace: public DeviceMemorySpace
{
public:
   HipDeviceMemorySpace(): DeviceMemorySpace() { }
   void Alloc(void **d_ptr, size_t bytes) const { HipMemAlloc(d_ptr, bytes); }
   void Alloc(Memory &base) const { HipMemAlloc(&base.d_ptr, base.bytes); }
   void Dealloc(Memory &base) const { HipMemFree(base.d_ptr); }
   void Dealloc(void*, size_t = 0) const { MFEM_ABORT(""); }
   void *HtoD(void *dst, const void *src, size_t bytes) const
   { return HipMemcpyHtoD(dst, src, bytes); }
   void *DtoD(void* dst, const void* src, size_t bytes) const
   { return HipMemcpyDtoD(dst, src, bytes); }
   void *DtoH(void *dst, const void *src, size_t bytes) const
   { return HipMemcpyDtoH(dst, src, bytes); }
};

/// The UVM device memory space.
class UvmCudaMemorySpace : public DeviceMemorySpace
{
public:
   void Alloc(void **d_ptr, size_t bytes) const { MFEM_ABORT(""); }
   void Alloc(Memory &base) const { base.d_ptr = base.h_ptr; }
   void Dealloc(Memory&) const { }
   void Dealloc(void*, size_t = 0) const { MFEM_ABORT(""); }
   void *HtoD(void *dst, const void *src, size_t bytes) const
   {
      if (dst == src) { MFEM_STREAM_SYNC; return dst; }
      return CuMemcpyHtoD(dst, src, bytes);
   }
   void *DtoD(void* dst, const void* src, size_t bytes) const
   { return CuMemcpyDtoD(dst, src, bytes); }
   void *DtoH(void *dst, const void *src, size_t bytes) const
   {
      if (dst == src) { MFEM_STREAM_SYNC; return dst; }
      return CuMemcpyDtoH(dst, src, bytes);
   }
};

/// The MMU device memory space
class MmuDeviceMemorySpace : public DeviceMemorySpace
{
public:
   MmuDeviceMemorySpace(): DeviceMemorySpace() { }
<<<<<<< HEAD
   void Alloc(void **d_ptr, size_t bytes) const { MmuAlloc(d_ptr, bytes); }
   void Alloc(Memory &m) const { MmuAlloc(&m.d_ptr, m.bytes); }
   void Dealloc(void *ptr, size_t bytes) const { MmuDealloc(ptr, bytes); }
   void Dealloc(Memory &m) const { MmuDealloc(m.d_ptr, m.bytes); }
   void Protect(const Memory &m) const { MmuProtect(m.d_ptr, m.bytes); }
   void Unprotect(const Memory &m) const { MmuAllow(m.d_ptr, m.bytes); }
=======
   void Alloc(Memory &m) { MmuAlloc(&m.d_ptr, m.bytes); }
   void Dealloc(Memory &m) { MmuDealloc(m.d_ptr, m.bytes); }
   void Protect(const Memory &m)
   { if (m.d_rw) { m.d_rw = false; MmuProtect(m.d_ptr, m.bytes); } }
   void Unprotect(const Memory &m)
   { if (!m.d_rw) { m.d_rw = true; MmuAllow(m.d_ptr, m.bytes); } }
>>>>>>> 065f5692
   /// Aliases need to be restricted during protection
   void AliasProtect(const void *ptr, size_t bytes) const
   { MmuProtect(MmuAddrR(ptr), MmuLengthR(ptr, bytes)); }
   /// Aliases need to be prolongated for un-protection
   void AliasUnprotect(const void *ptr, size_t bytes) const
   { MmuAllow(MmuAddrP(ptr), MmuLengthP(ptr, bytes)); }
   void *HtoD(void *dst, const void *src, size_t bytes) const
   { return std::memcpy(dst, src, bytes); }
   void *DtoD(void *dst, const void *src, size_t bytes) const
   { return std::memcpy(dst, src, bytes); }
   void *DtoH(void *dst, const void *src, size_t bytes) const
   { return std::memcpy(dst, src, bytes); }
};

/// The MMU device memory pool space
class PoolMmuDeviceMemorySpace : public MmuDeviceMemorySpace
{
   mutable Pool<MmuDeviceMemorySpace> pool;
public:
   PoolMmuDeviceMemorySpace(): MmuDeviceMemorySpace() { }
   void Alloc(void **d_ptr, size_t bytes) const { MFEM_ABORT(""); }
   void Alloc(Memory &m) const { m.d_ptr = pool.alloc(m.bytes); }
   void Dealloc(void *ptr, size_t bytes = 0) const { MFEM_ABORT(""); }
   void Dealloc(Memory &m) const { pool.free(m.d_ptr); }
   void Protect(const Memory &m) const { MmuProtect(m.d_ptr, m.bytes); }
   void Unprotect(const Memory &m) const { MmuAllow(m.d_ptr, m.bytes); }
   /// Aliases need to be restricted during protection
   void AliasProtect(const void *d_ptr, size_t bytes) const
   { MmuProtect(MmuAddrR(d_ptr), MmuLengthR(d_ptr, bytes)); }
   /// Aliases need to be prolongated for un-protection
   void AliasUnprotect(const void *ptr, size_t bytes) const
   { MmuAllow(MmuAddrP(ptr), MmuLengthP(ptr, bytes)); }
   void *HtoD(void *dst, const void *src, size_t bytes) const
   { return std::memcpy(dst, src, bytes); }
   void *DtoD(void *dst, const void *src, size_t bytes) const
   { return std::memcpy(dst, src, bytes); }
   void *DtoH(void *dst, const void *src, size_t bytes) const
   { return std::memcpy(dst, src, bytes); }
};

#ifndef MFEM_USE_UMPIRE
class UmpireHostMemorySpace : public NoHostMemorySpace { };
class UmpireDeviceMemorySpace : public NoDeviceMemorySpace { };
#else
/// The Umpire host memory space
class UmpireHostMemorySpace : public HostMemorySpace
{
private:
   const char *name;
   umpire::ResourceManager &rm;
   umpire::Allocator h_allocator;
   umpire::strategy::AllocationStrategy *strat;
public:
   ~UmpireHostMemorySpace() { h_allocator.release(); }
   UmpireHostMemorySpace():
      HostMemorySpace(),
      name(mm.GetUmpireAllocatorHostName()),
      rm(umpire::ResourceManager::getInstance()),
      h_allocator(rm.isAllocator(name)? rm.getAllocator(name):
                  rm.makeAllocator<umpire::strategy::DynamicPool>
                  (name, rm.getAllocator("HOST"))),
      strat(h_allocator.getAllocationStrategy()) { }
   void Alloc(void **ptr, size_t bytes) const { *ptr = h_allocator.allocate(bytes); }
   void Dealloc(void *ptr) const { h_allocator.deallocate(ptr); }
   void Insert(void *ptr, size_t bytes) const
   { rm.registerAllocation(ptr, {ptr, bytes, strat}); }
};

/// The Umpire device memory space
#ifdef MFEM_USE_CUDA
class UmpireDeviceMemorySpace : public DeviceMemorySpace
{
private:
   const char *name;
   umpire::ResourceManager &rm;
   umpire::Allocator d_allocator;
public:
   ~UmpireDeviceMemorySpace() { d_allocator.release(); }
   UmpireDeviceMemorySpace():
      DeviceMemorySpace(),
      name(mm.GetUmpireAllocatorDeviceName()),
      rm(umpire::ResourceManager::getInstance()),
      d_allocator(rm.isAllocator(name)? rm.getAllocator(name):
                  rm.makeAllocator<umpire::strategy::DynamicPool>
                  (name, rm.getAllocator("DEVICE"))) { }
   void Alloc(Memory &base) const { base.d_ptr = d_allocator.allocate(base.bytes); }
   void Dealloc(Memory &base) const { d_allocator.deallocate(base.d_ptr); }
   void *HtoD(void *dst, const void *src, size_t bytes) const
   {
#ifdef MFEM_USE_CUDA
      return CuMemcpyHtoD(dst, src, bytes);
#endif
#ifdef MFEM_USE_HIP
      return HipMemcpyHtoD(dst, src, bytes);
#endif
      //rm.copy(dst, const_cast<void*>(src), bytes); return dst;
   }
   void *DtoD(void* dst, const void* src, size_t bytes) const
   {
#ifdef MFEM_USE_CUDA
      return CuMemcpyDtoD(dst, src, bytes);
#endif
#ifdef MFEM_USE_HIP
      return HipMemcpyDtoD(dst, src, bytes);
#endif
      //rm.copy(dst, const_cast<void*>(src), bytes); return dst;
   }
   void *DtoH(void *dst, const void *src, size_t bytes) const
   {
#ifdef MFEM_USE_CUDA
      return CuMemcpyDtoH(dst, src, bytes);
#endif
#ifdef MFEM_USE_HIP
      return HipMemcpyDtoH(dst, src, bytes);
#endif
      //rm.copy(dst, const_cast<void*>(src), bytes); return dst;
   }
};
#else
class UmpireDeviceMemorySpace : public NoDeviceMemorySpace { };
#endif // MFEM_USE_CUDA
#endif // MFEM_USE_UMPIRE

/// Memory space controller class
class Ctrl
{
   typedef MemoryType MT;

public:
   HostMemorySpace *host[HostMemoryTypeSize];
   DeviceMemorySpace *device[DeviceMemoryTypeSize];

public:
   Ctrl(): host{nullptr}, device{nullptr} { }

   void Configure()
   {
      if (host[HostMemoryType])
      {
         mfem_error("Memory backends have already been configured!");
      }

      // Filling the host memory backends
      // HOST, HOST_32 & HOST_64 are always ready
      // MFEM_USE_UMPIRE will set either [No/Umpire] HostMemorySpace
      host[static_cast<int>(MT::HOST)] = new StdHostMemorySpace();
      host[static_cast<int>(MT::HOST_32)] = new Aligned32HostMemorySpace();
      host[static_cast<int>(MT::HOST_64)] = new Aligned64HostMemorySpace();
      host[static_cast<int>(MT::HOST_POOL)] = new PoolStdHostMemorySpace();
      // HOST_DEBUG is delayed, as it reroutes signals
      host[static_cast<int>(MT::HOST_DEBUG)] = nullptr;
      host[static_cast<int>(MT::HOST_DEBUG_POOL)] = nullptr;
      host[static_cast<int>(MT::HOST_UMPIRE)] = new UmpireHostMemorySpace();
      host[static_cast<int>(MT::MANAGED)] = new UvmHostMemorySpace();

      // Filling the device memory backends, shifting with the device size
      constexpr int shift = DeviceMemoryType;
      device[static_cast<int>(MT::MANAGED)-shift] = new UvmCudaMemorySpace();
      // All other devices controllers are delayed
      device[static_cast<int>(MemoryType::DEVICE)-shift] = nullptr;
      device[static_cast<int>(MemoryType::DEVICE_POOL)-shift] = nullptr;
      device[static_cast<int>(MT::DEVICE_DEBUG)-shift] = nullptr;
      device[static_cast<int>(MT::DEVICE_UMPIRE)-shift] = nullptr;
   }

   HostMemorySpace* Host(const MemoryType mt)
   {
      const int mt_i = static_cast<int>(mt);
      // Delayed host controllers initialization
      if (!host[mt_i]) { host[mt_i] = NewHostCtrl(mt); }
      MFEM_ASSERT(host[mt_i], "Host memory controller is not configured!");
      return host[mt_i];
   }

   DeviceMemorySpace* Device(const MemoryType mt)
   {
      const int mt_i = static_cast<int>(mt) - DeviceMemoryType;
      MFEM_ASSERT(mt_i >= 0,"");
      // Lazy device controller initializations
      if (!device[mt_i]) { device[mt_i] = NewDeviceCtrl(mt); }
      MFEM_ASSERT(device[mt_i], "Memory manager has not been configured!");
      return device[mt_i];
   }

   ~Ctrl()
   {
      constexpr int mt_h = HostMemoryType;
      constexpr int mt_d = DeviceMemoryType;
      for (int mt = mt_h; mt < HostMemoryTypeSize; mt++) { delete host[mt]; }
      for (int mt = mt_d; mt < MemoryTypeSize; mt++) { delete device[mt-mt_d]; }
   }

private:
   HostMemorySpace* NewHostCtrl(const MemoryType mt)
   {
      if (mt == MT::HOST_DEBUG) { return new MmuHostMemorySpace(); }
      if (mt == MT::HOST_DEBUG_POOL) { return new PoolMmuHostMemorySpace(); }
      MFEM_ABORT("Unknown host memory controller!");
      return nullptr;
   }

   DeviceMemorySpace* NewDeviceCtrl(const MemoryType mt)
   {
      switch (mt)
      {
         case MT::DEVICE_UMPIRE: return new UmpireDeviceMemorySpace();
         case MT::DEVICE_DEBUG: return new MmuDeviceMemorySpace();
         case MT::DEVICE_DEBUG_POOL: return new PoolMmuDeviceMemorySpace();
         case MT::DEVICE_POOL: return new PoolCudaDeviceMemorySpace();
         case MT::DEVICE:
         {
#if defined(MFEM_USE_CUDA)
            return new CudaDeviceMemorySpace();
#elif defined(MFEM_USE_HIP)
            return new HipDeviceMemorySpace();
#else
            MFEM_ABORT("No device memory controller!");
            break;
#endif
         }
         default: MFEM_ABORT("Unknown device memory controller!");
      }
      return nullptr;
   }
};

} // namespace mfem::internal

static internal::Ctrl *ctrl;

void *MemoryManager::New_(void *h_tmp, size_t bytes, MemoryType mt,
                          unsigned &flags)
{
   MFEM_ASSERT(exists, "Internal error!");
   MFEM_ASSERT(mt != MemoryType::HOST, "Internal error!");
   const bool is_host_mem = IsHostMemory(mt);
   const MemType dual_mt = GetDualMemoryType_(mt);
   const MemType h_mt = is_host_mem ? mt : dual_mt;
   const MemType d_mt = is_host_mem ? dual_mt : mt;
   MFEM_VERIFY_TYPES(h_mt, d_mt);
   void *h_ptr = h_tmp;
   if (h_tmp == nullptr) { ctrl->Host(h_mt)->Alloc(&h_ptr, bytes); }
   flags = Mem::REGISTERED;
   flags |= Mem::OWNS_INTERNAL | Mem::OWNS_HOST | Mem::OWNS_DEVICE;
   flags |= is_host_mem ? Mem::VALID_HOST : Mem::VALID_DEVICE;
   if (is_host_mem) { mm.Insert(h_ptr, bytes, h_mt, d_mt); }
   else { mm.InsertDevice(nullptr, h_ptr, bytes, h_mt, d_mt); }
   CheckHostMemoryType_(h_mt, h_ptr);
   return h_ptr;
}

void *MemoryManager::Register_(void *ptr, void *h_tmp, size_t bytes,
                               MemoryType mt,
                               bool own, bool alias, unsigned &flags)
{
   MFEM_CONTRACT_VAR(alias);
   MFEM_ASSERT(exists, "Internal error!");
   MFEM_ASSERT(!alias, "Cannot register an alias!");
   const bool is_host_mem = IsHostMemory(mt);
   const MemType dual_mt = GetDualMemoryType_(mt);
   const MemType h_mt = is_host_mem ? mt : dual_mt;
   const MemType d_mt = is_host_mem ? dual_mt : mt;
   MFEM_VERIFY_TYPES(h_mt, d_mt);

   if (ptr == nullptr && h_tmp == nullptr)
   {
      MFEM_VERIFY(bytes == 0, "internal error");
      return nullptr;
   }

   flags |= Mem::REGISTERED | Mem::OWNS_INTERNAL;
   void *h_ptr;

   if (is_host_mem) // HOST TYPES + MANAGED
   {
      h_ptr = ptr;
      mm.Insert(h_ptr, bytes, h_mt, d_mt);
      flags = (own ? flags | Mem::OWNS_HOST : flags & ~Mem::OWNS_HOST) |
              Mem::OWNS_DEVICE | Mem::VALID_HOST;
   }
   else // DEVICE TYPES
   {
      h_ptr = h_tmp;
      if (own && h_tmp == nullptr) { ctrl->Host(h_mt)->Alloc(&h_ptr, bytes); }
      mm.InsertDevice(ptr, h_ptr, bytes, h_mt, d_mt);
      flags = own ? flags | Mem::OWNS_DEVICE : flags & ~Mem::OWNS_DEVICE;
      flags = own ? flags | Mem::OWNS_HOST   : flags & ~Mem::OWNS_HOST;
      flags |= Mem::VALID_DEVICE;
   }
   CheckHostMemoryType_(h_mt, h_ptr);
   return h_ptr;
}

void MemoryManager::Alias_(void *base_h_ptr, size_t offset, size_t bytes,
                           unsigned base_flags, unsigned &flags)
{
   mm.InsertAlias(base_h_ptr, (char*)base_h_ptr + offset, bytes,
                  base_flags & Mem::ALIAS);
   flags = (base_flags | Mem::ALIAS | Mem::OWNS_INTERNAL) &
           ~(Mem::OWNS_HOST | Mem::OWNS_DEVICE);
}

MemoryType MemoryManager::Delete_(void *h_ptr, MemoryType mt, unsigned flags)
{
   const bool alias = flags & Mem::ALIAS;
   const bool registered = flags & Mem::REGISTERED;
   const bool owns_host = flags & Mem::OWNS_HOST;
   const bool owns_device = flags & Mem::OWNS_DEVICE;
   const bool owns_internal = flags & Mem::OWNS_INTERNAL;
   MFEM_ASSERT(registered || IsHostMemory(mt),"");
   MFEM_ASSERT(!owns_device || owns_internal, "invalid Memory state");
   if (!mm.exists || !registered) { return mt; }
   if (alias)
   {
      if (owns_internal)
      {
         const MemoryType h_mt = maps->aliases.at(h_ptr).h_mt;
         MFEM_ASSERT(mt == h_mt,"");
         mm.EraseAlias(h_ptr);
         return h_mt;
      }
   }
   else // Known
   {
      const MemoryType h_mt = mt;
      MFEM_ASSERT(!owns_internal ||
                  mt == maps->memories.at(h_ptr).h_mt,"");
      if (owns_host && (h_mt != MemoryType::HOST))
      { ctrl->Host(h_mt)->Dealloc(h_ptr); }
      if (owns_internal) { mm.Erase(h_ptr, owns_device); }
      return h_mt;
   }
   return mt;
}

bool MemoryManager::MemoryClassCheck_(MemoryClass mc, void *h_ptr,
                                      MemoryType h_mt, size_t bytes,
                                      unsigned flags)
{
   if (!h_ptr)
   {
      MFEM_VERIFY(bytes == 0, "Trying to access NULL with size " << bytes);
      return true;
   }

   const bool known = mm.IsKnown(h_ptr);
   const bool alias = mm.IsAlias(h_ptr);
   const bool check = known || ((flags & Mem::ALIAS) && alias);
   MFEM_VERIFY(check,"");
   const internal::Memory &mem =
      (flags & Mem::ALIAS) ?
      *maps->aliases.at(h_ptr).mem : maps->memories.at(h_ptr);
   const MemoryType &d_mt = mem.d_mt;
   switch (mc)
   {
      case MemoryClass::HOST_32:
      {
         MFEM_VERIFY(h_mt == MemoryType::HOST_32 ||
                     h_mt == MemoryType::HOST_64,"");
         return true;
      }
      case MemoryClass::HOST_64:
      {
         MFEM_VERIFY(h_mt == MemoryType::HOST_64,"");
         return true;
      }
      case MemoryClass::DEVICE:
      {
         MFEM_VERIFY(d_mt == MemoryType::DEVICE ||
                     d_mt == MemoryType::DEVICE_POOL ||
                     d_mt == MemoryType::DEVICE_DEBUG ||
                     d_mt == MemoryType::DEVICE_DEBUG_POOL ||
                     d_mt == MemoryType::DEVICE_UMPIRE ||
                     d_mt == MemoryType::MANAGED,"");
         return true;
      }
      case MemoryClass::MANAGED:
      {
         MFEM_VERIFY((h_mt == MemoryType::MANAGED &&
                      d_mt == MemoryType::MANAGED),"");
         return true;
      }
      default: break;
   }
   return true;
}

void *MemoryManager::ReadWrite_(void *h_ptr, MemoryType h_mt, MemoryClass mc,
                                size_t bytes, unsigned &flags)
{
   MemoryManager::CheckHostMemoryType_(h_mt, h_ptr);
   if (bytes > 0) { MFEM_VERIFY(flags & Mem::REGISTERED,""); }
   MFEM_ASSERT(MemoryClassCheck_(mc, h_ptr, h_mt, bytes, flags),"");
   if (IsHostMemory(GetMemoryType(mc)) && mc < MemoryClass::DEVICE)
   {
      const bool copy = !(flags & Mem::VALID_HOST);
      flags = (flags | Mem::VALID_HOST) & ~Mem::VALID_DEVICE;
      if (flags & Mem::ALIAS)
      { return mm.GetAliasHostPtr(h_ptr, bytes, copy); }
      else { return mm.GetHostPtr(h_ptr, bytes, copy); }
   }
   else
   {
      const bool copy = !(flags & Mem::VALID_DEVICE);
      flags = (flags | Mem::VALID_DEVICE) & ~Mem::VALID_HOST;
      if (flags & Mem::ALIAS)
      { return mm.GetAliasDevicePtr(h_ptr, bytes, copy); }
      else { return mm.GetDevicePtr(h_ptr, bytes, copy); }
   }
}

const void *MemoryManager::Read_(void *h_ptr, MemoryType h_mt, MemoryClass mc,
                                 size_t bytes, unsigned &flags)
{
   CheckHostMemoryType_(h_mt, h_ptr);
   if (bytes > 0) { MFEM_VERIFY(flags & Mem::REGISTERED,""); }
   MFEM_ASSERT(MemoryClassCheck_(mc, h_ptr, h_mt, bytes, flags),"");
   if (IsHostMemory(GetMemoryType(mc)) && mc < MemoryClass::DEVICE)
   {
      const bool copy = !(flags & Mem::VALID_HOST);
      flags |= Mem::VALID_HOST;
      if (flags & Mem::ALIAS)
      { return mm.GetAliasHostPtr(h_ptr, bytes, copy); }
      else { return mm.GetHostPtr(h_ptr, bytes, copy); }
   }
   else
   {
      const bool copy = !(flags & Mem::VALID_DEVICE);
      flags |= Mem::VALID_DEVICE;
      if (flags & Mem::ALIAS)
      { return mm.GetAliasDevicePtr(h_ptr, bytes, copy); }
      else { return mm.GetDevicePtr(h_ptr, bytes, copy); }
   }
}

void *MemoryManager::Write_(void *h_ptr, MemoryType h_mt, MemoryClass mc,
                            size_t bytes, unsigned &flags)
{
   CheckHostMemoryType_(h_mt, h_ptr);
   if (bytes > 0) { MFEM_VERIFY(flags & Mem::REGISTERED,""); }
   MFEM_ASSERT(MemoryClassCheck_(mc, h_ptr, h_mt, bytes, flags),"");
   if (IsHostMemory(GetMemoryType(mc)) && mc < MemoryClass::DEVICE)
   {
      flags = (flags | Mem::VALID_HOST) & ~Mem::VALID_DEVICE;
      if (flags & Mem::ALIAS)
      { return mm.GetAliasHostPtr(h_ptr, bytes, false); }
      else { return mm.GetHostPtr(h_ptr, bytes, false); }
   }
   else
   {
      flags = (flags | Mem::VALID_DEVICE) & ~Mem::VALID_HOST;
      if (flags & Mem::ALIAS)
      { return mm.GetAliasDevicePtr(h_ptr, bytes, false); }
      else { return mm.GetDevicePtr(h_ptr, bytes, false); }

   }
}

void MemoryManager::SyncAlias_(const void *base_h_ptr, void *alias_h_ptr,
                               size_t alias_bytes, unsigned base_flags,
                               unsigned &alias_flags)
{
   // This is called only when (base_flags & Mem::REGISTERED) is true.
   // Note that (alias_flags & REGISTERED) may not be true.
   MFEM_ASSERT(alias_flags & Mem::ALIAS, "not an alias");
   if ((base_flags & Mem::VALID_HOST) && !(alias_flags & Mem::VALID_HOST))
   {
      mm.GetAliasHostPtr(alias_h_ptr, alias_bytes, true);
   }
   if ((base_flags & Mem::VALID_DEVICE) && !(alias_flags & Mem::VALID_DEVICE))
   {
      if (!(alias_flags & Mem::REGISTERED))
      {
         mm.InsertAlias(base_h_ptr, alias_h_ptr, alias_bytes, base_flags & Mem::ALIAS);
         alias_flags = (alias_flags | Mem::REGISTERED | Mem::OWNS_INTERNAL) &
                       ~(Mem::OWNS_HOST | Mem::OWNS_DEVICE);
      }
      mm.GetAliasDevicePtr(alias_h_ptr, alias_bytes, true);
   }
   alias_flags = (alias_flags & ~(Mem::VALID_HOST | Mem::VALID_DEVICE)) |
                 (base_flags & (Mem::VALID_HOST | Mem::VALID_DEVICE));
}

MemoryType MemoryManager::GetDeviceMemoryType_(void *h_ptr)
{
   if (mm.exists)
   {
      const bool known = mm.IsKnown(h_ptr);
      if (known)
      {
         internal::Memory &mem = maps->memories.at(h_ptr);
         return mem.d_mt;
      }
      const bool alias = mm.IsAlias(h_ptr);
      if (alias)
      {
         internal::Memory *mem = maps->aliases.at(h_ptr).mem;
         return mem->d_mt;
      }
   }
   MFEM_ABORT("internal error");
   return MemoryManager::host_mem_type;
}

MemoryType MemoryManager::GetHostMemoryType_(void *h_ptr)
{
   if (!mm.exists) { return MemoryManager::host_mem_type; }
   if (mm.IsKnown(h_ptr)) { return maps->memories.at(h_ptr).h_mt; }
   if (mm.IsAlias(h_ptr)) { return maps->aliases.at(h_ptr).mem->h_mt; }
   return MemoryManager::host_mem_type;
}

void MemoryManager::Copy_(void *dst_h_ptr, const void *src_h_ptr,
                          size_t bytes, unsigned src_flags,
                          unsigned &dst_flags)
{
   // Type of copy to use based on the src and dest validity flags:
   //            |       src
   //            |  h  |  d  |  hd
   // -----------+-----+-----+------
   //         h  | h2h   d2h   h2h
   //  dest   d  | h2d   d2d   d2d
   //        hd  | h2h   d2d   d2d

   const bool dst_on_host =
      (dst_flags & Mem::VALID_HOST) &&
      (!(dst_flags & Mem::VALID_DEVICE) ||
       ((src_flags & Mem::VALID_HOST) && !(src_flags & Mem::VALID_DEVICE)));

   dst_flags = dst_flags &
               ~(dst_on_host ? Mem::VALID_DEVICE : Mem::VALID_HOST);

   const bool src_on_host =
      (src_flags & Mem::VALID_HOST) &&
      (!(src_flags & Mem::VALID_DEVICE) ||
       ((dst_flags & Mem::VALID_HOST) && !(dst_flags & Mem::VALID_DEVICE)));

   const void *src_d_ptr =
      src_on_host ? NULL :
      ((src_flags & Mem::ALIAS) ?
       mm.GetAliasDevicePtr(src_h_ptr, bytes, false) :
       mm.GetDevicePtr(src_h_ptr, bytes, false));

   if (dst_on_host)
   {
      if (src_on_host)
      {
         if (dst_h_ptr != src_h_ptr && bytes != 0)
         {
            MFEM_ASSERT((const char*)dst_h_ptr + bytes <= src_h_ptr ||
                        (const char*)src_h_ptr + bytes <= dst_h_ptr,
                        "data overlaps!");
            std::memcpy(dst_h_ptr, src_h_ptr, bytes);
         }
      }
      else
      {
         if (dst_h_ptr != src_d_ptr && bytes != 0)
         {
            internal::Memory &src_d_base = maps->memories.at(src_d_ptr);
            MemoryType src_d_mt = src_d_base.d_mt;
            ctrl->Device(src_d_mt)->DtoH(dst_h_ptr, src_d_ptr, bytes);
         }
      }
   }
   else
   {
      void *dest_d_ptr = (dst_flags & Mem::ALIAS) ?
                         mm.GetAliasDevicePtr(dst_h_ptr, bytes, false) :
                         mm.GetDevicePtr(dst_h_ptr, bytes, false);
      if (src_on_host)
      {
         const bool known = mm.IsKnown(dst_h_ptr);
         const bool alias = dst_flags & Mem::ALIAS;
         MFEM_VERIFY(alias||known,"");
         const MemoryType d_mt = known ?
                                 maps->memories.at(dst_h_ptr).d_mt :
                                 maps->aliases.at(dst_h_ptr).mem->d_mt;
         ctrl->Device(d_mt)->HtoD(dest_d_ptr, src_h_ptr, bytes);
      }
      else
      {
         if (dest_d_ptr != src_d_ptr && bytes != 0)
         {
            const bool known = mm.IsKnown(dst_h_ptr);
            const bool alias = dst_flags & Mem::ALIAS;
            MFEM_VERIFY(alias||known,"");
            const MemoryType d_mt = known ?
                                    maps->memories.at(dst_h_ptr).d_mt :
                                    maps->aliases.at(dst_h_ptr).mem->d_mt;
            ctrl->Device(d_mt)->DtoD(dest_d_ptr, src_d_ptr, bytes);
         }
      }
   }
}

void MemoryManager::CopyToHost_(void *dest_h_ptr, const void *src_h_ptr,
                                size_t bytes, unsigned src_flags)
{
   const bool src_on_host = src_flags & Mem::VALID_HOST;
   if (src_on_host)
   {
      if (dest_h_ptr != src_h_ptr && bytes != 0)
      {
         MFEM_ASSERT((char*)dest_h_ptr + bytes <= src_h_ptr ||
                     (const char*)src_h_ptr + bytes <= dest_h_ptr,
                     "data overlaps!");
         std::memcpy(dest_h_ptr, src_h_ptr, bytes);
      }
   }
   else
   {
      MFEM_ASSERT(IsKnown_(src_h_ptr), "internal error");
      const void *src_d_ptr = (src_flags & Mem::ALIAS) ?
                              mm.GetAliasDevicePtr(src_h_ptr, bytes, false) :
                              mm.GetDevicePtr(src_h_ptr, bytes, false);
      const internal::Memory &base = maps->memories.at(dest_h_ptr);
      const MemoryType d_mt = base.d_mt;
      ctrl->Device(d_mt)->DtoH(dest_h_ptr, src_d_ptr, bytes);
   }
}

void MemoryManager::CopyFromHost_(void *dest_h_ptr, const void *src_h_ptr,
                                  size_t bytes, unsigned &dest_flags)
{
   const bool dest_on_host = dest_flags & Mem::VALID_HOST;
   if (dest_on_host)
   {
      if (dest_h_ptr != src_h_ptr && bytes != 0)
      {
         MFEM_ASSERT((char*)dest_h_ptr + bytes <= src_h_ptr ||
                     (const char*)src_h_ptr + bytes <= dest_h_ptr,
                     "data overlaps!");
         std::memcpy(dest_h_ptr, src_h_ptr, bytes);
      }
   }
   else
   {
      void *dest_d_ptr = (dest_flags & Mem::ALIAS) ?
                         mm.GetAliasDevicePtr(dest_h_ptr, bytes, false) :
                         mm.GetDevicePtr(dest_h_ptr, bytes, false);
      const internal::Memory &base = maps->memories.at(dest_h_ptr);
      const MemoryType d_mt = base.d_mt;
      ctrl->Device(d_mt)->HtoD(dest_d_ptr, src_h_ptr, bytes);
   }
   dest_flags = dest_flags &
                ~(dest_on_host ? Mem::VALID_DEVICE : Mem::VALID_HOST);
}

bool MemoryManager::IsKnown_(const void *h_ptr)
{
   return maps->memories.find(h_ptr) != maps->memories.end();
}

bool MemoryManager::IsAlias_(const void *h_ptr)
{
   return maps->aliases.find(h_ptr) != maps->aliases.end();
}

void MemoryManager::Insert(void *h_ptr, size_t bytes,
                           MemoryType h_mt, MemoryType d_mt)
{
   if (h_ptr == NULL)
   {
      MFEM_VERIFY(bytes == 0, "Trying to add NULL with size " << bytes);
      return;
   }
   MFEM_VERIFY_TYPES(h_mt, d_mt);
#ifdef MFEM_DEBUG
   auto res =
#endif
      maps->memories.emplace(h_ptr, internal::Memory(h_ptr, bytes, h_mt, d_mt));
#ifdef MFEM_DEBUG
   if (res.second == false)
   {
      auto &m = res.first->second;
      MFEM_VERIFY(m.bytes >= bytes && m.h_mt == h_mt && m.d_mt == d_mt,
                  "Address already present with different attributes!");
   }
#endif
}

void MemoryManager::InsertDevice(void *d_ptr, void *h_ptr, size_t bytes,
                                 MemoryType h_mt, MemoryType d_mt)
{
   MFEM_VERIFY_TYPES(h_mt, d_mt);
   MFEM_ASSERT(h_ptr != NULL, "internal error");
   Insert(h_ptr, bytes, h_mt, d_mt);
   internal::Memory &mem = maps->memories.at(h_ptr);
   if (d_ptr == NULL) { ctrl->Device(d_mt)->Alloc(mem); }
   else { mem.d_ptr = d_ptr; }
}

void MemoryManager::InsertAlias(const void *base_ptr, void *alias_ptr,
                                const size_t bytes, const bool base_is_alias)
{
   size_t offset = static_cast<size_t>(static_cast<const char*>(alias_ptr) -
                                       static_cast<const char*>(base_ptr));
   if (!base_ptr)
   {
      MFEM_VERIFY(offset == 0,
                  "Trying to add alias to NULL at offset " << offset);
      return;
   }
   if (base_is_alias)
   {
      const internal::Alias &alias = maps->aliases.at(base_ptr);
      MFEM_ASSERT(alias.mem,"");
      base_ptr = alias.mem->h_ptr;
      offset += alias.offset;
   }
   internal::Memory &mem = maps->memories.at(base_ptr);
   auto res =
      maps->aliases.emplace(alias_ptr,
                            internal::Alias{&mem, offset, bytes, 1, mem.h_mt});
   if (res.second == false) // alias_ptr was already in the map
   {
      if (res.first->second.mem != &mem || res.first->second.offset != offset)
      {
         mfem_error("alias already exists with different base/offset!");
      }
      else
      {
         res.first->second.counter++;
      }
   }
}

void MemoryManager::Erase(void *h_ptr, bool free_dev_ptr)
{
   if (!h_ptr) { return; }
   auto mem_map_iter = maps->memories.find(h_ptr);
   if (mem_map_iter == maps->memories.end()) { mfem_error("Unknown pointer!"); }
   internal::Memory &mem = mem_map_iter->second;
   if (mem.d_ptr && free_dev_ptr) { ctrl->Device(mem.d_mt)->Dealloc(mem);}
   maps->memories.erase(mem_map_iter);
}

void MemoryManager::EraseAlias(void *alias_ptr)
{
   if (!alias_ptr) { return; }
   auto alias_map_iter = maps->aliases.find(alias_ptr);
   if (alias_map_iter == maps->aliases.end()) { mfem_error("Unknown alias!"); }
   internal::Alias &alias = alias_map_iter->second;
   if (--alias.counter) { return; }
   maps->aliases.erase(alias_map_iter);
}

void *MemoryManager::GetDevicePtr(const void *h_ptr, size_t bytes,
                                  bool copy_data)
{
   if (!h_ptr)
   {
      MFEM_VERIFY(bytes == 0, "Trying to access NULL with size " << bytes);
      return NULL;
   }
   internal::Memory &mem = maps->memories.at(h_ptr);
   const MemoryType &h_mt = mem.h_mt;
   const MemoryType &d_mt = mem.d_mt;
   MFEM_VERIFY_TYPES(h_mt, d_mt);
   if (!mem.d_ptr) { ctrl->Device(d_mt)->Alloc(mem); }
   // Aliases might have done some protections
   ctrl->Device(d_mt)->Unprotect(mem);
   if (copy_data)
   {
      MFEM_ASSERT(bytes <= mem.bytes, "invalid copy size");
      ctrl->Device(d_mt)->HtoD(mem.d_ptr, h_ptr, bytes);
   }
   ctrl->Host(h_mt)->Protect(mem, bytes);
   return mem.d_ptr;
}

void *MemoryManager::GetAliasDevicePtr(const void *alias_ptr, size_t bytes,
                                       bool copy)
{
   if (!alias_ptr)
   {
      MFEM_VERIFY(bytes == 0, "Trying to access NULL with size " << bytes);
      return NULL;
   }
   auto &alias_map = maps->aliases;
   auto alias_map_iter = alias_map.find(alias_ptr);
   if (alias_map_iter == alias_map.end()) { mfem_error("alias not found"); }
   const internal::Alias &alias = alias_map_iter->second;
   const size_t offset = alias.offset;
   internal::Memory &mem = *alias.mem;
   const MemoryType &h_mt = mem.h_mt;
   const MemoryType &d_mt = mem.d_mt;
   MFEM_VERIFY_TYPES(h_mt, d_mt);
   if (!mem.d_ptr) { ctrl->Device(d_mt)->Alloc(mem); }
   void *alias_h_ptr = static_cast<char*>(mem.h_ptr) + offset;
   void *alias_d_ptr = static_cast<char*>(mem.d_ptr) + offset;
   MFEM_ASSERT(alias_h_ptr == alias_ptr, "internal error");
   MFEM_ASSERT(bytes <= alias.bytes, "internal error");
   mem.d_rw = false;
   ctrl->Device(d_mt)->AliasUnprotect(alias_d_ptr, bytes);
   ctrl->Host(h_mt)->AliasUnprotect(alias_ptr, bytes);
   if (copy) { ctrl->Device(d_mt)->HtoD(alias_d_ptr, alias_h_ptr, bytes); }
   ctrl->Host(h_mt)->AliasProtect(alias_ptr, bytes);
   return alias_d_ptr;
}

void *MemoryManager::GetHostPtr(const void *ptr, size_t bytes, bool copy)
{
   const internal::Memory &mem = maps->memories.at(ptr);
   MFEM_ASSERT(mem.h_ptr == ptr, "internal error");
   MFEM_ASSERT(bytes <= mem.bytes, "internal error")
   const MemoryType &h_mt = mem.h_mt;
   const MemoryType &d_mt = mem.d_mt;
   MFEM_VERIFY_TYPES(h_mt, d_mt);
   // Aliases might have done some protections
   ctrl->Host(h_mt)->Unprotect(mem, bytes);
   if (mem.d_ptr) { ctrl->Device(d_mt)->Unprotect(mem); }
   if (copy && mem.d_ptr) { ctrl->Device(d_mt)->DtoH(mem.h_ptr, mem.d_ptr, bytes); }
   if (mem.d_ptr) { ctrl->Device(d_mt)->Protect(mem); }
   return mem.h_ptr;
}

void *MemoryManager::GetAliasHostPtr(const void *ptr, size_t bytes,
                                     bool copy_data)
{
   const internal::Alias &alias = maps->aliases.at(ptr);
   const internal::Memory *const mem = alias.mem;
   const MemoryType &h_mt = mem->h_mt;
   const MemoryType &d_mt = mem->d_mt;
   MFEM_VERIFY_TYPES(h_mt, d_mt);
   void *alias_h_ptr = static_cast<char*>(mem->h_ptr) + alias.offset;
   void *alias_d_ptr = static_cast<char*>(mem->d_ptr) + alias.offset;
   MFEM_ASSERT(alias_h_ptr == ptr,  "internal error");
   mem->h_rw = false;
   ctrl->Host(h_mt)->AliasUnprotect(alias_h_ptr, bytes);
   if (mem->d_ptr) { ctrl->Device(d_mt)->AliasUnprotect(alias_d_ptr, bytes); }
   if (copy_data && mem->d_ptr)
   { ctrl->Device(d_mt)->DtoH(const_cast<void*>(ptr), alias_d_ptr, bytes); }
   if (mem->d_ptr) { ctrl->Device(d_mt)->AliasProtect(alias_d_ptr, bytes); }
   return alias_h_ptr;
}

void MemoryManager::Init()
{
   if (exists) { return; }
   maps = new internal::Maps();
   ctrl = new internal::Ctrl();
   ctrl->Configure();
   exists = true;
}

MemoryManager::MemoryManager() { Init(); }

MemoryManager::~MemoryManager() { if (exists) { Destroy(); } }

void MemoryManager::Configure(const MemoryType host_mt,
                              const MemoryType device_mt)
{
   Init();
   host_mem_type = host_mt;
   device_mem_type = device_mt;
}

#ifdef MFEM_USE_UMPIRE
void MemoryManager::SetUmpireAllocatorNames(const char *h_name,
                                            const char *d_name)
{
   h_umpire_name = h_name;
   d_umpire_name = d_name;
}
#endif

void MemoryManager::Destroy()
{
   MFEM_VERIFY(exists, "MemoryManager has already been destroyed!");
   for (auto& n : maps->memories)
   {
      internal::Memory &mem = n.second;
      bool mem_h_ptr = mem.h_mt != MemoryType::HOST && mem.h_ptr;
      if (mem_h_ptr) { ctrl->Host(mem.h_mt)->Dealloc(mem.h_ptr); }
      if (mem.d_ptr) { ctrl->Device(mem.d_mt)->Dealloc(mem); }
   }
   delete maps; maps = nullptr;
   delete ctrl; ctrl = nullptr;
   host_mem_type = MemoryType::HOST;
   device_mem_type = MemoryType::HOST;
   exists = false;
}

void MemoryManager::RegisterCheck(void *ptr)
{
   if (ptr != NULL)
   {
      if (!IsKnown(ptr))
      {
         mfem_error("Pointer is not registered!");
      }
   }
}

int MemoryManager::PrintPtrs(std::ostream &out)
{
   int n_out = 0;
   for (const auto& n : maps->memories)
   {
      const internal::Memory &mem = n.second;
      out << "\nkey " << n.first << ", "
          << "h_ptr " << mem.h_ptr << ", "
          << "d_ptr " << mem.d_ptr;
      n_out++;
   }
   if (maps->memories.size() > 0) { out << std::endl; }
   return n_out;
}

int MemoryManager::PrintAliases(std::ostream &out)
{
   int n_out = 0;
   for (const auto& n : maps->aliases)
   {
      const internal::Alias &alias = n.second;
      out << "\nalias: key " << n.first << ", "
          << "h_ptr " << alias.mem->h_ptr << ", "
          << "offset " << alias.offset << ", "
          << "bytes  " << alias.bytes << ", "
          << "counter " << alias.counter;
      n_out++;
   }
   if (maps->aliases.size() > 0) { out << std::endl; }
   return n_out;
}

int MemoryManager::CompareHostAndDevice_(void *h_ptr, size_t size,
                                         unsigned flags)
{
   void *d_ptr = (flags & Mem::ALIAS) ?
                 mm.GetAliasDevicePtr(h_ptr, size, false) :
                 mm.GetDevicePtr(h_ptr, size, false);
   char *h_buf = new char[size];
   CuMemcpyDtoH(h_buf, d_ptr, size);
   int res = std::memcmp(h_ptr, h_buf, size);
   delete [] h_buf;
   return res;
}


void MemoryPrintFlags(unsigned flags)
{
   typedef Memory<int> Mem;
   mfem::out
         << "\n   registered    = " << bool(flags & Mem::REGISTERED)
         << "\n   owns host     = " << bool(flags & Mem::OWNS_HOST)
         << "\n   owns device   = " << bool(flags & Mem::OWNS_DEVICE)
         << "\n   owns internal = " << bool(flags & Mem::OWNS_INTERNAL)
         << "\n   valid host    = " << bool(flags & Mem::VALID_HOST)
         << "\n   valid device  = " << bool(flags & Mem::VALID_DEVICE)
         << "\n   device flag   = " << bool(flags & Mem::USE_DEVICE)
         << "\n   alias         = " << bool(flags & Mem::ALIAS)
         << std::endl;
}

void MemoryManager::CheckHostMemoryType_(MemoryType h_mt, void *h_ptr)
{
   if (!mm.exists) {return;}
   const bool known = mm.IsKnown(h_ptr);
   const bool alias = mm.IsAlias(h_ptr);
   if (known) { MFEM_VERIFY(h_mt == maps->memories.at(h_ptr).h_mt,""); }
   if (alias) { MFEM_VERIFY(h_mt == maps->aliases.at(h_ptr).mem->h_mt,""); }
}

MemoryManager mm;

bool MemoryManager::exists = false;

#ifdef MFEM_USE_UMPIRE
const char* MemoryManager::h_umpire_name = "HOST";
const char* MemoryManager::d_umpire_name = "DEVICE";
#endif

MemoryType MemoryManager::host_mem_type = MemoryType::HOST;
MemoryType MemoryManager::device_mem_type = MemoryType::HOST;

const char *MemoryTypeName[MemoryTypeSize] =
{
   "host-std", "host-32", "host-64", "host-pool",
   "host-debug", "host-debug-pool", "host-umpire",
#if defined(MFEM_USE_CUDA)
   "cuda-uvm",
   "cuda",
   "cuda-pool",
#elif defined(MFEM_USE_HIP)
   "hip-uvm",
   "hip",
   "hip-pool",
#else
   "managed",
   "device",
   "device-pool",
#endif
   "device-debug",
   "device-debug-pool",
#if defined(MFEM_USE_CUDA)
   "cuda-umpire"
#elif defined(MFEM_USE_HIP)
   "hip-umpire"
#else
   "device-umpire"
#endif
};

} // namespace mfem<|MERGE_RESOLUTION|>--- conflicted
+++ resolved
@@ -187,21 +187,12 @@
 {
 public:
    virtual ~HostMemorySpace() { }
-<<<<<<< HEAD
    virtual void Alloc(void **ptr, size_t bytes) const { *ptr = std::malloc(bytes); }
    virtual void Dealloc(void *ptr, size_t bytes = 0) const { std::free(ptr); }
-   virtual void Protect(const void*, size_t) const { }
-   virtual void Unprotect(const void*, size_t) const { }
+   virtual void Protect(const Memory&, size_t) const { }
+   virtual void Unprotect(const Memory&, size_t) const { }
    virtual void AliasProtect(const void*, size_t) const { }
    virtual void AliasUnprotect(const void*, size_t) const { }
-=======
-   virtual void Alloc(void **ptr, size_t bytes) { *ptr = std::malloc(bytes); }
-   virtual void Dealloc(void *ptr) { std::free(ptr); }
-   virtual void Protect(const Memory&, size_t) { }
-   virtual void Unprotect(const Memory&, size_t) { }
-   virtual void AliasProtect(const void*, size_t) { }
-   virtual void AliasUnprotect(const void*, size_t) { }
->>>>>>> 065f5692
 };
 
 /// The device memory space base abstract class
@@ -574,19 +565,12 @@
 {
 public:
    MmuHostMemorySpace(): HostMemorySpace() { MmuInit(); }
-<<<<<<< HEAD
    void Alloc(void **ptr, size_t bytes) const { MmuAlloc(ptr, bytes); }
-   void Dealloc(void *ptr, size_t bytes = 0) const { MmuDealloc(ptr, bytes); }
-   void Protect(const void *ptr, size_t bytes) const { MmuProtect(ptr, bytes); }
-   void Unprotect(const void *ptr, size_t bytes) const { MmuAllow(ptr, bytes); }
-=======
-   void Alloc(void **ptr, size_t bytes) { MmuAlloc(ptr, bytes); }
-   void Dealloc(void *ptr) { MmuDealloc(ptr, maps->memories.at(ptr).bytes); }
-   void Protect(const Memory& mem, size_t bytes)
+   void Dealloc(void *ptr, size_t bytes = 0) const { MmuDealloc(ptr, maps->memories.at(ptr).bytes); }
+   void Protect(const Memory& mem, size_t bytes) const
    { if (mem.h_rw) { mem.h_rw = false; MmuProtect(mem.h_ptr, bytes); } }
-   void Unprotect(const Memory &mem, size_t bytes)
+   void Unprotect(const Memory &mem, size_t bytes) const
    { if (!mem.h_rw) { mem.h_rw = true; MmuAllow(mem.h_ptr, bytes); } }
->>>>>>> 065f5692
    /// Aliases need to be restricted during protection
    void AliasProtect(const void *ptr, size_t bytes) const
    { MmuProtect(MmuAddrR(ptr), MmuLengthR(ptr, bytes)); }
@@ -744,21 +728,14 @@
 {
 public:
    MmuDeviceMemorySpace(): DeviceMemorySpace() { }
-<<<<<<< HEAD
    void Alloc(void **d_ptr, size_t bytes) const { MmuAlloc(d_ptr, bytes); }
    void Alloc(Memory &m) const { MmuAlloc(&m.d_ptr, m.bytes); }
    void Dealloc(void *ptr, size_t bytes) const { MmuDealloc(ptr, bytes); }
    void Dealloc(Memory &m) const { MmuDealloc(m.d_ptr, m.bytes); }
-   void Protect(const Memory &m) const { MmuProtect(m.d_ptr, m.bytes); }
-   void Unprotect(const Memory &m) const { MmuAllow(m.d_ptr, m.bytes); }
-=======
-   void Alloc(Memory &m) { MmuAlloc(&m.d_ptr, m.bytes); }
-   void Dealloc(Memory &m) { MmuDealloc(m.d_ptr, m.bytes); }
-   void Protect(const Memory &m)
+   void Protect(const Memory &m) const
    { if (m.d_rw) { m.d_rw = false; MmuProtect(m.d_ptr, m.bytes); } }
-   void Unprotect(const Memory &m)
+   void Unprotect(const Memory &m) const
    { if (!m.d_rw) { m.d_rw = true; MmuAllow(m.d_ptr, m.bytes); } }
->>>>>>> 065f5692
    /// Aliases need to be restricted during protection
    void AliasProtect(const void *ptr, size_t bytes) const
    { MmuProtect(MmuAddrR(ptr), MmuLengthR(ptr, bytes)); }
